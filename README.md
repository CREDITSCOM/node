--- conflicted
+++ resolved
@@ -15,11 +15,7 @@
 Written on C++.
 
 ## Version
-<<<<<<< HEAD
-Current node version 4.2.441
-=======
 Current node version 4.2.451
->>>>>>> 8d2ade1e
 
 <h2>What is Credits Node?</h2>
 <p>Credits Node is the main module that provide an opportunity to run a node and participate in CREDITS blockhain network. The node performs processing and storage of transactions, execution and confirmation of the terms of smart contracts, processing requests from third-party systems, and provides data upon request. Each node on the network has the same functionality.

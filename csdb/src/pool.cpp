#include "csdb/pool.hpp"

#include <utility>
#include <algorithm>
#include <iomanip>
#include <map>
#include <sstream>

#include <lz4.h>

#include "csdb/csdb.hpp"

#include "binary_streams.hpp"
#include "csdb/internal/shared_data_ptr_implementation.hpp"
#include "csdb/internal/utils.hpp"
#include "priv_crypto.hpp"
#include "transaction_p.hpp"

namespace csdb {

class PoolHash::priv : public ::csdb::internal::shared_data {
public:
  cs::Bytes value;
  DEFAULT_PRIV_CLONE();
};
SHARED_DATA_CLASS_IMPLEMENTATION(PoolHash)

bool PoolHash::is_empty() const noexcept {
  return d->value.empty();
}

size_t PoolHash::size() const noexcept {
  return d->value.size();
}

std::string PoolHash::to_string() const noexcept {
  return internal::to_hex(d->value);
}

cs::Bytes PoolHash::to_binary() const noexcept {
  return d->value;
}

PoolHash PoolHash::from_binary(cs::Bytes&& data) {
  const size_t sz = data.size();
  PoolHash res;
  if ((0 == sz) || (::csdb::priv::crypto::hash_size == sz)) {
    res.d->value = std::move(data);
  }
  return res;
}

bool PoolHash::operator==(const PoolHash& other) const noexcept {
  return (d == other.d) || (d->value == other.d->value);
}

bool PoolHash::operator<(const PoolHash& other) const noexcept {
  return (d != other.d) && (d->value < other.d->value);
}

PoolHash PoolHash::from_string(const ::std::string& str) {
  const cs::Bytes hash = ::csdb::internal::from_hex(str);
  const size_t sz = hash.size();
  PoolHash res;
  if ((0 == sz) || (::csdb::priv::crypto::hash_size == sz)) {
    res.d->value = hash;
  }
  return res;
}

PoolHash PoolHash::calc_from_data(const cs::Bytes& data) {
  PoolHash res;
  res.d->value = ::csdb::priv::crypto::calc_hash(data);
  return res;
}

void PoolHash::put(::csdb::priv::obstream& os) const {
  os.put(d->value);
}

bool PoolHash::get(::csdb::priv::ibstream& is) {
  return is.get(d->value);
}

class Pool::priv : public ::csdb::internal::shared_data {
  priv() :
    ::csdb::internal::shared_data()
  {
    //writer_public_key_.fill(0);
    //signature_.fill(0);
  }

  priv(PoolHash previous_hash, cs::Sequence sequence, ::csdb::Storage::WeakPtr storage)
  : is_valid_(true)
  , previous_hash_(std::move(previous_hash))
  , sequence_(sequence)
  , storage_(std::move(storage)) {
    //writer_public_key_.fill(0);
    //signature_.fill(0);
  }

  void put(::csdb::priv::obstream& os, bool doHash) const {
    os.put(previous_hash_);
    os.put(sequence_);

    os.put(user_fields_);

    os.put(transactions_.size());
    for (const auto& it : transactions_) {
      os.put(it);
    }

    os.put(newWallets_.size());
    for (const auto& wall : newWallets_) {
      os.put(wall);
    }

    os.put(next_confidants_.size());
    for (const auto& it : next_confidants_) {
      os.put(it);
    }

    os.put(realTrusted_);

    if (doHash) {
      return;
    }
    size_t hashingLength = os.buffer().size();

    os.put(signatures_.size());
    for (const auto& it : signatures_) {
      os.put(it.first);
      os.put(it.second);
    }

    os.put(smartSignatures_.size());
    for (const auto& it : smartSignatures_) {
      os.put(it.smartKey);
      os.put(it.smartConsensusPool);
      os.put(it.signatures_.size());
      for (const auto& itt : it.signatures_) {
        os.put(itt.first);
        os.put(itt.second);
      }
    }
    os.put(hashingLength);

  }

  void put_for_sig(::csdb::priv::obstream& os) const {
  //not used now
    os.put(previous_hash_);
    os.put(sequence_);

    os.put(user_fields_);

    os.put(transactions_.size());
    for (const auto& it : transactions_) {
      os.put(it);
    }

    os.put(newWallets_.size());
    for (const auto& wall : newWallets_) {
      os.put(wall);
    }

    os.put(next_confidants_.size());
    for (const auto& it : next_confidants_) {
      os.put(it);
    }

    os.put(realTrusted_);
  }

  bool get_meta(::csdb::priv::ibstream& is, size_t& cnt) {
    if (!is.get(previous_hash_)) {
      return false;
    }

    if (!is.get(sequence_)) {
      return false;
    }

    if (!is.get(user_fields_)) {
      return false;
    }

    if (!is.get(cnt)) {
      return false;
    }

    transactionsCount_ = static_cast<decltype(transactionsCount_)>(cnt);
    is_valid_ = true;

    return true;
  }

  bool getTransactions(::csdb::priv::ibstream& is, size_t cnt) {
    transactions_.clear();
    transactions_.reserve(cnt);
    for (size_t i = 0; i < cnt; ++i) {
      Transaction tran;
      if (!is.get(tran)) {
        return false;
      }
      transactions_.emplace_back(tran);
    }
    return true;
  }

  bool getConfidants(::csdb::priv::ibstream& is) {
    size_t cnt = 0;
    if (!is.get(cnt)) {
      return false;
    }

    next_confidants_.clear();
    next_confidants_.reserve(cnt);
    for (size_t i = 0; i < cnt; ++i) {
      cs::PublicKey conf;
      if (!is.get(conf)) {
        return false;
      }
      next_confidants_.emplace_back(conf);
    }
    return true;
  }

  bool getSignatures(::csdb::priv::ibstream& is) {
    size_t cnt = 0;
    if (!is.get(cnt)) {
      return false;
    }

    signatures_.clear();
    signatures_.reserve(cnt);
    for (size_t i = 0; i < cnt; ++i) {
      int index;
      cs::Signature sig;

      if (!is.get(index)) {
        return false;
      }
      if (!is.get(sig)) {
        return false;
      }

      signatures_.emplace_back(make_pair(index, sig));
    }
    return true;
  }

  bool getSmartSignatures(::csdb::priv::ibstream& is) {
    size_t cnt = 0;
    size_t confCount = 0;
    if (!is.get(cnt)) {
      return false;
    }

    smartSignatures_.clear();
    smartSignatures_.reserve(cnt);

    for (size_t smarts = 0; smarts < cnt; ++smarts) {
      SmartSignature sSig;
      sSig.smartConsensusPool = 0;
      sSig.smartKey.fill(0);
      sSig.signatures_.clear();
      
      int index;
      if (!is.get(sSig.smartKey)) {
        return false;
      }

      if (!is.get(sSig.smartConsensusPool)) {
        return false;
      }

      if (!is.get(confCount)) {
        return false;
      }

      smartSignatures_.emplace_back(sSig);
    }
    return true;
  }

  bool getNewWallets(::csdb::priv::ibstream& is) {
    size_t cnt = 0;
    if (!is.get(cnt)) {
      return false;
    }

    newWallets_.clear();
    newWallets_.reserve(cnt);
    for (size_t i = 0; i < cnt; ++i) {
      NewWalletInfo wall;
      if (!is.get(wall)) {
        return false;
      }
      newWallets_.emplace_back(wall);
    }
    return true;
  }

  bool get(::csdb::priv::ibstream& is) {
    size_t cnt;
    if (!get_meta(is, cnt)) {
      return false;
    }

    if (!getTransactions(is, cnt)) {
      return false;
    }

    if (!getNewWallets(is)) {
      return false;
    }

    if (!getConfidants(is)) {
      return false;
    }

    if (!is.get(realTrusted_)) {
      return false;
    }

    if (!getSignatures(is)) {
      return false;
    }

    if (!getSmartSignatures(is)) {
      return false;
    }

    size_t hashingLength;
    if(!is.get(hashingLength)) {
      return false;
    }

    is_valid_ = true;
    return true;
  }

  void compose() {
    if (!is_valid_) {
      binary_representation_.clear();
      hash_ = PoolHash();
      return;
    }

    update_binary_representation();
    update_transactions();
  }

  void update_binary_representation() {
    ::csdb::priv::obstream os;
    put(os, false);
    binary_representation_ = std::move(const_cast<cs::Bytes&>(os.buffer()));
  }

  void update_transactions() {
    read_only_ = true;
    size_t hashingLength = 0;
    ::csdb::priv::ibstream is(binary_representation_.data() + binary_representation_.size() - sizeof(size_t), sizeof(size_t));
    if (!is.get(hashingLength)) {
      return;
    }


    const auto pointer = binary_representation_.data();;
    cs::Bytes binRep(pointer, pointer + hashingLength);
    hash_ = PoolHash::calc_from_data(binRep);
    for (size_t idx = 0; idx < transactions_.size(); ++idx) {
      transactions_[idx].d->_update_id(hash_, idx);
    }
  }

  Storage get_storage(Storage candidate) {
    if (candidate.isOpen()) {
      return candidate;
    }

    candidate = Storage(storage_);
    if (candidate.isOpen()) {
      return candidate;
    }

    return ::csdb::defaultStorage();
  }

  priv clone() const {
    priv result;

    result.is_valid_ = is_valid_;
    result.read_only_ = read_only_;
    result.hash_ = hash_.clone();
    result.previous_hash_ = previous_hash_.clone();
    result.sequence_ = sequence_;
    result.next_confidants_ = next_confidants_;

    result.transactions_.reserve(transactions_.size());
    for (auto& t : transactions_)
      result.transactions_.push_back(t.clone());

    result.transactionsCount_ = transactionsCount_;
    result.newWallets_ = newWallets_;

    for (auto& uf : user_fields_)
      result.user_fields_[uf.first] = uf.second.clone();

    //result.signature_ = signature_;
    //result.writer_public_key_ = writer_public_key_;
    result.signatures_ = signatures_;
    result.smartSignatures_ = smartSignatures_;
    result.realTrusted_ = realTrusted_;
    result.binary_representation_ = binary_representation_;

    result.storage_ = storage_;

    return result;
  }

  bool is_valid_ = false;
  bool read_only_ = false;
  PoolHash hash_;
  PoolHash previous_hash_;
  cs::Sequence sequence_ {};
  std::vector<cs::PublicKey> next_confidants_;
  ::std::vector<Transaction> transactions_;
  uint32_t transactionsCount_ = 0;
  NewWallets newWallets_;
  ::std::map<::csdb::user_field_id_t, ::csdb::UserField> user_fields_;
  //cs::Signature signature_;
  std::vector<uint8_t> realTrusted_;
  //cs::PublicKey writer_public_key_;
  ::std::vector<std::pair<int, cs::Signature>> signatures_;
  ::std::vector<csdb::Pool::SmartSignature> smartSignatures_;
  cs::Bytes binary_representation_;
  ::csdb::Storage::WeakPtr storage_;
  friend class Pool;
};
SHARED_DATA_CLASS_IMPLEMENTATION(Pool)

Pool::Pool(PoolHash previous_hash, cs::Sequence sequence, const Storage& storage)
: d(new priv(std::move(previous_hash), sequence, storage.weak_ptr())) {
}

bool Pool::is_valid() const noexcept {
  return d->is_valid_;
}

bool Pool::is_read_only() const noexcept {
  return d->read_only_;
}

PoolHash Pool::hash() const noexcept {
  if (d->hash_.is_empty()) {
    const_cast<PoolHash&>(d->hash_) = PoolHash::calc_from_data(d->binary_representation_);
  }
  return d->hash_;
}

PoolHash Pool::previous_hash() const noexcept {
  return d->previous_hash_;
}

Storage Pool::storage() const noexcept {
  return Storage(d->storage_);
}

Transaction Pool::transaction(size_t index) const {
  return (d->transactions_.size() > index) ? d->transactions_[index] : Transaction{};
}
const std::vector<uint8_t>& Pool::realTrusted() const noexcept
{
  // TODO: вставьте здесь оператор return
  return d->realTrusted_;
}

Transaction Pool::transaction(TransactionID id) const {
  if ((!d->is_valid_) || (!d->read_only_) || (!id.is_valid()) || (id.pool_hash() != d->hash_) ||
      (d->transactions_.size() <= id.d->index_)) {
    return Transaction{};
  }
  return d->transactions_[id.d->index_];
}

Transaction Pool::get_last_by_source(const Address& source) const noexcept {
  const auto data = d.constData();

  if ((!data->is_valid_)) {
    return Transaction{};
  }

  auto it_rend = data->transactions_.rend();
  for (auto it = data->transactions_.rbegin(); it != it_rend; ++it) {
    const auto& t = *it;

    if (t.source() == source) {
      return t;
    }
  }

  return Transaction{};
}

Transaction Pool::get_last_by_target(const Address& target) const noexcept {
  const auto data = d.constData();

  if ((!data->is_valid_)) {
    return Transaction{};
  }

  auto it_rend = data->transactions_.rend();
  for (auto it = data->transactions_.rbegin(); it != it_rend; ++it) {
    const auto t = *it;

    if (t.target() == target) {
      return t;
    }
  }

  return Transaction{};
}

bool Pool::add_transaction(Transaction transaction
#ifdef CSDB_UNIT_TEST
                           ,
                           bool skip_check
#endif
) {
  if (d.constData()->read_only_) {
    return false;
  }

  if (!transaction.is_valid()) {
    return false;
  }

#ifdef CSDB_UNIT_TEST
  if (!skip_check) {
#endif
    /// \todo Add transaction checking.
#ifdef CSDB_UNIT_TEST
  }
#endif

  d->transactions_.push_back(Transaction(new Transaction::priv(*(transaction.d.constData()))));
  ++d->transactionsCount_;
  return true;
}

size_t Pool::transactions_count() const noexcept {
  return d->transactionsCount_;  // transactions_.size();
}

void Pool::recount() noexcept {
  d->transactionsCount_ = static_cast<uint32_t>(d->transactions_.size());
}

cs::Sequence Pool::sequence() const noexcept {
  return d->sequence_;
}

const cs::PublicKey& Pool::writer_public_key() const noexcept {
  size_t index = 0;
  for (auto& it : d->realTrusted_) {
    if (it == 0) {
      break;
    }
    ++index;
  }
  return d->next_confidants_.at(index);
}

//const cs::Signature& Pool::signature() const noexcept {
//  return d->signature_;
//}

const std::vector<cs::PublicKey>& Pool::confidants() const noexcept {
  return d->next_confidants_;
}

const ::std::vector<std::pair<int, cs::Signature>>& Pool::signatures() const noexcept {
  return d->signatures_;
}

const ::std::vector<csdb::Pool::SmartSignature>& Pool::smartSignatures() const noexcept
{
  // TODO: вставьте здесь оператор return
  return d->smartSignatures_;
}

void Pool::set_sequence(cs::Sequence seq) noexcept {
  if (d.constData()->read_only_) {
    return;
  }

  priv* data = d.data();
  data->is_valid_ = true;
  data->sequence_ = seq;
}

void Pool::set_previous_hash(PoolHash previous_hash) noexcept {
  if (d.constData()->read_only_) {
    return;
  }

  priv* data = d.data();
  data->is_valid_ = true;
  data->previous_hash_ = std::move(previous_hash);
}

void Pool::set_writer_public_key(const cs::PublicKey& writer_public_key) noexcept {
  //if (d.constData()->read_only_) {
  //  return;
  //}

  //priv* data = d.data();
  //data->is_valid_ = true;
  //data->writer_public_key_ = writer_public_key;
}

void Pool::set_signature(const cs::Signature& signature) noexcept {
  //if (d.constData()->read_only_) {
  //  return;
  //}

  //priv* data = d.data();
  //data->is_valid_ = true;
  //data->signature_ = signature;
}

void Pool::set_confidants(const std::vector<cs::PublicKey>& confidants) noexcept {
  if (d.constData()->read_only_) {
    return;
  }

  priv* data = d.data();
  data->is_valid_ = true;
  data->next_confidants_ = confidants;
}

void Pool::add_signature(int index, const cs::Signature& signature) noexcept {
  //if (d.constData()->read_only_) {
  //  return;
  //}
  priv* data = d.data();
  data->is_valid_ = true;
  data->signatures_.emplace_back(std::make_pair(index, signature));
  csdebug() << "The signature is added";
}

void Pool::add_smart_signature(const csdb::Pool::SmartSignature& smartSignature) noexcept
{
  //priv* data = d.data();
  //data->is_valid_ = true;
  //data->smartSignatures_.emplace_back(smartSignature);
}

void Pool::add_real_trusted(const std::vector<uint8_t>& trustedMask) noexcept
{
  priv* data = d.data();
  data->is_valid_ = true;
  data->realTrusted_ = trustedMask;
}


void Pool::set_storage(const Storage& storage) noexcept {
  // We can set up storage even if Pool is read-only
  priv* data = d.data();
  data->is_valid_ = true;
  data->storage_ = storage.weak_ptr();
}

Pool::Transactions& Pool::transactions() {
  return d->transactions_;
}

const Pool::Transactions& Pool::transactions() const {
  return d->transactions_;
}

Pool::NewWallets* Pool::newWallets() noexcept {
  if (d.constData()->read_only_) {
    return nullptr;
  }
  return &d->newWallets_;
}

const Pool::NewWallets& Pool::newWallets() const noexcept {
  return d->newWallets_;
}

bool Pool::add_user_field(user_field_id_t id, const UserField& field) noexcept {
  if (d.constData()->read_only_ || (!field.is_valid())) {
    return false;
  }

  priv* data = d.data();
  data->is_valid_ = true;
  data->user_fields_[id] = field;

  return true;
}

UserField Pool::user_field(user_field_id_t id) const noexcept {
  const priv* data = d.constData();
  auto it = data->user_fields_.find(id);
  return (data->user_fields_.end() == it) ? UserField{} : it->second;
}

::std::set<user_field_id_t> Pool::user_field_ids() const noexcept {
  ::std::set<user_field_id_t> res;
  const priv* data = d.constData();
  for (const auto& it : data->user_fields_) {
    res.insert(it.first);
  }
  return res;
}

bool Pool::recompose() {
  //if (d.constData()->read_only_) {
  //  return true;
  //}

  d->compose();

  return d.constData()->is_valid_;
}

bool Pool::compose() {
  if (d.constData()->read_only_) {
    return true;
  }

  d->compose();

  return d.constData()->is_valid_;
}

cs::Bytes Pool::to_binary() const noexcept {
  return d->binary_representation_;
}

uint64_t Pool::get_time() const noexcept {
  return atoll(user_field(0).value<std::string>().c_str());
}

Pool Pool::from_binary(cs::Bytes&& data) {
  std::unique_ptr<priv> p { new priv() };
  ::csdb::priv::ibstream is(data.data(), data.size());
  if (!p->get(is)) {
    return Pool();
  }
  p->binary_representation_ = std::move(data);
  p->update_transactions();
  return Pool(p.release());
}

Pool Pool::meta_from_binary(cs::Bytes&& data, size_t& cnt) {
  std::unique_ptr<priv> p(new priv());
  ::csdb::priv::ibstream is(data.data(), data.size());

  if (!p->get_meta(is, cnt)) {
    return Pool();
  }

  p->binary_representation_ = std::move(data);
  return Pool(p.release());
}

Pool Pool::meta_from_byte_stream(const char* data, size_t size) {
  std::unique_ptr<priv> p(new priv());
  ::csdb::priv::ibstream is(data, size);

  size_t t;
  if (!p->get_meta(is, t)) {
    return Pool();
  }

  return Pool(p.release());
}

Pool Pool::from_lz4_byte_stream(size_t uncompressedSize) {
  std::unique_ptr<priv> p(new priv());
  p->binary_representation_.resize(uncompressedSize);

  ::csdb::priv::ibstream is(p->binary_representation_.data(), p->binary_representation_.size());

  if (!p->get(is)) {
    return Pool();
  }

  p->hash_ = PoolHash::calc_from_data(p->binary_representation_);

  return Pool(p.release());
}

char* Pool::to_byte_stream(uint32_t& size) {
  if (d->binary_representation_.empty()) {
    d->update_binary_representation();
  }

  size = static_cast<uint32_t>(d->binary_representation_.size());
  return reinterpret_cast<char*>(d->binary_representation_.data());
}

bool Pool::save(Storage storage) {
  if ((!d.constData()->is_valid_)) {
    return false;
  }

  Storage s = d->get_storage(std::move(storage));
  if (!s.isOpen()) {
    return false;
  }

  if (d->hash_.is_empty()) {
    d->hash_ = PoolHash::calc_from_data(to_byte_stream_for_sig());
  }

  if (s.pool_save(*this)) {
    d->storage_ = s.weak_ptr();
    return true;
  }

  return false;
}

cs::Bytes Pool::to_byte_stream_for_sig() {
  ::csdb::priv::obstream os;
  d->put(os, true);
  cs::Bytes result = std::move(const_cast<std::vector<uint8_t>&>(os.buffer()));
  return result;
}

void Pool::sign(const cscrypto::PrivateKey& private_key) {
  const auto& pool_bytes = this->to_byte_stream_for_sig();
<<<<<<< HEAD
//  d->signature_ = cscrypto::GenerateSignature(private_key, pool_bytes.data(), pool_bytes.size());
}

bool Pool::verify_signature() {
 // const auto& pool_bytes = to_byte_stream_for_sig();
  return true; //cscrypto::VerifySignature(signature().data(), writer_public_key().data(),
                              //     pool_bytes.data(), pool_bytes.size());
}

bool Pool::verify_signature(const cs::Signature& signature) {
  //const auto& pool_bytes = to_byte_stream_for_sig();
  //const bool verify = cscrypto::VerifySignature(signature.data(), writer_public_key().data(),
  //                                              pool_bytes.data(), pool_bytes.size());
=======
  d->signature_ = cscrypto::generateSignature(private_key, pool_bytes.data(), pool_bytes.size());
}

bool Pool::verify_signature() {
  const auto& pool_bytes = to_byte_stream_for_sig();
  return cscrypto::verifySignature(signature().data(), writer_public_key().data(),
                                   pool_bytes.data(), pool_bytes.size());
}

bool Pool::verify_signature(const cs::Signature& signature) {
  const auto& pool_bytes = to_byte_stream_for_sig();
  const bool verify = cscrypto::verifySignature(signature.data(), writer_public_key().data(),
                                                pool_bytes.data(), pool_bytes.size());
>>>>>>> a35d8921

  //if (verify) {
  //  d->signature_ = signature;
  //}

  return true;//verify;
}

Pool Pool::load(const PoolHash& hash, Storage storage) {
  if (!storage.isOpen()) {
    storage = ::csdb::defaultStorage();
  }

  Pool res = storage.pool_load(hash);
  if (res.is_valid()) {
    res.set_storage(storage);
  }
  return res;
}

bool Pool::getWalletAddress(const NewWalletInfo& info, csdb::Address& wallAddress) const {
  const csdb::Pool::Transactions& transactions = this->transactions();
  const auto& conf = this->confidants();
  size_t max_new_wallets_size = transactions.size() + conf.size();

  size_t idx = info.addressId_.trxInd_;
  if (idx >= max_new_wallets_size) {
    return false;
  }
  if (idx < transactions.size()) {
    csdb::Transaction trx = transactions[idx];
    const bool isSource = (info.addressId_.addressType_ == NewWalletInfo::AddressType::AddressIsSource);
    wallAddress = (isSource) ? trx.source() : trx.target();
    return true;
  }

  wallAddress = csdb::Address::from_public_key(this->confidants()[idx - transactions.size()]);
  return true;
}

void Pool::NewWalletInfo::put(::csdb::priv::obstream& os) const {
  union {
    Pool::NewWalletInfo::AddressId address_id;
    size_t asSizeType;
  } addresIdConverter{};

  addresIdConverter.address_id = addressId_;
  os.put(addresIdConverter.asSizeType);
  os.put(walletId_);
}

bool Pool::NewWalletInfo::get(::csdb::priv::ibstream& is) {
  size_t address_id;
  if (!is.get(address_id)) {
    return false;
  }
  auto id = reinterpret_cast<size_t*>(&addressId_);
  *id = address_id;
  return is.get(walletId_);
}

}  // namespace csdb<|MERGE_RESOLUTION|>--- conflicted
+++ resolved
@@ -137,8 +137,8 @@
     for (const auto& it : smartSignatures_) {
       os.put(it.smartKey);
       os.put(it.smartConsensusPool);
-      os.put(it.signatures_.size());
-      for (const auto& itt : it.signatures_) {
+      os.put(it.signatures.size());
+      for (const auto& itt : it.signatures) {
         os.put(itt.first);
         os.put(itt.second);
       }
@@ -264,9 +264,8 @@
       SmartSignature sSig;
       sSig.smartConsensusPool = 0;
       sSig.smartKey.fill(0);
-      sSig.signatures_.clear();
-      
-      int index;
+      sSig.signatures.clear();
+
       if (!is.get(sSig.smartKey)) {
         return false;
       }
@@ -837,41 +836,27 @@
 
 void Pool::sign(const cscrypto::PrivateKey& private_key) {
   const auto& pool_bytes = this->to_byte_stream_for_sig();
-<<<<<<< HEAD
-//  d->signature_ = cscrypto::GenerateSignature(private_key, pool_bytes.data(), pool_bytes.size());
+//  d->signature_ = cscrypto::generateSignature(private_key, pool_bytes.data(), pool_bytes.size());
 }
 
 bool Pool::verify_signature() {
- // const auto& pool_bytes = to_byte_stream_for_sig();
-  return true; //cscrypto::VerifySignature(signature().data(), writer_public_key().data(),
-                              //     pool_bytes.data(), pool_bytes.size());
+  //const auto& pool_bytes = to_byte_stream_for_sig();
+  //return cscrypto::verifySignature(signature().data(), writer_public_key().data(),
+  //                                 pool_bytes.data(), pool_bytes.size());
+  return true;
 }
 
 bool Pool::verify_signature(const cs::Signature& signature) {
   //const auto& pool_bytes = to_byte_stream_for_sig();
-  //const bool verify = cscrypto::VerifySignature(signature.data(), writer_public_key().data(),
+  //const bool verify = cscrypto::verifySignature(signature.data(), writer_public_key().data(),
   //                                              pool_bytes.data(), pool_bytes.size());
-=======
-  d->signature_ = cscrypto::generateSignature(private_key, pool_bytes.data(), pool_bytes.size());
-}
-
-bool Pool::verify_signature() {
-  const auto& pool_bytes = to_byte_stream_for_sig();
-  return cscrypto::verifySignature(signature().data(), writer_public_key().data(),
-                                   pool_bytes.data(), pool_bytes.size());
-}
-
-bool Pool::verify_signature(const cs::Signature& signature) {
-  const auto& pool_bytes = to_byte_stream_for_sig();
-  const bool verify = cscrypto::verifySignature(signature.data(), writer_public_key().data(),
-                                                pool_bytes.data(), pool_bytes.size());
->>>>>>> a35d8921
 
   //if (verify) {
   //  d->signature_ = signature;
   //}
 
-  return true;//verify;
+  //return verify;
+  return true;
 }
 
 Pool Pool::load(const PoolHash& hash, Storage storage) {

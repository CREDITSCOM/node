#include <utility>

#include "csdb/pool.hpp"

#include <algorithm>
#include <iomanip>
#include <map>
#include <sstream>

#include <lz4.h>

#include "csdb/csdb.hpp"

#include "binary_streams.hpp"
#include "csdb/internal/shared_data_ptr_implementation.hpp"
#include "csdb/internal/utils.hpp"
#include "priv_crypto.hpp"
#include "transaction_p.hpp"

namespace csdb {

class PoolHash::priv : public ::csdb::internal::shared_data {
public:
  cs::Bytes value;
  DEFAULT_PRIV_CLONE();
};
SHARED_DATA_CLASS_IMPLEMENTATION(PoolHash)

bool PoolHash::is_empty() const noexcept {
  return d->value.empty();
}

size_t PoolHash::size() const noexcept {
  return d->value.size();
}

std::string PoolHash::to_string() const noexcept {
  return internal::to_hex(d->value);
}

cs::Bytes PoolHash::to_binary() const noexcept {
  return d->value;
}

PoolHash PoolHash::from_binary(const cs::Bytes& data) {
  const size_t sz = data.size();
  PoolHash res;
  if ((0 == sz) || (::csdb::priv::crypto::hash_size == sz)) {
    res.d->value = data;
  }
  return res;
}

bool PoolHash::operator==(const PoolHash& other) const noexcept {
  return (d == other.d) || (d->value == other.d->value);
}

bool PoolHash::operator<(const PoolHash& other) const noexcept {
  return (d != other.d) && (d->value < other.d->value);
}

PoolHash PoolHash::from_string(const ::std::string& str) {
  const cs::Bytes hash = ::csdb::internal::from_hex(str);
  const size_t sz = hash.size();
  PoolHash res;
  if ((0 == sz) || (::csdb::priv::crypto::hash_size == sz)) {
    res.d->value = hash;
  }
  return res;
}

PoolHash PoolHash::calc_from_data(const cs::Bytes& data) {
  PoolHash res;
  res.d->value = ::csdb::priv::crypto::calc_hash(data);
  return res;
}

void PoolHash::put(::csdb::priv::obstream& os) const {
  os.put(d->value);
}

bool PoolHash::get(::csdb::priv::ibstream& is) {
  return is.get(d->value);
}

class Pool::priv : public ::csdb::internal::shared_data {
  priv() :
    ::csdb::internal::shared_data()
  {
    writer_public_key_.fill(0);
    signature_.fill(0);
  }

  priv(PoolHash previous_hash, cs::Sequence sequence, ::csdb::Storage::WeakPtr storage)
  : is_valid_(true)
  , previous_hash_(std::move(previous_hash))
  , sequence_(sequence)
  , storage_(std::move(storage)) {
  }

  void put(::csdb::priv::obstream& os) const {
    os.put(previous_hash_);
    os.put(sequence_);

    os.put(user_fields_);

    os.put(transactions_.size());
    for (const auto& it : transactions_) {
      os.put(it);
    }

    os.put(newWallets_.size());
    for (const auto& wall : newWallets_) {
      os.put(wall);
    }

    os.put(next_confidants_.size());
    for (const auto& it : next_confidants_) {
      os.put(it);
    }

    os.put(signatures_.size());
    for (const auto& it : signatures_) {
      os.put(it.first);
      os.put(it.second);
    }

    os.put(realTrusted_);

  }

  void put_for_sig(::csdb::priv::obstream& os) const {
    os.put(previous_hash_);
    os.put(sequence_);

    os.put(user_fields_);

    os.put(transactions_.size());
    for (const auto& it : transactions_) {
      os.put(it);
    }

    os.put(newWallets_.size());
    for (const auto& wall : newWallets_) {
      os.put(wall);
    }

    os.put(next_confidants_.size());
    for (const auto& it : next_confidants_) {
      os.put(it);
    }

    os.put(realTrusted_);
  }

  bool get_meta(::csdb::priv::ibstream& is, size_t& cnt) {
    if (!is.get(previous_hash_)) {
      return false;
    }

    if (!is.get(sequence_)) {
      return false;
    }

    if (!is.get(user_fields_)) {
      return false;
    }

    if (!is.get(cnt)) {
      return false;
    }

    transactionsCount_ = static_cast<decltype(transactionsCount_)>(cnt);
    is_valid_ = true;

    return true;
  }

  bool getTransactions(::csdb::priv::ibstream& is, size_t cnt) {
    transactions_.clear();
    transactions_.reserve(cnt);
    for (size_t i = 0; i < cnt; ++i) {
      Transaction tran;
      if (!is.get(tran)) {
        return false;
      }
      transactions_.emplace_back(tran);
    }
    return true;
  }

  bool getConfidants(::csdb::priv::ibstream& is) {
    size_t cnt = 0;
    if (!is.get(cnt)) {
      return false;
    }

    next_confidants_.clear();
    next_confidants_.reserve(cnt);
    for (size_t i = 0; i < cnt; ++i) {
      cs::PublicKey conf;
      if (!is.get(conf)) {
        return false;
      }
      next_confidants_.emplace_back(conf);
    }
    return true;
  }

  bool getSignatures(::csdb::priv::ibstream& is) {
    size_t cnt = 0;
    if (!is.get(cnt)) {
      return false;
    }

    signatures_.clear();
    signatures_.reserve(cnt);
    for (size_t i = 0; i < cnt; ++i) {
      int index;
      cs::Signature sig;

      if (!is.get(index)) {
        return false;
      }
      if (!is.get(sig)) {
        return false;
      }

      signatures_.emplace_back(make_pair(index, sig));
    }
    return true;
  }

  bool getNewWallets(::csdb::priv::ibstream& is) {
    size_t cnt = 0;
    if (!is.get(cnt)) {
      return false;
    }

    newWallets_.clear();
    newWallets_.reserve(cnt);
    for (size_t i = 0; i < cnt; ++i) {
      NewWalletInfo wall;
      if (!is.get(wall)) {
        return false;
      }
      newWallets_.emplace_back(wall);
    }
    return true;
  }

  bool get(::csdb::priv::ibstream& is) {
    size_t cnt;
    if (!get_meta(is, cnt)) {
      return false;
    }

    if (!getTransactions(is, cnt)) {
      return false;
    }

    if (!getNewWallets(is)) {
      return false;
    }

    if (!getConfidants(is)) {
      return false;
    }

    if (!getSignatures(is)) {
      return false;
    }

    if (!is.get(realTrusted_)) {
      return false;
    }

    is_valid_ = true;
    return true;
  }

  void compose() {
    if (!is_valid_) {
      binary_representation_.clear();
      hash_ = PoolHash();
      return;
    }

    update_binary_representation();
    update_transactions();
  }

  void update_binary_representation() {
    ::csdb::priv::obstream os;
    put(os);
    binary_representation_ = std::move(const_cast<cs::Bytes&>(os.buffer()));
  }

  void update_transactions() {
    read_only_ = true;
    hash_ = PoolHash::calc_from_data(binary_representation_);
    for (size_t idx = 0; idx < transactions_.size(); ++idx) {
      transactions_[idx].d->_update_id(hash_, idx);
    }
  }

  Storage get_storage(Storage candidate) {
    if (candidate.isOpen()) {
      return candidate;
    }

    candidate = Storage(storage_);
    if (candidate.isOpen()) {
      return candidate;
    }

    return ::csdb::defaultStorage();
  }

  priv clone() const {
    priv result;

    result.is_valid_ = is_valid_;
    result.hash_ = hash_.clone();
    result.previous_hash_ = previous_hash_.clone();
    result.sequence_ = sequence_;
    result.next_confidants_ = next_confidants_;

    result.transactions_.reserve(transactions_.size());
    for (auto& t : transactions_)
      result.transactions_.push_back(t.clone());

    result.transactionsCount_ = transactionsCount_;
    result.newWallets_ = newWallets_;

    for (auto& uf : user_fields_)
      result.user_fields_[uf.first] = uf.second.clone();

    result.signature_ = signature_;
    result.writer_public_key_ = writer_public_key_;
    result.signatures_ = signatures_;
    result.binary_representation_ = binary_representation_;

    result.storage_ = storage_;

    return result;
  }

  bool is_valid_ = false;
  bool read_only_ = false;
  PoolHash hash_;
  PoolHash previous_hash_;
  cs::Sequence sequence_ {};
  std::vector<cs::PublicKey> next_confidants_;
  ::std::vector<Transaction> transactions_;
  uint32_t transactionsCount_ = 0;
  NewWallets newWallets_;
  ::std::map<::csdb::user_field_id_t, ::csdb::UserField> user_fields_;
<<<<<<< HEAD
  ::std::string signature_;
  std::vector<uint8_t> realTrusted_;
=======
  cs::Signature signature_;
>>>>>>> 6b1ff1a4
  cs::PublicKey writer_public_key_;
  ::std::vector<std::pair<int, cs::Signature>> signatures_;
  cs::Bytes binary_representation_;
  ::csdb::Storage::WeakPtr storage_;
  friend class Pool;
};
SHARED_DATA_CLASS_IMPLEMENTATION(Pool)

Pool::Pool(PoolHash previous_hash, cs::Sequence sequence, const Storage& storage)
: d(new priv(std::move(previous_hash), sequence, storage.weak_ptr())) {
}

bool Pool::is_valid() const noexcept {
  return d->is_valid_;
}

bool Pool::is_read_only() const noexcept {
  return d->read_only_;
}

PoolHash Pool::hash() const noexcept {
  if (d->hash_.is_empty()) {
    const_cast<PoolHash&>(d->hash_) = PoolHash::calc_from_data(d->binary_representation_);
  }
  return d->hash_;
}

PoolHash Pool::previous_hash() const noexcept {
  return d->previous_hash_;
}

Storage Pool::storage() const noexcept {
  return Storage(d->storage_);
}

Transaction Pool::transaction(size_t index) const {
  return (d->transactions_.size() > index) ? d->transactions_[index] : Transaction{};
}

Transaction Pool::transaction(TransactionID id) const {
  if ((!d->is_valid_) || (!d->read_only_) || (!id.is_valid()) || (id.pool_hash() != d->hash_) ||
      (d->transactions_.size() <= id.d->index_)) {
    return Transaction{};
  }
  return d->transactions_[id.d->index_];
}

Transaction Pool::get_last_by_source(const Address& source) const noexcept {
  const auto data = d.constData();

  if ((!data->is_valid_)) {
    return Transaction{};
  }

  auto it_rend = data->transactions_.rend();
  for (auto it = data->transactions_.rbegin(); it != it_rend; ++it) {
    const auto& t = *it;

    if (t.source() == source) {
      return t;
    }
  }

  return Transaction{};
}

Transaction Pool::get_last_by_target(const Address& target) const noexcept {
  const auto data = d.constData();

  if ((!data->is_valid_)) {
    return Transaction{};
  }

  auto it_rend = data->transactions_.rend();
  for (auto it = data->transactions_.rbegin(); it != it_rend; ++it) {
    const auto t = *it;

    if (t.target() == target) {
      return t;
    }
  }

  return Transaction{};
}

bool Pool::add_transaction(Transaction transaction
#ifdef CSDB_UNIT_TEST
                           ,
                           bool skip_check
#endif
) {
  if (d.constData()->read_only_) {
    return false;
  }

  if (!transaction.is_valid()) {
    return false;
  }

#ifdef CSDB_UNIT_TEST
  if (!skip_check) {
#endif
    /// \todo Add transaction checking.
#ifdef CSDB_UNIT_TEST
  }
#endif

  d->transactions_.push_back(Transaction(new Transaction::priv(*(transaction.d.constData()))));
  ++d->transactionsCount_;
  return true;
}

size_t Pool::transactions_count() const noexcept {
  return d->transactionsCount_;  // transactions_.size();
}

void Pool::recount() noexcept {
  d->transactionsCount_ = static_cast<uint32_t>(d->transactions_.size());
}

cs::Sequence Pool::sequence() const noexcept {
  return d->sequence_;
}

const cs::PublicKey& Pool::writer_public_key() const noexcept {
  return d->writer_public_key_;
}

const cs::Signature& Pool::signature() const noexcept {
  return d->signature_;
}

const std::vector<cs::PublicKey>& Pool::confidants() const noexcept {
  return d->next_confidants_;
}

const ::std::vector<std::pair<int, cs::Signature>>& Pool::signatures() const noexcept {
  return d->signatures_;
}

void Pool::set_sequence(cs::Sequence seq) noexcept {
  if (d.constData()->read_only_) {
    return;
  }

  priv* data = d.data();
  data->is_valid_ = true;
  data->sequence_ = seq;
}

void Pool::set_previous_hash(PoolHash previous_hash) noexcept {
  if (d.constData()->read_only_) {
    return;
  }

  priv* data = d.data();
  data->is_valid_ = true;
  data->previous_hash_ = std::move(previous_hash);
}

void Pool::set_writer_public_key(const cs::PublicKey& writer_public_key) noexcept {
  if (d.constData()->read_only_) {
    return;
  }

  priv* data = d.data();
  data->is_valid_ = true;
  data->writer_public_key_ = writer_public_key;
}

void Pool::set_signature(const cs::Signature& signature) noexcept {
  if (d.constData()->read_only_) {
    return;
  }

  priv* data = d.data();
  data->is_valid_ = true;
  data->signature_ = signature;
}

void Pool::set_confidants(const std::vector<cs::PublicKey>& confidants) noexcept {
  if (d.constData()->read_only_) {
    return;
  }

  priv* data = d.data();
  data->is_valid_ = true;
  data->next_confidants_ = confidants;
}

void Pool::add_signature(int index, const cs::Signature& signature) noexcept {
  if (d.constData()->read_only_) {
    return;
  }
  priv* data = d.data();
  data->is_valid_ = true;
  data->signatures_.emplace_back(std::make_pair(index, signature));
}

void Pool::set_storage(const Storage& storage) noexcept {
  // We can set up storage even if Pool is read-only
  priv* data = d.data();
  data->is_valid_ = true;
  data->storage_ = storage.weak_ptr();
}

Pool::Transactions& Pool::transactions() {
  return d->transactions_;
}

const Pool::Transactions& Pool::transactions() const {
  return d->transactions_;
}

Pool::NewWallets* Pool::newWallets() noexcept {
  if (d.constData()->read_only_) {
    return nullptr;
  }
  return &d->newWallets_;
}

const Pool::NewWallets& Pool::newWallets() const noexcept {
  return d->newWallets_;
}

bool Pool::add_user_field(user_field_id_t id, const UserField& field) noexcept {
  if (d.constData()->read_only_ || (!field.is_valid())) {
    return false;
  }

  priv* data = d.data();
  data->is_valid_ = true;
  data->user_fields_[id] = field;

  return true;
}

UserField Pool::user_field(user_field_id_t id) const noexcept {
  const priv* data = d.constData();
  auto it = data->user_fields_.find(id);
  return (data->user_fields_.end() == it) ? UserField{} : it->second;
}

::std::set<user_field_id_t> Pool::user_field_ids() const noexcept {
  ::std::set<user_field_id_t> res;
  const priv* data = d.constData();
  for (const auto& it : data->user_fields_) {
    res.insert(it.first);
  }
  return res;
}

bool Pool::compose() {
  if (d.constData()->read_only_) {
    return true;
  }

  d->compose();

  return d.constData()->is_valid_;
}

cs::Bytes Pool::to_binary() const noexcept {
  return d->binary_representation_;
}

uint64_t Pool::get_time() const noexcept
{
  return atoll(user_field(0).value<std::string>().c_str());
}

Pool Pool::from_binary(const cs::Bytes& data) {
  std::unique_ptr<priv> p { new priv() };
  ::csdb::priv::ibstream is(data.data(), data.size());
  if (!p->get(is)) {
    return Pool();
  }
  p->binary_representation_ = data;
  p->update_transactions();
  return Pool(p.release());
}

Pool Pool::meta_from_binary(const cs::Bytes& data, size_t& cnt) {
  std::unique_ptr<priv> p(new priv());
  ::csdb::priv::ibstream is(data.data(), data.size());

  if (!p->get_meta(is, cnt)) {
    return Pool();
  }

  p->binary_representation_ = data;
  return Pool(p.release());
}

Pool Pool::meta_from_byte_stream(const char* data, size_t size) {
  std::unique_ptr<priv> p(new priv());
  ::csdb::priv::ibstream is(data, size);

  size_t t;
  if (!p->get_meta(is, t)) {
    return Pool();
  }

  return Pool(p.release());
}

Pool Pool::from_lz4_byte_stream(size_t uncompressedSize) {
  std::unique_ptr<priv> p(new priv());
  p->binary_representation_.resize(uncompressedSize);

  ::csdb::priv::ibstream is(p->binary_representation_.data(), p->binary_representation_.size());

  if (!p->get(is)) {
    return Pool();
  }

  p->hash_ = PoolHash::calc_from_data(p->binary_representation_);

  return Pool(p.release());
}

char* Pool::to_byte_stream(uint32_t& size) {
  if (d->binary_representation_.empty()) {
    d->update_binary_representation();
  }

  size = static_cast<uint32_t>(d->binary_representation_.size());
  return reinterpret_cast<char*>(d->binary_representation_.data());
}

bool Pool::save(Storage storage) {
  if ((!d.constData()->is_valid_)) {
    return false;
  }

  Storage s = d->get_storage(std::move(storage));
  if (!s.isOpen()) {
    return false;
  }

  if (d->hash_.is_empty()) {
    d->hash_ = PoolHash::calc_from_data(to_byte_stream_for_sig());
  }

  if (s.pool_save(*this)) {
    d->storage_ = s.weak_ptr();
    return true;
  }

  return false;
}

cs::Bytes Pool::to_byte_stream_for_sig() {
  ::csdb::priv::obstream os;
  d->put_for_sig(os);
  cs::Bytes result = std::move(const_cast<std::vector<uint8_t>&>(os.buffer()));
  return result;
}

void Pool::sign(const cscrypto::PrivateKey& private_key) {
  const auto& pool_bytes = this->to_byte_stream_for_sig();
  cscrypto::GenerateSignature(d->signature_, private_key, pool_bytes.data(), pool_bytes.size());
}

bool Pool::verify_signature() {
  const auto& pool_bytes = to_byte_stream_for_sig();
  return cscrypto::VerifySignature(signature().data(), writer_public_key().data(),
                                   pool_bytes.data(), pool_bytes.size());
}

bool Pool::verify_signature(const cs::Signature& signature) {
  const auto& pool_bytes = to_byte_stream_for_sig();
  const bool verify = cscrypto::VerifySignature(signature.data(), writer_public_key().data(),
                                                pool_bytes.data(), pool_bytes.size());

  if (verify) {
    d->signature_ = signature;
  }

  return verify;
}

Pool Pool::load(const PoolHash& hash, Storage storage) {
  if (!storage.isOpen()) {
    storage = ::csdb::defaultStorage();
  }

  Pool res = storage.pool_load(hash);
  if (res.is_valid()) {
    res.set_storage(storage);
  }
  return res;
}

bool Pool::getWalletAddress(const NewWalletInfo& info, csdb::Address& wallAddress) const {
  const csdb::Pool::Transactions& transactions = this->transactions();
  const auto& conf = this->confidants();
  size_t max_new_wallets_size = transactions.size() + conf.size();

  size_t idx = info.addressId_.trxInd_;
  if (idx >= max_new_wallets_size) {
    return false;
  }
  if (idx < transactions.size()) {
    csdb::Transaction trx = transactions[idx];
    const bool isSource = (info.addressId_.addressType_ == NewWalletInfo::AddressType::AddressIsSource);
    wallAddress = (isSource) ? trx.source() : trx.target();
    return true;
  }

  wallAddress = csdb::Address::from_public_key(this->confidants()[idx - transactions.size()]);
  return true;
}

void Pool::NewWalletInfo::put(::csdb::priv::obstream& os) const {
  union {
    Pool::NewWalletInfo::AddressId address_id;
    size_t asSizeType;
  } addresIdConverter{};

  addresIdConverter.address_id = addressId_;
  os.put(addresIdConverter.asSizeType);
  os.put(walletId_);
}

bool Pool::NewWalletInfo::get(::csdb::priv::ibstream& is) {
  size_t address_id;
  if (!is.get(address_id)) {
    return false;
  }
  auto id = reinterpret_cast<size_t*>(&addressId_);
  *id = address_id;
  return is.get(walletId_);
}

}  // namespace csdb<|MERGE_RESOLUTION|>--- conflicted
+++ resolved
@@ -356,12 +356,8 @@
   uint32_t transactionsCount_ = 0;
   NewWallets newWallets_;
   ::std::map<::csdb::user_field_id_t, ::csdb::UserField> user_fields_;
-<<<<<<< HEAD
-  ::std::string signature_;
+  cs::Signature signature_;
   std::vector<uint8_t> realTrusted_;
-=======
-  cs::Signature signature_;
->>>>>>> 6b1ff1a4
   cs::PublicKey writer_public_key_;
   ::std::vector<std::pair<int, cs::Signature>> signatures_;
   cs::Bytes binary_representation_;

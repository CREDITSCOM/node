#include "csdb/address.hpp"
#include <array>
#include <boost/functional/hash.hpp>
#include "binary_streams.hpp"
#include "csdb/internal/shared_data_ptr_implementation.hpp"
#include "csdb/internal/types.hpp"
#include "csdb/internal/utils.hpp"

#include "priv_crypto.hpp"

namespace csdb {

class Address::priv : public ::csdb::internal::shared_data {
  union {
    cs::PublicKey public_key;
    WalletId wallet_id;
  } data_{};

  bool is_wallet_id_ = false;

  friend class ::csdb::Address;
};
SHARED_DATA_CLASS_IMPLEMENTATION(Address)

bool Address::is_valid() const noexcept {
  return is_public_key() || is_wallet_id();
}

bool Address::is_public_key() const noexcept {
  return !d->is_wallet_id_;
}

bool Address::is_wallet_id() const noexcept {
  return d->is_wallet_id_;
}

bool Address::operator==(const Address &other) const noexcept {
  if (d == other.d) {
    return true;
  }
  if (is_public_key()) {
    return d->data_.public_key == other.d->data_.public_key;
  }
  return d->data_.wallet_id == other.d->data_.wallet_id;
}

bool Address::operator<(const Address &other) const noexcept {
  if (d == other.d) {
    return false;
  }

  if (d->is_wallet_id_ && other.d->is_wallet_id_) {
    return d->data_.wallet_id < other.d->data_.wallet_id;
  }
  if (!d->is_wallet_id_ && !other.d->is_wallet_id_) {
    return d->data_.public_key < other.d->data_.public_key;
  }
  if (d->is_wallet_id_ && !other.d->is_wallet_id_) {
    return d->data_.public_key < other.d->data_.public_key;
  }
  if (!d->is_wallet_id_ && other.d->is_wallet_id_) {
    return d->data_.public_key < other.d->data_.public_key;
  }
  return false;
}

size_t Address::calcHash() const noexcept {
  if (is_public_key()) {
    return boost::hash_value(d->data_.public_key);
  }
  return boost::hash_value(d->data_.wallet_id);
}

::std::string Address::to_string() const noexcept {
  if (is_public_key()) {
    return internal::to_hex(cs::Bytes(d->data_.public_key.begin(), d->data_.public_key.end()));
  }
  if (is_wallet_id()) {
    return std::to_string(wallet_id());
  }
  return std::string();
}

Address Address::from_string(const ::std::string &val) {
  Address res;

  if (val.size() == 2 * ::csdb::priv::crypto::public_key_size) {
    const cs::Bytes data = ::csdb::internal::from_hex(val);
    if (::csdb::priv::crypto::public_key_size == data.size()) {
      memcpy(res.d->data_.public_key.data(), data.data(), ::csdb::priv::crypto::public_key_size);
      res.d->is_wallet_id_ = false;
    }
  }
  else {
    try {
      if (!val.empty()) {
        WalletId id = std::stol(val);
        res = from_wallet_id(id);
        res.d->is_wallet_id_ = true;
      }
    }
    catch (...) {
    }
  }

  return res;
}

cs::Bytes Address::public_key() const noexcept {
  if (is_public_key()) {
    return cs::Bytes(d->data_.public_key.begin(), d->data_.public_key.end());
  }
  return {};
}

Address::WalletId Address::wallet_id() const noexcept {
  if (is_wallet_id()) {
    return d->data_.wallet_id;
  }
return static_cast<Address::WalletId>(-1);
}

<<<<<<< HEAD
Address Address::from_public_key(const ::csdb::internal::byte_array& key) {
=======
Address Address::from_public_key(const cs::Bytes &key) {
>>>>>>> f1cce9f2
  Address res;

  if (::csdb::priv::crypto::public_key_size == key.size()) {
    std::copy(key.begin(), key.end(), res.d->data_.public_key.data());
    res.d->is_wallet_id_ = false;
  }

  return res;
}

Address Address::from_public_key(const cs::PublicKey& key) {
  Address res;
  res.d->data_.public_key = key;
  res.d->is_wallet_id_ = false;

  return res;
}

Address Address::from_public_key(const char *key) {
  Address res;
  memcpy(res.d->data_.public_key.data(), key, ::csdb::priv::crypto::public_key_size);
  res.d->is_wallet_id_ = false;
  return res;
}

std::string Address::to_api_addr() {
  return std::string(d->data_.public_key.begin(), d->data_.public_key.end());
}

Address Address::from_wallet_id(WalletId id) {
  Address res;
  res.d->data_.wallet_id = id;
  res.d->is_wallet_id_ = true;
  return res;
}

void Address::put(::csdb::priv::obstream& os) const {
  if (is_public_key()) {
<<<<<<< HEAD
    os.put(d->data_.public_key);
=======
    os.put(cs::Bytes(d->data_.public_key.begin(), d->data_.public_key.end()));
>>>>>>> f1cce9f2
  }
  else {
    os.put(d->data_.wallet_id);
  }
}

bool Address::get(::csdb::priv::ibstream& is) {
  if (is.size() == ::csdb::priv::crypto::public_key_size) {
<<<<<<< HEAD
    bool ok = is.get(d->data_.public_key);
=======
    cs::Bytes tmp;
    bool ok = is.get(tmp);
    memcpy(d->data_.public_key.data(), tmp.data(), ::csdb::priv::crypto::public_key_size);
>>>>>>> f1cce9f2
    return ok;
  }
  return is.get(d->data_.wallet_id);
}

}  // namespace csdb<|MERGE_RESOLUTION|>--- conflicted
+++ resolved
@@ -120,11 +120,7 @@
 return static_cast<Address::WalletId>(-1);
 }
 
-<<<<<<< HEAD
-Address Address::from_public_key(const ::csdb::internal::byte_array& key) {
-=======
-Address Address::from_public_key(const cs::Bytes &key) {
->>>>>>> f1cce9f2
+Address Address::from_public_key(const cs::Bytes& key) {
   Address res;
 
   if (::csdb::priv::crypto::public_key_size == key.size()) {
@@ -163,11 +159,7 @@
 
 void Address::put(::csdb::priv::obstream& os) const {
   if (is_public_key()) {
-<<<<<<< HEAD
     os.put(d->data_.public_key);
-=======
-    os.put(cs::Bytes(d->data_.public_key.begin(), d->data_.public_key.end()));
->>>>>>> f1cce9f2
   }
   else {
     os.put(d->data_.wallet_id);
@@ -176,13 +168,7 @@
 
 bool Address::get(::csdb::priv::ibstream& is) {
   if (is.size() == ::csdb::priv::crypto::public_key_size) {
-<<<<<<< HEAD
     bool ok = is.get(d->data_.public_key);
-=======
-    cs::Bytes tmp;
-    bool ok = is.get(tmp);
-    memcpy(d->data_.public_key.data(), tmp.data(), ::csdb::priv::crypto::public_key_size);
->>>>>>> f1cce9f2
     return ok;
   }
   return is.get(d->data_.wallet_id);

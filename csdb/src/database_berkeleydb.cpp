#include <cstdlib>
#include <cassert>
#include <exception>
#include <db_cxx.h>

#include <boost/filesystem.hpp>

#include "csdb/database_berkeleydb.h"
#include "csdb/pool.h"

#include "priv_crypto.h"

namespace csdb {

namespace {
template<typename T>
struct Dbt_copy: public Dbt
{
  Dbt_copy(const T &t) :
    t_copy(t)
  {
    init();
  }

  Dbt_copy()
  {
    init();
  }

  void init()
  {
    set_data(&t_copy);
    set_size(sizeof(T));
    set_ulen(sizeof(T));
    set_flags(DB_DBT_USERMEM);
  }

  operator T()
  {
    return t_copy;
  }
private:
  T t_copy;
};

template<>
struct Dbt_copy<::csdb::internal::byte_array>: public Dbt
{
  Dbt_copy(const ::csdb::internal::byte_array &data)
  {
    set_data(const_cast<unsigned char *>(data.data()));
    set_size(data.size());
    set_ulen(data.size());
    set_flags(DB_DBT_USERMEM);
  }
};

struct Dbt_safe : public Dbt
{
  Dbt_safe()
  {
    set_data(NULL);
    set_flags(DB_DBT_MALLOC);
  }
  ~Dbt_safe()
  {
    void* buf = get_data();
    if (buf != NULL) {
<<<<<<< HEAD
      free(buf);//comment when use debug
=======
      //free(buf);
>>>>>>> 327e5772
    }
  }
};
} // namespace

DatabaseBerkeleyDB::DatabaseBerkeleyDB() :
  env_(static_cast<uint32_t>(0)),
  db_blocks_(nullptr),
  db_seq_no_(nullptr)
{
}

DatabaseBerkeleyDB::~DatabaseBerkeleyDB()
{
  db_blocks_->close(0);
  db_seq_no_->close(0);
}

void DatabaseBerkeleyDB::set_last_error_from_berkeleydb(int status)
{
  Error err = UnknownError;
  if (!status) {
    err = NoError;
  } else if (status == ENOENT) {
    err = NotFound;
  }
  if (NoError == err) {
    set_last_error(err);
  } else {
    set_last_error(err, "LevelDB error: %d", status);
  }
}

bool DatabaseBerkeleyDB::open(const std::string& path)
{
  boost::filesystem::path direc(path);
  if (boost::filesystem::exists(direc)) {
    if (!boost::filesystem::is_directory(direc))
      return false;
  } else {
    if (!boost::filesystem::create_directories(direc))
      return false;
  }

  db_blocks_.reset(nullptr);
  db_seq_no_.reset(nullptr);

  uint32_t db_env_open_flags = DB_CREATE | DB_INIT_MPOOL | DB_INIT_CDB | DB_THREAD;
  env_.open(path.c_str(), db_env_open_flags, 0);

  auto db_blocks = new Db(&env_, 0);
  auto db_seq_no = new Db(&env_, 0);

  int status = db_blocks->open(NULL, "blockchain.db", NULL, DB_RECNO, DB_CREATE, 0);
  if (status) {
    set_last_error_from_berkeleydb(status);
    return false;
  }
  db_blocks_.reset(db_blocks);

  status = db_seq_no->open(NULL, "sequence.db", NULL, DB_HASH, DB_CREATE, 0);
  if (status) {
    set_last_error_from_berkeleydb(status);
    return false;
  }
  db_seq_no_.reset(db_seq_no);

  set_last_error();
  return true;
}

bool DatabaseBerkeleyDB::is_open() const
{
  return static_cast<bool>(db_blocks_);
}

bool DatabaseBerkeleyDB::put(const byte_array &key, uint32_t seq_no, const byte_array &value)
{
  if (!db_blocks_) {
    set_last_error(NotOpen);
    return false;
  }

  Dbt_copy<uint32_t> db_seq_no(seq_no + 1);
  Dbt_copy<byte_array> db_value(value);

  int status = db_blocks_->put(nullptr, &db_seq_no, &db_value, 0);
  if (status) {
    set_last_error_from_berkeleydb(status);
    return false;
  }


  Dbt_copy<byte_array> db_key(key);
  status = db_seq_no_->put(nullptr, &db_key, &db_seq_no, 0);
  if (status) {
    set_last_error_from_berkeleydb(status);
    return false;
  }

  set_last_error();
  return true;
}

bool DatabaseBerkeleyDB::get(const byte_array &key, byte_array *value)
{
  if (!db_blocks_) {
    set_last_error(NotOpen);
    return false;
  }

  Dbt_copy<byte_array> db_key(key);
  if (value == nullptr) {
    if (db_seq_no_->exists(nullptr, &db_key, 0) == 0) {
      return true;
    } else {
      return false;
    }
  }

  Dbt_copy<uint32_t> db_seq_no;
  int status = db_seq_no_->get(nullptr, &db_key, &db_seq_no, 0);
  if (status) {
    set_last_error_from_berkeleydb(status);
    return false;
  }

  Dbt_safe db_value;

  status = db_blocks_->get(nullptr, &db_seq_no, &db_value, 0);
  if (status) {
    set_last_error_from_berkeleydb(status);
    return false;
  }

  auto begin = reinterpret_cast<uint8_t *>(db_value.get_data());
  value->assign(begin, begin + db_value.get_size());
  set_last_error();
  return true;
}

bool DatabaseBerkeleyDB::remove(const byte_array &key)
{
  assert(false);

  if (!db_blocks_) {
    set_last_error(NotOpen);
    return false;
  }

  set_last_error();
  return true;
}

bool DatabaseBerkeleyDB::write_batch(const ItemList &items)
{
  assert(false);

  if (!db_blocks_) {
    set_last_error(NotOpen);
    return false;
  }

  set_last_error();
  return true;
}

class DatabaseBerkeleyDB::Iterator final : public Database::Iterator
{
public:
  Iterator(Dbc *it) :
    it_(it),
    valid_(false)
  {
    if (it != nullptr) {
      valid_ = true;
    }
  }
  ~Iterator()
  {
    if (it_ != nullptr) {
      it_->close();
    }
  }
  bool is_valid() const override final
  {
    return valid_;
  }

  void seek_to_first() override final
  {
    if (!it_) return;

    Dbt key;
    Dbt_safe value;

    int ret = it_->get(&key, &value, DB_FIRST);
    if (!ret) {
      set_value(value);
      valid_ = true;
    } else {
      valid_ = false;
    }
  }

  void seek_to_last() override final
  {
    assert(false);
  }

  void seek(const ::csdb::internal::byte_array &key) override final
  {
    assert(false);
  }

  void next() override final
  {
    if (!it_) return;

    Dbt key;
    Dbt_safe value;

    int ret = it_->get(&key, &value, DB_NEXT);
    if (!ret) {
      set_value(value);
      valid_ = true;
    } else {
      valid_ = false;
    }
  }

  void prev() override final
  {
    assert(false);
  }

  ::csdb::internal::byte_array key() const override final
  {
    return ::csdb::internal::byte_array{};
  }

  ::csdb::internal::byte_array value() const override final
  {
    if (valid_) {
      return value_;
    } else {
      return ::csdb::internal::byte_array{};
    }
  }

private:

  void set_value(Dbt &value) {
    auto begin = reinterpret_cast<uint8_t *>(value.get_data());
    value_.assign(begin, begin + value.get_size());
  }

  Dbc *it_;
  bool valid_;
  internal::byte_array value_;
};

DatabaseBerkeleyDB::IteratorPtr DatabaseBerkeleyDB::new_iterator()
{
  if (!db_blocks_) {
    set_last_error(NotOpen);
    return nullptr;
  }

  Dbc *cursorp;
  db_blocks_->cursor(nullptr, &cursorp, 0);

  return Database::IteratorPtr(new DatabaseBerkeleyDB::Iterator(cursorp));
}

} // namespace csdb<|MERGE_RESOLUTION|>--- conflicted
+++ resolved
@@ -66,11 +66,8 @@
   {
     void* buf = get_data();
     if (buf != NULL) {
-<<<<<<< HEAD
-      free(buf);//comment when use debug
-=======
       //free(buf);
->>>>>>> 327e5772
+
     }
   }
 };

#include "csdb/storage.hpp"

#include <algorithm>
#include <cassert>
#include <condition_variable>
#include <cstdarg>
#include <deque>
#include <mutex>
#include <sstream>
#include <stdexcept>
#include <thread>

#include "binary_streams.hpp"
#include "csdb/address.hpp"
#include "csdb/database.hpp"
#include "csdb/database_berkeleydb.hpp"
#include "csdb/internal/shared_data_ptr_implementation.hpp"
#include "csdb/internal/utils.hpp"
#include "csdb/pool.hpp"
#include "csdb/wallet.hpp"

namespace {
struct last_error_struct {
  ::csdb::Storage::Error last_error_ = ::csdb::Storage::NoError;
  std::string last_error_message_;
};

last_error_struct &last_error_map(const void *p) {
  static thread_local ::std::map<const void *, last_error_struct> last_errors_;
  return last_errors_[p];
}
}  // namespace

namespace csdb {

namespace {

struct head_info_t {
  size_t len_;     // Количество блоков в цепочке
  PoolHash next_;  // хеш следующего пула, или пустая строка для первого пула
                   // в цепочее (нет родителя, начало цепочки).
};
using heads_t = std::map<PoolHash, head_info_t>;
using tails_t = std::map<PoolHash, PoolHash>;

void update_heads_and_tails(heads_t &heads, tails_t &tails, const PoolHash &cur_hash, const PoolHash &prev_hash) {
  auto ith = heads.find(prev_hash);
  auto itt = tails.find(cur_hash);
  bool eith = (heads.end() != ith);
  bool eitt = (tails.end() != itt);
  if (eith && eitt) {
    // Склеиваем две подцепочки.
    assert(1 == heads.count(itt->second));
    head_info_t &ith1 = heads[itt->second];
    ith1.next_ = ith->second.next_;
    ith1.len_ += (1 + ith->second.len_);
    if (!ith->second.next_.is_empty()) {
      /// \todo Проверить, почему выпадает assert!
      // assert(1 == tails.count(ith->second.next_));
      tails[ith->second.next_] = itt->second;
    }
    heads.erase(ith);
    // Мы, возможно, уже изменили tails - поэтому нельзя удалять по итератору!
    tails.erase(cur_hash);
  }
  else if (eith && (!eitt)) {
    // Добавляем в начало цепочки.
    if (!ith->second.next_.is_empty()) {
      /// \todo Проверить, почему выпадает assert!
      // assert(1 == tails.count(ith->second.next_));
      tails[ith->second.next_] = cur_hash;
    }
    assert(0 == heads.count(cur_hash));
    heads.emplace(cur_hash, head_info_t{ith->second.len_ + 1, ith->second.next_});
    heads.erase(prev_hash);
  }
  else if ((!eith) && eitt) {
    // Добавляем в конец цепочки.
    assert(1 == heads.count(itt->second));
    head_info_t &ith1 = heads[itt->second];
    ith1.next_ = prev_hash;
    ++ith1.len_;
    if (!prev_hash.is_empty()) {
      // assert не нужен, т.е. наличие такого "хвоста" говорит о пересекающихся или зацикленных
      // цепочках (т.е. уже была цепочка, имеющая этот же хвост).
      // TODO: Доделать детектирование таких цепочек (после создания unit-тестов)
      // assert(0 == tails.count(prev_hash));
      tails.emplace(prev_hash, itt->second);
    }
    tails.erase(cur_hash);
  }
  else {
    // Ни с чем не пересекаемся! Просто подвешиваем.
    assert(0 == heads.count(cur_hash));
    heads.emplace(cur_hash, head_info_t{1, prev_hash});
    if (!prev_hash.is_empty()) {
      // см. TODO к пердыдущей ветке.
      // assert(0 == tails.count(prev_hash));
      tails.emplace(prev_hash, cur_hash);
    }
  }
}

}  // namespace

class Storage::priv {
public:
  priv() {
    last_error_map(this) = last_error_struct();
  }

  ~priv() {
    if (write_thread.joinable()) {
      quit = true;
      write_cond_var.notify_one();
      write_thread.join();
    }
  }

private:
  bool rescan(Storage::OpenCallback callback);
  void write_routine();

  std::shared_ptr<Database> db = nullptr;
  PoolHash last_hash;     // Хеш последнего пула
  size_t count_pool = 0;  // Количество пулов транзакций в хранилище (первоночально заполняется в check)

  void set_last_error(Storage::Error error = Storage::NoError, const ::std::string &message = ::std::string());
  void set_last_error(Storage::Error error, const char *message, ...);

  std::thread write_thread;
  bool quit = false;

  std::mutex data_lock;
  std::mutex bc_lock;

  std::deque<Pool> write_queue;
  std::mutex write_lock;
  std::condition_variable write_cond_var;

  // TODO: Добавить кеш для хранения последних вычитанных пулов транзакций

  friend class ::csdb::Storage;
};

void Storage::priv::set_last_error(Storage::Error error, const ::std::string &message) {
  last_error_struct &les = last_error_map(this);
  les.last_error_ = error;
  les.last_error_message_ = message;
}

void Storage::priv::set_last_error(Storage::Error error, const char *message, ...) {
  last_error_struct &les = last_error_map(this);
  les.last_error_ = error;
  if (nullptr != message) {
    va_list args1;
    va_start(args1, message);
    va_list args2;
    va_copy(args2, args1);
    les.last_error_message_.resize(std::vsnprintf(NULL, 0, message, args1) + 1);
    va_end(args1);
    std::vsnprintf(&(les.last_error_message_[0]), les.last_error_message_.size(), message, args2);
    va_end(args2);
    les.last_error_message_.resize(les.last_error_message_.size() - 1);
  }
  else {
    les.last_error_message_.clear();
  }
}

bool Storage::priv::rescan(Storage::OpenCallback callback) {
  last_hash = {};
  count_pool = 0;

  heads_t heads;
  tails_t tails;

  Database::IteratorPtr it = db->new_iterator();
  assert(it);

  Storage::OpenProgress progress{0};
  for (it->seek_to_first(); it->is_valid(); it->next()) {
    //    const ::csdb::internal::byte_array k = it->key();
    const ::csdb::internal::byte_array v = it->value();
    /*
        PoolHash hash = PoolHash::from_binary(k);
        if(hash.is_empty())
        {
          set_last_error(Storage::DataIntegrityError, "Data integrity error: key '%s' is not a valid hash value",
                         ::csdb::internal::to_hex(k).c_str());
          return false;
        }
    */
    // Хеш в ключе совпадает с реальным хешем блока?
    PoolHash real_hash = PoolHash::calc_from_data(v);

    Pool p = Pool::from_binary(v);
    if (!p.is_valid()) {
      set_last_error(Storage::DataIntegrityError, "Data integrity error: Corrupted pool for key '%s'.",
                     real_hash.to_string().c_str());
      return false;
    }

    if (p.hash() != real_hash) {
      set_last_error(Storage::DataIntegrityError,
                     "Data integrity error: key does not match real hash "
                     "(key: '%s'; real hash: '%s')",
                     p.hash().to_string().c_str(), real_hash.to_string().c_str());
      return false;
    }

    update_heads_and_tails(heads, tails, p.hash(), p.previous_hash());
    count_pool++;
    progress.poolsProcessed++;
    if (nullptr != callback) {
      if (callback(progress)) {
        set_last_error(Storage::UserCancelled);
        return false;
      }
    }
  }

  // Посмотрим, сколько у нас завершённых цепочек.
  if ([this, &heads]() -> bool {
        for (const auto it : heads) {
          if (!it.second.next_.is_empty())
            continue;

          if (!last_hash.is_empty())
            return false;

          last_hash = it.first;
        }
        return true;
      }()) {
    set_last_error();
    return true;
  }

  std::stringstream ss;
  ss << "More than one chains or orphan chains. List follows:" << std::endl;
  for (auto ith = heads.begin(); ith != heads.end(); ++ith) {
    ss << "  " << ith->first.to_string() << " (lenght = " << ith->second.len_ << "): ";
    if (ith->second.next_.is_empty()) {
      ss << "Normal";
    }
    else {
      ss << "Orphan";
    }
    ss << std::endl;
  }
  ss << std::ends;
  set_last_error(Storage::ChainError, ss.str());

  return false;
}

void Storage::priv::write_routine() {
  std::unique_lock<std::mutex> lock(write_lock);
  while (!quit) {
    write_cond_var.wait(lock);
    while (!write_queue.empty()) {
      Pool &pool = write_queue.front();
      if (!pool.is_read_only()) {
        pool.compose();
      }
      const PoolHash hash = pool.hash();

      db->put(hash.to_binary(), static_cast<uint32_t>(pool.sequence()), pool.to_binary());
      ++count_pool;
      if (last_hash == pool.previous_hash()) {
        last_hash = hash;
      }
      write_queue.pop_front();
    }
  }
}

Storage::Storage()
: d(::std::make_shared<priv>()) {
}

Storage::~Storage() {
}

Storage::Storage(WeakPtr ptr) noexcept
: d(ptr.lock()) {
  if (!d) {
    d = ::std::make_shared<priv>();
  }
}

Storage::WeakPtr Storage::weak_ptr() const noexcept {
  return d;
}

Storage::Error Storage::last_error() const {
  return last_error_map(d.get()).last_error_;
}

::std::string Storage::last_error_message() const {
  const last_error_struct &les = last_error_map(d.get());
  if (!les.last_error_message_.empty()) {
    return les.last_error_message_;
  }
  switch (les.last_error_) {
    case NoError:
      return "No error";
    case NotOpen:
      return "Storage is not open";
    case DatabaseError:
      return "Database error: " + db_last_error_message();
    case ChainError:
      return "Chain integrity error";
    case DataIntegrityError:
      return "Data integrity error";
    case UserCancelled:
      return "Operation cancalled by user";
    case InvalidParameter:
      return "Invalid parameter passed to method.";
    default:
      return "Unknown error";
  }
}

Database::Error Storage::db_last_error() const {
  if (d->db) {
    return d->db->last_error();
  }
  return Database::NotOpen;
}

::std::string Storage::db_last_error_message() const {
  if (d->db) {
    return d->db->last_error_message();
  }
  return ::std::string{"Database not specified"};
}

bool Storage::open(const OpenOptions &opt, OpenCallback callback) {
  if (!opt.db) {
    d->set_last_error(DatabaseError, "No valid database driver specified.");
    return false;
  }

  d->db = opt.db;

  if (!d->db->is_open()) {
    d->set_last_error(DatabaseError, "Error open database: %s", d->db->last_error_message().c_str());
    return false;
  }

  if (!d->rescan(callback)) {
    d->db.reset();
    return false;
  }

  d->set_last_error();
  return true;
}

bool Storage::open(const ::std::string &path_to_base, OpenCallback callback) {
  ::std::string path{path_to_base};
  if (path.empty()) {
    path = ::csdb::internal::app_data_path() + "/CREDITS";
  }

  auto db{::std::make_shared<::csdb::DatabaseBerkeleyDB>()};
  db->open(path);

  d->write_thread = std::thread(&Storage::priv::write_routine, d.get());

  return open(OpenOptions{db}, callback);
}

void Storage::close() {
  d->db.reset();
  d->set_last_error();
}

bool Storage::isOpen() const {
  return ((d->db) && (d->db->is_open()));
}

PoolHash Storage::last_hash() const noexcept {
  return d->last_hash;
}

size_t Storage::size() const noexcept {
  return d->count_pool;
}

bool Storage::pool_save(Pool pool) {
  if (!isOpen()) {
    d->set_last_error(NotOpen);
    return false;
  }

  if (!pool.is_valid()) {
    d->set_last_error(InvalidParameter, "%s: Invalid pool passed", __func__);
    return false;
  }

  const PoolHash hash = pool.hash();

  if (d->db->get(hash.to_binary())) {
    d->set_last_error(InvalidParameter, "%s: Pool already pressent [hash: %s]", __func__, hash.to_string().c_str());
    return false;
  }

  std::unique_lock<std::mutex> lock(d->write_lock);
  d->write_queue.push_back(pool);
  d->write_cond_var.notify_one();

  d->set_last_error();
  return true;
}

Pool Storage::pool_load_internal(const PoolHash &hash, const bool metaOnly, size_t& trxCnt) const
{
  std::unique_lock<std::mutex> lock(d->bc_lock);
  if (!isOpen()) {
    d->set_last_error(NotOpen);
    return Pool{};
  }

  if (hash.is_empty())
  {
    d->set_last_error(InvalidParameter, "%s: Empty hash passed", __func__);
    return Pool{};
  }

  Pool res;
  bool needParseData = true;
  ::csdb::internal::byte_array data;

  if (!d->db->get(hash.to_binary(), &data)) {
    {
      std::unique_lock<std::mutex> lock(d->write_lock);
      for (auto& poolToWrite : d->write_queue) {
        if (poolToWrite.hash() == hash) {
          res = poolToWrite;
          needParseData = false;
          trxCnt = res.transactions().size();
          break;
        }
      }
    }

    if (needParseData && !d->db->get(hash.to_binary(), &data)) {
      d->set_last_error(DatabaseError);
      return Pool{};
    }
  }

  if (needParseData) {
    if (metaOnly)
      res = Pool::meta_from_binary(data, trxCnt);
    else
      res = Pool::from_binary(data);
  }

  if (!res.is_valid()) {
    d->set_last_error(DataIntegrityError, "%s: Error decoding pool [hash: %s]", __func__, hash.to_string().c_str());
    return Pool{};
  }
  else {
    d->set_last_error();
  }

  return res;
}

bool Storage::write_queue_search(const PoolHash &hash, Pool &res_pool) const {
  std::unique_lock<std::mutex> lock(d->write_lock, std::defer_lock);

  if (!d->write_queue.empty() && lock.try_lock()) {
    auto pos =
        std::find_if(d->write_queue.begin(), d->write_queue.end(), [&](Pool &pool) { return hash == pool.hash(); });
    if (pos != d->write_queue.cend()) {
      res_pool = *pos;
      return true;
    }
  }
  return false;
}

bool Storage::write_queue_pop(Pool &res_pool) {
  std::unique_lock<std::mutex> lock(d->write_lock);

  if (!d->write_queue.empty()) {
    res_pool = d->write_queue.back();
    d->write_queue.pop_back();
    return true;
  }
  return false;
}

Pool Storage::pool_load(const PoolHash &hash) const {
  size_t _;
  return pool_load_internal(hash, false, _);
  /*Pool empty_Pool{};

  if (!isOpen()) {
    d->set_last_error(NotOpen);
    return Pool{};
  }

  if (hash.is_empty()) {
    d->set_last_error(InvalidParameter, "%s: Empty hash passed", __func__);
    return Pool{};
  }

  Pool res{};
  bool found = write_queue_search(hash, res);
  if (found) {
    return res;
  }

  ::csdb::internal::byte_array data;
  if (!d->db->get(hash.to_binary(), &data)) {
    d->set_last_error(DatabaseError);
    return Pool{};
  }

  res = Pool::from_binary(data);
  if (!res.is_valid()) {
    d->set_last_error(DataIntegrityError, "%s: Error decoding pool [hash: %s]", __func__, hash.to_string().c_str());
  }
  else {
    d->set_last_error();
  }

  return res;*/
}

Pool Storage::pool_load(const uint32_t sequence) const {
  Pool empty_Pool{};

  if (!isOpen()) {
    d->set_last_error(NotOpen);
    return Pool{};
  }

  ::csdb::internal::byte_array data;
  if (!d->db->get(sequence, &data)) {
    d->set_last_error(DatabaseError);
    return Pool{};
  }

  Pool res = Pool::from_binary(data);
  if (!res.is_valid()) {
    d->set_last_error(DataIntegrityError);
  }
  else {
    d->set_last_error();
  }

  return res;
}

Pool Storage::pool_load_meta(const PoolHash &hash, size_t &cnt) const {
  if (!isOpen()) {
    d->set_last_error(NotOpen);
    return Pool{};
  }

  if (hash.is_empty()) {
    d->set_last_error(InvalidParameter, "%s: Empty hash passed", __func__);
    return Pool{};
  }

  Pool res{};
  bool found = write_queue_search(hash, res);
  if (found) {
    return res;
  }

  ::csdb::internal::byte_array data;
  if (!d->db->get(hash.to_binary(), &data)) {
    d->set_last_error(DatabaseError);
    return Pool{};
  }

  res = Pool::meta_from_binary(data, cnt);
  if (!res.is_valid()) {
    d->set_last_error(DataIntegrityError, "%s: Error decoding pool [hash: %s]", __func__, hash.to_string().c_str());
  }
  else {
    d->set_last_error();
  }

  return res;
}

Pool Storage::pool_remove_last() {
  Pool empty_Pool{};

  if (!isOpen()) {
    d->set_last_error(NotOpen);
    return Pool{};
  }

  if (last_hash().is_empty()) {
    d->set_last_error(InvalidParameter, "%s: Empty hash passed", __func__);
    return Pool{};
  }

  Pool res{};
  bool found = write_queue_pop(res);
  if (found) {
    d->last_hash = res.previous_hash();
    return res;
  }

  ::csdb::internal::byte_array data;
  if (!d->db->get(last_hash().to_binary(), &data)) {
    d->set_last_error(DatabaseError);
    return Pool{};
  }
  res = Pool::from_binary(data);
  if (!res.is_valid()) {
    d->set_last_error(DataIntegrityError, "%s: Error decoding pool [hash: %s]", __func__, last_hash().to_string().c_str());
  }
  else {
    d->set_last_error();
  }

  d->db->remove(last_hash().to_binary());

<<<<<<< HEAD
  --d->count_pool;
  d->last_hash = res.previous_hash();

=======
  d->last_hash = res.previous_hash();
>>>>>>> 5d0563ee
  return res;
}

Wallet Storage::wallet(const Address &addr) const {
  return Wallet::get(addr);
}

bool Storage::get_from_blockchain(const Address &addr /*input*/, const int64_t &InnerId /*input*/, Transaction &trx /*output*/) const {
  Pool curPool;
  TransactionID::sequence_t curIdx = InnerId;
  bool is_in_blockchain = false;

  auto nextIt = [this, &curPool, &curIdx]() -> bool {
    if (curPool.is_valid()) {
      if (curIdx) {
        curIdx--;
        return true;
      }
      else {
        do {
          curPool = pool_load(curPool.previous_hash());
        } while (curPool.is_valid() && !(curPool.transactions_count()));
        if (curPool.is_valid()) {
          curIdx = static_cast<TransactionID::sequence_t>(curPool.transactions_count() - 1);
          return true;
        }
      }
    }
    else {
      curPool = pool_load(last_hash());
      while (curPool.is_valid() && !(curPool.transactions_count())) {
        curPool = pool_load(curPool.previous_hash());
      }
      if (curPool.is_valid()) {
        curIdx = static_cast<TransactionID::sequence_t>(curPool.transactions_count() - 1);
        return true;
      }
    }
    return false;
  };

  do {
    const Transaction trx_curr = curPool.transaction(curIdx);
    if (trx_curr.source() == addr && trx_curr.innerID() == InnerId) {
      is_in_blockchain = true;
      trx = trx_curr;
      break;
    }
  } while (nextIt());

  return is_in_blockchain;
}

std::vector<Transaction> Storage::transactions(const Address &addr, size_t limit, const TransactionID &offset) const {
  std::vector<Transaction> res;
  res.reserve(limit);

  Pool curPool;
  TransactionID::sequence_t curIdx = 0;

  auto seekIt = [this, &curPool, &curIdx](const TransactionID &id) -> bool {
    if (id.is_valid()) {
      curPool = pool_load(id.pool_hash());
      if (curPool.is_valid() && id.index() < curPool.transactions_count()) {
        curIdx = id.index();
        return true;
      }
    }
    return false;
  };

  auto nextIt = [this, &curPool, &curIdx]() -> bool {
    if (curPool.is_valid()) {
      if (curIdx) {
        curIdx--;
        return true;
      }
      else {
        do {
          curPool = pool_load(curPool.previous_hash());
        } while (curPool.is_valid() && !(curPool.transactions_count()));
        if (curPool.is_valid()) {
          curIdx = static_cast<TransactionID::sequence_t>(curPool.transactions_count() - 1);
          return true;
        }
      }
    }
    else {
      curPool = pool_load(last_hash());
      while (curPool.is_valid() && !(curPool.transactions_count())) {
        curPool = pool_load(curPool.previous_hash());
      }
      if (curPool.is_valid()) {
        curIdx = static_cast<TransactionID::sequence_t>(curPool.transactions_count() - 1);
        return true;
      }
    }
    return false;
  };

  if (offset.is_valid())
    if (!seekIt(offset))
      return res;

  while (res.size() < limit && nextIt()) {
    const Transaction t = curPool.transaction(curIdx);
    if ((t.source() == addr) || (t.target() == addr))
      res.push_back(t);
  }

  return res;
}

Transaction Storage::transaction(const TransactionID &id) const {
  if (!id.is_valid()) {
    d->set_last_error(InvalidParameter, "%s: Transaction id is not valid", __func__);
    return Transaction{};
  }

  return pool_load(id.pool_hash()).transaction(id);
}

Transaction Storage::get_last_by_source(Address source) const noexcept
{
  Pool curr = pool_load(last_hash());

  while (curr.is_valid())
  {
    const auto& t = curr.get_last_by_source(source);
    if (t.is_valid())
      return t;

    curr = pool_load(curr.previous_hash());
  }

  return Transaction{};
}

Transaction Storage::get_last_by_target(Address target) const noexcept
{
  Pool curr = pool_load(last_hash());

  while (curr.is_valid())
  {
    const auto& t = curr.get_last_by_target(target);
    if (t.is_valid())
      return t;

    curr = pool_load(curr.previous_hash());
  }

  return Transaction{};
}

#ifdef TRANSACTIONS_INDEX
::csdb::internal::byte_array Storage::get_trans_index_key(const Address& addr, const PoolHash& ph) {
  ::csdb::priv::obstream os;
  addr.put(os);
  ph.put(os);
  return os.buffer();
}

PoolHash Storage::get_previous_transaction_block(const Address& addr, const PoolHash& ph) {
  PoolHash result;

  const auto key = get_trans_index_key(addr, ph);
  ::csdb::internal::byte_array data;

  if (d->db->getFromTransIndex(key, &data)) {
    ::csdb::priv::ibstream is(data.data(), data.size());
    result.get(is);
  }

  return result;
}

void Storage::set_previous_transaction_block(const Address& addr, const PoolHash& currTransBlock, const PoolHash& prevTransBlock) {
  const auto key = get_trans_index_key(addr, currTransBlock);

  ::csdb::priv::obstream os;
  prevTransBlock.put(os);

  d->db->putToTransIndex(key, os.buffer());
}

#endif

}  // namespace csdb<|MERGE_RESOLUTION|>--- conflicted
+++ resolved
@@ -628,13 +628,9 @@
 
   d->db->remove(last_hash().to_binary());
 
-<<<<<<< HEAD
   --d->count_pool;
   d->last_hash = res.previous_hash();
 
-=======
-  d->last_hash = res.previous_hash();
->>>>>>> 5d0563ee
   return res;
 }
 

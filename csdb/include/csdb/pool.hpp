--- conflicted
+++ resolved
@@ -133,11 +133,7 @@
 
   static Pool from_byte_stream(const char* data, size_t size);
   char* to_byte_stream(uint32_t&);
-<<<<<<< HEAD
-  ::csdb::internal::byte_array to_byte_stream_for_sig() const;
-=======
   cs::Bytes to_byte_stream_for_sig();
->>>>>>> 09be65c4
 
   Pool meta_from_byte_stream(const char*, size_t);
   static Pool from_lz4_byte_stream(size_t);

/**
  * @file storage.h
  * @author Roman Bukin, Evgeny Zalivochkin
  */

#pragma once
#ifndef _CREDITS_CSDB_STORAGE_H_INCLUDED_
#define _CREDITS_CSDB_STORAGE_H_INCLUDED_

#include <string>
#include <vector>
#include <memory>
#include <functional>

#include "csdb/transaction.h"
#include "csdb/database.h"

namespace csdb {

class Pool;
class PoolHash;
class Address;
class Wallet;
class Transaction;
class TransactionID;

/**
 * @brief Объект хранилища.
 *
 * Объект хранилища является классом, через который осуществляется дальнейшая работа с данными
 * в хранилище (чтение, запись и т.п.). Объект по сути является "разделяемым указателем" (shared_ptr),
 * поэтому может свододно копироваться, однако фактически копии ссылаются на один и то же экземпляр,
 * и изменения, произведённые в одном из экземпляров, отразятся во всех копиях.
 *
 * Для работы с физическим хранилищем используется интерфейсный класс \ref ::csdb::Database.
 *
 * В данный момент имеется единственная реализация интерфейса \ref ::csdb::Database -
 * \ref ::csdb::DatabaseLevelDB. Она же используется при открытии объекта \ref ::csdb::Storage.
 *
 * При создании объект \ref ::csdb::Storage имеет статус "не открытого", вызовы любых методов получени
 * или записи данных порождают ошибку ::csdb::Storage::NotOpen. Для работы с объектом \ref ::csdb::Storage
 * необходимо вызывать функцию \ref ::csdb::Storage::open или создать объект с помощью функции
 * ::csdb::Storage::get.
 */
class Storage final
{
private:
  class priv;

public:
  using WeakPtr = ::std::weak_ptr<priv>;

  enum Error {
    NoError = 0,
    NotOpen = 1,
    DatabaseError = 2,
    ChainError = 3,
    DataIntegrityError = 4,
    UserCancelled = 5,
    InvalidParameter = 6,
    UnknownError = 255,
  };

public:
  Error last_error() const;
  std::string last_error_message() const;
  Database::Error db_last_error() const;
  std::string db_last_error_message() const;

public:
  Storage();
  ~Storage();

public:
  inline Storage(const Storage &) noexcept = default;
  inline Storage(Storage &&) noexcept = default;
  inline Storage& operator=(const Storage &) noexcept = default;
  inline Storage& operator=(Storage &&) noexcept = default;

  explicit Storage(WeakPtr ptr) noexcept;
  WeakPtr weak_ptr() const noexcept;

public:
  struct OpenOptions
  {
    /// Экземпляр драйвера базы данных
    ::std::shared_ptr<Database> db;
  };

  struct OpenProgress
  {
    uint64_t poolsProcessed;
  };

  /**
   * @brief Callback для операции открытия
   * @return true, если операцию необходимо прервать.
   */
  typedef ::std::function<bool(const OpenProgress&)> OpenCallback;

  /**
   * @brief Открывает хранилище по набору параметров.
   * @param opt       Набор параметров для открытия. Член стурктуры \ref OpenOptions::db должен
   *                  указывать на уже открытую базу.
   * @param callback  Функция обратного вызова для процедуры открытия
   * @return          true, если открытие и анализ прошли успешно. В противном случае false.
   *
   * В случае неудачи информацию об ошибке можно получить с помошью методов \ref last_error,
   * \ref last_error_message, \ref db_last_error() и \ref db_last_error_message()
   */
  bool open(const OpenOptions &opt, OpenCallback callback = nullptr);

  /**
   * @brief Открывает хранилище по пути к хранилищу
   * @param path_to_base  Путь к базе данных (слеш в конце необязателен)
   * @param callback      Функция обратного вызова для процедуры открытия
   * @return              true, если открытие и анализ прошли успешно. В противном случае false.
   * @overload
   *
   * Метод пытается открыть существующее (или создать новое) хранилище с драйвером базы
   * данных, определённым для текущей платформы. Если указанный путь не существует, метод пытается
   * создать указанный путь. Если передан пустой путь, то используется путь по умолчанию для
   * текущей платформы.
   *
   * В случае неудачи информацию об ошибке можно получить с помошью методов \ref last_error,
   * \ref last_error_message, \ref db_last_error() и \ref db_last_error_message()
   */
  bool open(const ::std::string& path_to_base = ::std::string{}, OpenCallback callback = nullptr);

  /**
   * @brief Создание хранилища по набору параметров.
   *
   * Создаёт объект хранилища и пытается его открыть. См. \ref open(const OpenOptions &opt, OpenCallback callback);
   */
  static inline Storage get(const OpenOptions &opt, OpenCallback callback = nullptr);

  /**
   * @brief Создание хранилища по пути к хранилищу.
   *
   * Создаёт объект хранилища и пытается его открыть.
   * См. \ref open(const ::std::string& path_to_base, OpenCallback callback);
   */
  static inline Storage get(const ::std::string& path_to_base = ::std::string{}, OpenCallback callback = nullptr);

  /**
   * @brief Проверяет, открыто ли хранилище.
   * @return true, если хранилище открыто и с ним можно работать. Иначе false.
   */
  bool isOpen() const;

  /**
   * @brief Закрывает хранилище
   *
   * После вызова этого метода обращение к любым методам получения или записи данных приводят
   * к ошибке \ref NotOpen.
   */
  void close();

  /**
   * @brief Хэш последнего блока
   * @return Хэш последнего блока
   *
   * Хеш последнего блока возвращается корректно только в том случае, если блоки,
   * помещённые в хранилище (в том числе и после открытия), образуют корректную
   * связанную цепочку.
   *
   * Если хранилище пустое, или не содержит законченной цепочки, возвращается пустой хэш.
   */
  PoolHash last_hash() const noexcept;

  /**
   * @brief Записавает пул в хранилище
   * @param[in] pool Пул для записи в хранилище.
   * @return true, если пул успешно записан.
   *
   * \sa ::csdb::Pool::save
   */
  bool pool_save(Pool pool);

  /**
   * @brief Загружает пул из хранилища
   * @param[in] hash Хэш пула, который надо загрузить.
   * @return Загруженный пул. Если пул не найден или данные из хранилища не могут быть
   *         интерпретированы, как пул, возвращается невалидный пул.
   *         (\ref ::csdb::Pool::is_valid() == false).
   *
   * \sa ::csdb::Pool::load
   */
  Pool pool_load(const PoolHash &hash) const;
  Pool pool_load_meta(const PoolHash &hash, size_t& cnt) const;

  /**
   * @brief Получение транзакции по идентификатору.
   * @param[in] id Идентификатор транзакции
   * @return Объект транзакции. Если тразакции с таким идентификаторм отсутствует в хранилище,
   *         возвращается невалидный объект (\ref ::csdb::Transaction::is_valid() == false).
   */
  Transaction transaction(const TransactionID &id) const;

  /**
  * @brief Получить последнюю транзакцию по адресу источника
  * @param[in] source Адрес источника
  * @return Объект транзакции. Если транзакции не существует в данном пуле, возвращается
  *         невалидный объект (\ref ::csdb::Transaction::is_valid() == false).
  */
  Transaction get_last_by_source(Address source) const noexcept;

  /**
  * @brief Получить последнюю транзакцию по адресу назначения
  * @param[in] source Адрес назначения
  * @return Объект транзакции. Если транзакции не существует в данном пуле, возвращается
  *         невалидный объект (\ref ::csdb::Transaction::is_valid() == false).
  */
  Transaction get_last_by_target(Address target) const noexcept;

  /**
   * @brief size возвращает количество пулов в хранилище
   * @return количество блоков в хранилище
   *
   * \deprecated Функция будет удалена в последующих версиях.
   */
  size_t size() const noexcept;

  /**
   * @brief wallet получить кошелек для указанного адреса
   * Кошелек содержит все данные для расчета баланса и проведению транзакций для
   * указанного адреса
   * @param addr адрес кошелька
   * @return кошелек
   */
  Wallet wallet(const Address &addr) const;

  /**
   * @brief transactions получить список транзакций для указанного адреса
   * @param addr адрес кошелька
   * @param limit маскимальное число транзакций в списке
   * @param offset идентификатор транзакции после которой начинать формирование списка
   * @return список транзакций
   *
   * \deprecated Функция будет удалена в последующих версиях.
   */
  std::vector<Transaction> transactions(const Address &addr, size_t limit = 100, const TransactionID &offset = TransactionID()) const;

  /**
  * @brief is_in_blockchain возвращает true, если транзакция с addr и innerId есть в blockchain
  * @param addr       адрес кошелька (input)
  * @param InnerId    id транзакции (input)
  * @Transaction trx  полученная транзакция (output)
  * @return содержит ли blockchain транзакцию
  */
  bool get_from_blockchain(const Address &addr /*input*/, const int64_t &InnerId /*input*/, Transaction &trx/*output*/) const;
<<<<<<< HEAD

=======
>>>>>>> 777b89e6

private:
  ::std::shared_ptr<priv> d;
};

inline Storage Storage::get(const OpenOptions &opt, OpenCallback callback)
{
  Storage s;
  s.open(opt, callback);
  return s;
}

inline Storage Storage::get(const std::string& path_to_base, OpenCallback callback)
{
  Storage s;
  s.open(path_to_base, callback);
  return s;
}

} // namespace csdb

#endif // _CREDITS_CSDB_STORAGE_H_INCLUDED_<|MERGE_RESOLUTION|>--- conflicted
+++ resolved
@@ -249,10 +249,6 @@
   * @return содержит ли blockchain транзакцию
   */
   bool get_from_blockchain(const Address &addr /*input*/, const int64_t &InnerId /*input*/, Transaction &trx/*output*/) const;
-<<<<<<< HEAD
-
-=======
->>>>>>> 777b89e6
 
 private:
   ::std::shared_ptr<priv> d;

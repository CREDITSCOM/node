#include <iostream>
#include <sstream>
#include <boost/stacktrace.hpp>
#include <lib/system/logger.hpp>

<<<<<<< HEAD
extern thread_local bool trace = true;

namespace logger {
void stacktrace() {
  std::ostringstream ss;
  ss << boost::stacktrace::stacktrace();
  auto s = ss.str();
  std::cout << s.substr(s.find('\n'), s.size());
}
}
=======
#include <iostream>

extern thread_local bool trace = true;

extern auto clog_default_locale = []() {
  return std::clog.imbue(std::locale::classic());
}();
>>>>>>> 4f6291be
<|MERGE_RESOLUTION|>--- conflicted
+++ resolved
@@ -1,25 +1,9 @@
-#include <iostream>
-#include <sstream>
-#include <boost/stacktrace.hpp>
 #include <lib/system/logger.hpp>
 
-<<<<<<< HEAD
-extern thread_local bool trace = true;
-
-namespace logger {
-void stacktrace() {
-  std::ostringstream ss;
-  ss << boost::stacktrace::stacktrace();
-  auto s = ss.str();
-  std::cout << s.substr(s.find('\n'), s.size());
-}
-}
-=======
 #include <iostream>
 
 extern thread_local bool trace = true;
 
 extern auto clog_default_locale = []() {
   return std::clog.imbue(std::locale::classic());
-}();
->>>>>>> 4f6291be
+}();
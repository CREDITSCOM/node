#ifndef __LOGGER_HPP__
#define __LOGGER_HPP__
#include <ctime>
#include <iostream>
#include <sstream>
#include <string>

#define FLAG_LOG_NOTICE 1
#define FLAG_LOG_WARN 2
#define FLAG_LOG_ERROR 4

#define FLAG_LOG_EVENTS 8

#define FLAG_LOG_PACKETS 16
#define FLAG_LOG_NODES_BUFFER 32

#define FLAG_LOG_DEBUG 64

///////////////////
#define LOG_LEVEL                                                              \
  (FLAG_LOG_NOTICE | 0 | 0 | 0 | FLAG_LOG_PACKETS |                            \
   (FLAG_LOG_NODES_BUFFER & 0)) |                                              \
    LOG_DEBUG //(FLAG_LOG_PACKETS & 0)
///////////////////

#if LOG_LEVEL & FLAG_LOG_NOTICE
#define LOG_NOTICE(TEXT) std::cout << "[NOTICE] " << TEXT << std::endl
#else
#define LOG_NOTICE(TEXT)
#endif

#if LOG_LEVEL & FLAG_LOG_WARN
#define LOG_WARN(TEXT) std::cout << "[WARNING] " << TEXT << std::endl
#else
#define LOG_WARN(TEXT)
#endif

#if LOG_LEVEL & FLAG_LOG_ERROR
#define LOG_ERROR(TEXT) std::cout << "[ERROR] " << TEXT << std::endl
#else
#define LOG_ERROR(TEXT)
#endif

#if (LOG_LEVEL & FLAG_LOG_EVENTS && false)
#define LOG_EVENT(TEXT) std::cout << TEXT << std::endl
#else
#define LOG_EVENT(TEXT)
#endif

#if (false && LOG_LEVEL & FLAG_LOG_PACKETS)
#define LOG_IN_PACK(DATA, SIZE)                                                \
  std::cout << "-!> " << byteStreamToHex((const char*)(DATA), (SIZE))          \
            << std::endl
#define LOG_OUT_PACK(DATA, SIZE)                                               \
  std::cout << "<!- " << byteStreamToHex((const char*)(DATA), (SIZE))          \
            << std::endl
#else
#define LOG_IN_PACK(DATA, SIZE)
#define LOG_OUT_PACK(DATA, SIZE)
#endif

#if LOG_LEVEL & FLAG_LOG_NODES_BUFFER
#define LOG_NODESBUF_PUSH(ENDPOINT)                                            \
  std::cout << "[+] " << (ENDPOINT).address().to_string() << ":"               \
            << (ENDPOINT).port() << std::endl
#define LOG_NODESBUF_POP(ENDPOINT)                                             \
  std::cout << "[-] " << (ENDPOINT).address().to_string() << ":"               \
            << (ENDPOINT).port() << std::endl
#else
#define LOG_NODESBUF_PUSH(ENDPOINT)
#define LOG_NODESBUF_POP(ENDPOINT)
#endif

#if LOG_LEVEL & FLAG_LOG_DEBUG
#define LOG_DEBUG(TEXT) std::cout << "##" << TEXT << std::endl
#else
#define LOG_DEBUG(TEXT)
#endif

#ifdef TRACE_ENABLER
#define TRACE_ENABLED 1
#else
#define TRACE_ENABLED 0
#endif

template<typename T>
void
tracer(std::ostringstream& ostr, const T& t)
{
  ostr << " " << t;
}

template<typename T, typename... Ts>
void
tracer(std::ostringstream& ostr, const T& t, const Ts&... ts)
{
  ostr << " " << t;
  tracer(ostr, ts...);
}

template<typename... Ts>
void
tracer(const char* file, int line, const char* func, Ts... ts)
{
  std::ostringstream res;
  res.imbue(std::locale::classic());
  std::clock_t uptime = std::clock() / (CLOCKS_PER_SEC / 1000);
  std::clock_t ss = uptime / 1000;
  std::clock_t ms = uptime % 1000;
  std::clock_t mins = ss / 60;
  ss %= 60;
  std::clock_t hh = mins / 60;
  mins %= 60;
  char buf[16];
  snprintf(buf, sizeof(buf), "[%02d:%02d:%02d.%03d]", hh, mins, ss, ms);
  res << buf << ' ' << std::this_thread::get_id() << "|\t" << file << ':' << func << ':' << line;
  tracer(res, ts...);
  res << std::endl;
  std::clog << res.str();
}

extern thread_local bool trace;
#if LOG_LEVEL & FLAG_TRACE & -TRACE_ENABLED
#define TRACE(...)                                                             \
  do {                                                                         \
    if (!trace)                                                                \
      break;                                                                   \
<<<<<<< HEAD
    std::ostringstream strstream;                                              \
    std::clock_t uptime = std::clock() / (CLOCKS_PER_SEC / 1000);              \
    std::clock_t ss = uptime / 1000;                                           \
    std::clock_t ms = uptime % 1000;                                           \
    std::clock_t mins = ss / 60;                                               \
    ss %= 60;                                                                  \
    std::clock_t hh = mins / 60;                                               \
    mins %= 60;                                                                \
    char buf[16];                                                              \
    snprintf(buf, sizeof(buf), "[%02ld:%02ld:%02ld.%03ld]", hh, mins, ss, ms);     \
    strstream << buf << " " << std::this_thread::get_id() << "|\t" << __FILE__ \
              << ":" << __func__ << ":" << __LINE__;                           \
    strstream << " " << PRINT_ARGS << std::endl;                               \
    std::clog << strstream.str();                                              \
=======
    tracer(__FILE__, __LINE__, __func__, __VA_ARGS__);                         \
>>>>>>> 4f6291be
  } while (0)
#else
#define TRACE(...)                                                             \
  do {                                                                         \
  } while (0)
#endif

<<<<<<< HEAD
namespace logger {
void stacktrace();
}

static inline std::string byteStreamToHex(const char* stream, const size_t length) {
=======
static inline std::string
byteStreamToHex(const char* stream, const size_t length)
{
>>>>>>> 4f6291be
  static std::string map = "0123456789ABCDEF";

  std::string result;
  result.reserve(length * 2);

  for (size_t i = 0; i < length; ++i) {
    result.push_back(map[(uint8_t)(stream[i]) >> 4]);
    result.push_back(map[(uint8_t)(stream[i]) & (uint8_t)15]);
  }

  return result;
}

#endif // __LOGGER_HPP__<|MERGE_RESOLUTION|>--- conflicted
+++ resolved
@@ -125,24 +125,7 @@
   do {                                                                         \
     if (!trace)                                                                \
       break;                                                                   \
-<<<<<<< HEAD
-    std::ostringstream strstream;                                              \
-    std::clock_t uptime = std::clock() / (CLOCKS_PER_SEC / 1000);              \
-    std::clock_t ss = uptime / 1000;                                           \
-    std::clock_t ms = uptime % 1000;                                           \
-    std::clock_t mins = ss / 60;                                               \
-    ss %= 60;                                                                  \
-    std::clock_t hh = mins / 60;                                               \
-    mins %= 60;                                                                \
-    char buf[16];                                                              \
-    snprintf(buf, sizeof(buf), "[%02ld:%02ld:%02ld.%03ld]", hh, mins, ss, ms);     \
-    strstream << buf << " " << std::this_thread::get_id() << "|\t" << __FILE__ \
-              << ":" << __func__ << ":" << __LINE__;                           \
-    strstream << " " << PRINT_ARGS << std::endl;                               \
-    std::clog << strstream.str();                                              \
-=======
     tracer(__FILE__, __LINE__, __func__, __VA_ARGS__);                         \
->>>>>>> 4f6291be
   } while (0)
 #else
 #define TRACE(...)                                                             \
@@ -150,17 +133,11 @@
   } while (0)
 #endif
 
-<<<<<<< HEAD
 namespace logger {
 void stacktrace();
 }
 
 static inline std::string byteStreamToHex(const char* stream, const size_t length) {
-=======
-static inline std::string
-byteStreamToHex(const char* stream, const size_t length)
-{
->>>>>>> 4f6291be
   static std::string map = "0123456789ABCDEF";
 
   std::string result;

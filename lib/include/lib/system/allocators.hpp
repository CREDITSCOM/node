--- conflicted
+++ resolved
@@ -436,11 +436,7 @@
   cs::SpinLock allocFlag_{ATOMIC_FLAG_INIT};
 
   IntType** freeChunks_ = nullptr;
-<<<<<<< HEAD
   std::atomic<IntType**> freeChunksLast_ = {nullptr};
-=======
-  std::atomic<IntType**> freeChunksLast_;
->>>>>>> a0f87d38
   cs::SpinLock freeFlag_{ATOMIC_FLAG_INIT};
 };
 

#include <csnode/itervalidator.hpp>

#include <cstring>

#include <csdb/amount_commission.hpp>
#include <csnode/fee.hpp>
#include <csnode/walletsstate.hpp>
#include <smartcontracts.hpp>
#include <solvercontext.hpp>
#include <net/packetvalidator.hpp>

namespace {
const char* kLogPrefix = "Validator: ";
//const uint8_t kInvalidMarker = 0;
//const uint8_t kValidMarker = 1;
}  // namespace

namespace cs {

IterValidator::IterValidator(WalletsState& wallets) {
    pTransval_ = std::make_unique<TransactionsValidator>(wallets, TransactionsValidator::Config{});
}

Characteristic IterValidator::formCharacteristic(SolverContext& context, Transactions& transactions, PacketsVector& smartsPackets) {
    cs::Characteristic characteristic;
    characteristic.mask.resize(transactions.size(), Reject::Reason::None);

    checkTransactionsSignatures(context, transactions, characteristic.mask, smartsPackets);

    bool needNewIteration = false;
    size_t iterationCounter = 1;

    do {
        csdebug() << kLogPrefix << "current iteration: " << iterationCounter;
        context.blockchain().setTransactionsFees(transactions, characteristic.mask);
        context.wallets().updateFromSource();
        pTransval_->reset(transactions.size());
        needNewIteration = validateTransactions(context, characteristic.mask, transactions);
        ++iterationCounter;
    } while (needNewIteration);

    checkRejectedSmarts(context, characteristic.mask, transactions);
    pTransval_->clearCaches();

    return characteristic;
}

void IterValidator::normalizeCharacteristic(Characteristic& inout) const {
    // transform characteristic to its "canonical" form
    if (inout.mask.empty()) {
        return;
    }
    std::for_each(inout.mask.begin(), inout.mask.end(), [](cs::Byte& item) {
        if (item == Reject::Reason::None) {
            item = 1;
        }
        else {
            item = 0;
        }
    });
}

void IterValidator::checkRejectedSmarts(SolverContext& context, cs::Bytes& characteristicMask, const Transactions& transactions) {
    std::vector<SolverContext::RefExecution> rejectList;
    std::set<csdb::Address> firstRejected;

    auto tryAddToRejected = [this, &rejectList, &firstRejected, &context](const csdb::Transaction& tr, const csdb::Address& absAddr) mutable {
        if (!pTransval_->duplicatedNewState(context, tr.source()) && firstRejected.insert(absAddr).second) {
            csdb::UserField fld = tr.user_field(trx_uf::new_state::RefStart);
            if (fld.is_valid()) {
                SmartContractRef ref(fld);
                rejectList.emplace_back(std::make_pair(ref.sequence, static_cast<uint32_t>(ref.transaction)));
            }
        }
    };

    for (auto it = pTransval_->getValidNewStates().rbegin(); it != pTransval_->getValidNewStates().rend(); ++it) {
        if (it->second) {
            continue;
        }

        auto& t = transactions[it->first];
        auto absAddr = context.smart_contracts().absolute_address(t.source());

        if (pTransval_->isRejectedSmart(absAddr)) {
            tryAddToRejected(t, absAddr);
        }
    }

	// normally, transactions.size() == characteristicMask.size()
	const size_t cnt = std::min(transactions.size(), characteristicMask.size());
    for (size_t i = 0; i < cnt; ++i) {
        auto absAddr = context.smart_contracts().absolute_address(transactions[i].source());
        bool valid = characteristicMask[i] == Reject::Reason::None;

        if (!valid && SmartContracts::is_new_state(transactions[i])) {
            tryAddToRejected(transactions[i], absAddr);
        }
        else if (valid && pTransval_->isRejectedSmart(absAddr)) {
            characteristicMask[i] = pTransval_->getRejectReason(absAddr);
            csdebug() << kLogPrefix << "transaction[" << i << "] is rejected contract: "
                << Reject::to_string((Reject::Reason)characteristicMask[i]);
        }
    }

    if (!rejectList.empty()) {
        cslog() << kLogPrefix << "reject " << rejectList.size() << " new_state(s) of contract(s)";
        for (const auto& item : rejectList) {
            cslog() << kLogPrefix << "rejected items in call " << FormatRef(item.first)
                << " start from " << FormatRef(item.first, item.second);
        }
        context.send_rejected_smarts(rejectList);
    }
}

bool IterValidator::validateTransactions(SolverContext& context, cs::Bytes& characteristicMask, const Transactions& transactions) {
    bool needOneMoreIteration = false;
    const size_t transactionsCount = transactions.size();
    size_t blockedCounter = 0;

    // validate each transaction
    for (size_t i = 0; i < transactionsCount; ++i) {
        if (characteristicMask[i] != Reject::Reason::None) {
            continue;
        }

        const csdb::Transaction& transaction = transactions[i];
		Reject::Reason r = pTransval_->validateTransaction(context, transactions, i);

        if (r == Reject::Reason::None && SmartContracts::is_deploy(transaction)) {
            r = deployAdditionalCheck(context, i, transaction);
        }

        if (r != Reject::Reason::None) {
            csdebug() << kLogPrefix << "transaction[" << i << "] rejected by validator";
            characteristicMask[i] = r;
            needOneMoreIteration = true;
            ++blockedCounter;
        }
		// has already set properly
        //else {
        //    characteristicMask[i] = Reject::Reason::None;
        //}
    }

    // validation of all transactions by graph
    size_t restoredCounter = pTransval_->checkRejectedSmarts(context, transactions, characteristicMask);
    if (blockedCounter == restoredCounter) {
        needOneMoreIteration = false;
    }
    pTransval_->validateByGraph(context, characteristicMask, transactions);

    if (pTransval_->getCntRemovedTrxsByGraph() > 0) {
        cslog() << kLogPrefix << "num of trxs rejected by graph validation - " << pTransval_->getCntRemovedTrxsByGraph();
        needOneMoreIteration = true;
    }

    needOneMoreIteration = false; // iterations switched off

    return needOneMoreIteration;
}

Reject::Reason IterValidator::deployAdditionalCheck(SolverContext& context, size_t trxInd, const csdb::Transaction& transaction) {
    // test with get_valid_smart_address() only for deploy transactions
    auto sci = context.smart_contracts().get_smart_contract(transaction);
    if (sci.has_value() && sci.value().method.empty()) {  // is deploy
        csdb::Address deployer_abs_addr = context.blockchain().getAddressByType(transaction.source(), BlockChain::AddressType::PublicKey);
		csdb::Address contract_addr = SmartContracts::get_valid_smart_address(deployer_abs_addr, transaction.innerID(), sci.value().smartContractDeploy);
		if (!(contract_addr == transaction.target())) {
			cslog() << kLogPrefix << ": transaction[" << trxInd << "] rejected, malformed contract address";
			return Reject::Reason::MalformedContractAddress;
		}
        size_t cnt = 0ULL;
        auto unusedJavaLibs = context.smart_contracts().getUnusedJavaLibsList();
<<<<<<< HEAD
        auto it = unusedJavaLibs->begin();
        while (it != unusedJavaLibs->end()) {
            if (sci.value().smartContractDeploy.sourceCode.find(*it) != std::string::npos) {
                ++cnt;
            }
            ++it;
=======
        for (auto a : *unusedJavaLibs) {
            if (sci.value().smartContractDeploy.sourceCode.find(a)) {
                ++cnt;
            }
>>>>>>> e2a16aa8
        }
        if (cnt > 0ULL) {
            return Reject::Reason::NotPermittedJavaLibs;
        }
    }

    return Reject::Reason::None;
}

void IterValidator::checkSignatures(const Transactions& transactions, cs::Bytes& characteristicMask, size_t ttCount, size_t tNumber) {

    csdebug() << "Starting thread " << tNumber;
    size_t rejectedCounter = 0;
    size_t totalTrxCount = transactions.size();
    size_t startTrxCount = ttCount * tNumber;
    size_t endTrxCount = ttCount * (tNumber + 1);
    if (startTrxCount > totalTrxCount) {
        csdebug() << "Invalid tread " << tNumber << " transactions counter";
    }
    if (endTrxCount > totalTrxCount) {
        endTrxCount = totalTrxCount;
    }
    csdebug() << "Thread: " << tNumber << ", checking transactions from " << startTrxCount << " to " << endTrxCount - 1;
    for (size_t i = startTrxCount; i < endTrxCount; ++i) {
        if (characteristicMask[i] == 0U && (transactionKeys_[i] != Zero::key)) {
            auto correctSignature = transactions[i].verify_signature(transactionKeys_[i]);
            if (!correctSignature) {
                characteristicMask[i] = Reject::Reason::WrongSignature;
                ++rejectedCounter;
                cslog() << kLogPrefix << "transaction[" << i << "] rejected, incorrect signature.";
            }
        }
    }
    rCounter_ += rejectedCounter;
    csdebug() << "Finishing thread " << tNumber;
}


void IterValidator::checkTransactionsSignatures(SolverContext& context, const Transactions& transactions, cs::Bytes& characteristicMask, PacketsVector& smartsPackets) {
    checkSignaturesSmartSource(context, smartsPackets);
    size_t transactionsCount = transactions.size();
    size_t maskSize = characteristicMask.size();//unused!!!
    //preliminary check
    if (transactionsCount > transactionKeys_.size()) {
        transactionKeys_.reserve(transactionsCount);
    }
    transactionKeys_.clear();
    for (size_t i = 0; i < transactionsCount; ++i) {
        auto tAddress = checkTransactionSignature(context, transactions[i]);
        if (!tAddress.first) {
            characteristicMask[i] = Reject::Reason::WrongSignature;
        }
        transactionKeys_.push_back(tAddress.second);
    }
    //signature check


    rCounter_ = 0;
    int cores = std::thread::hardware_concurrency();
    size_t maxSingleThreadValidationLimit = 100;
    size_t threadTrxCount = transactionsCount;
    bool multiThread = false;
    if (transactionsCount > maxSingleThreadValidationLimit) {
        threadTrxCount = transactionsCount / cores;
        if (transactionsCount % cores != 0) {
            ++threadTrxCount;
        }
        multiThread = true;
    }
    std::vector<std::thread> threadsVector;
    size_t numCores = multiThread ? cores : 1;
    csdebug() << "Available cores: " << numCores;
    csdebug() << "Checking transactions: " << transactionsCount;
    if (!multiThread) {
        checkSignatures(transactions, characteristicMask, threadTrxCount, 0);
    }
    else {
        for (size_t thCounter = 0; thCounter < numCores; ++thCounter) {
            std::thread thr(&IterValidator::checkSignatures, this, transactions, std::ref(characteristicMask), threadTrxCount, thCounter);
            threadsVector.emplace_back(std::move(thr));
        }
        for (auto& thr : threadsVector) {
            thr.join();
        }

    }
    size_t tmpCounter = 0;
    {
        /*sMutex_.lock();*/
        //std::lock_guard<std::mutex> guard(sMutex_);
        tmpCounter = rCounter_;
        /*sMutex_.unlock();*/
    }
    if (tmpCounter) {
        for (size_t i = 0; i < transactionsCount; ++i) {
            if (characteristicMask[i] == Reject::Reason::WrongSignature) {
                if (SmartContracts::is_new_state(transactions[i])) {
                    pTransval_->saveNewState(context.smart_contracts().absolute_address(transactions[i].source()), i, Reject::Reason::WrongSignature);
                }
            }
        }
        cslog() << kLogPrefix << "wrong signatures num: " << tmpCounter;
    }
}

std::pair<bool, PublicKey> IterValidator::checkTransactionSignature(SolverContext& context, const csdb::Transaction& transaction) {
    csdb::Address src = transaction.source();
    // TODO: is_known_smart_contract() does not recognize not yet deployed contract, so all transactions emitted in constructor
    // currently will be rejected
    bool smartSourceTransaction = false;
    bool isSmart = SmartContracts::is_smart_contract(transaction);
    if (!isSmart) {
        smartSourceTransaction = context.smart_contracts().is_known_smart_contract(transaction.source());
    }
    if (!SmartContracts::is_new_state(transaction) && !smartSourceTransaction) {
        if (src.is_wallet_id()) {
            auto pub = context.blockchain().getAddressByType(src, BlockChain::AddressType::PublicKey);
            if (context.blockchain().isSpecial(transaction)) {
                const auto& starter_key = cs::PacketValidator::getBlockChainKey();
                if (pub.public_key() != starter_key) {
                    return std::make_pair(false, Zero::key);
                }
            }
            return std::make_pair(true, pub.public_key());
        }
        if (context.blockchain().isSpecial(transaction)) {
            const auto& starter_key = cs::PacketValidator::getBlockChainKey();
            if (src.public_key() != starter_key) {
                return std::make_pair(false, Zero::key);
            }
        }
        return std::make_pair(true, src.public_key());
    }
    else {
        // special rule for new_state transactions
        if (SmartContracts::is_new_state(transaction) && src != transaction.target()) {
            csdebug() << kLogPrefix << "smart state transaction has different source and target";
            return std::make_pair(false, Zero::key);
        }
        auto it = smartSourceInvalidSignatures_.find(transaction.source());
        if (it != smartSourceInvalidSignatures_.end()) {
            csdebug() << kLogPrefix << "smart contract transaction has invalid signature";
            return std::make_pair(false, Zero::key);
        }
        return std::make_pair(true, Zero::key);
    }
}

void IterValidator::checkSignaturesSmartSource(SolverContext& context, cs::PacketsVector& smartContractsPackets) {
    smartSourceInvalidSignatures_.clear();

    for (auto& smartContractPacket : smartContractsPackets) {
        if (smartContractPacket.transactions().size() > 0) {
            smartContractPacket.makeHash();
            const auto& transaction = smartContractPacket.transactions()[0];
            SmartContractRef smartRef;
            if (SmartContracts::is_new_state(transaction)) {
                smartRef.from_user_field(transaction.user_field(trx_uf::new_state::RefStart));
            }
            else {
                smartRef.from_user_field(transaction.user_field(trx_uf::smart_gen::RefStart));
            }
            if (!smartRef.is_valid()) {
                cslog() << kLogPrefix << "SmartContractRef is not properly set in transaction";
                smartSourceInvalidSignatures_.insert(transaction.source());
                continue;
            }

            csdb::Pool poolWithInitTr = context.blockchain().loadBlock(smartRef.sequence);
            if (!poolWithInitTr.is_valid()) {
                cslog() << kLogPrefix << "failed to load block with init transaction";
                smartSourceInvalidSignatures_.insert(transaction.source());
                continue;
            }
            //csdebug() << kLogPrefix << "Pack expired round = " << smartContractPacket.expiredRound();
            const auto& confidants = poolWithInitTr.confidants();
            const auto& signatures = smartContractPacket.signatures();
            const cs::Byte* signedHash = smartContractPacket.hash().toBinary().data();
            size_t correctSignaturesCounter = 0;
            std::string invalidSignatures;
            for (const auto& signature : signatures) {
                if (signature.first < confidants.size()) {
                    const auto& confidantPublicKey = confidants[signature.first];
                    //csdebug() << "Hash (" << static_cast<int>(signature.first) << "): " << cs::Utils::byteStreamToHex(signedHash, cscrypto::kHashSize) << " - " << smartContractPacket.hash().toString();
                    if (cscrypto::verifySignature(signature.second, confidantPublicKey, signedHash, cscrypto::kHashSize)) {
                        ++correctSignaturesCounter;
                    }
                    else {
                        invalidSignatures += (std::to_string(static_cast<int>(signature.first)) + ", ");
                    }
                }
            }
            if (correctSignaturesCounter < confidants.size() / 2U + 1U) {
                csdebug() << kLogPrefix << "is not enough valid signatures, bad ones: " << invalidSignatures << " packet hash: " << smartContractPacket.hash().toString();
                smartSourceInvalidSignatures_.insert(transaction.source());
            }
        }
    }
}

std::string IterValidator::SimpleValidator::getRejectMessage(RejectCode rc) {
    switch (rc) {
        case kAllCorrect :
            return "Transaction is correct.";
        case kInsufficientBalance :
            return "Source wallet has insufficient balance to issue trasaction.";
        case kWrongSignature :
            return "Transaction has wrong signature.";
        case kTooLarge :
            return "Transaction is too large.";
        case kInsufficientMaxFee :
            return "Transaction's max fee is not enough to issue transaction.";
        case kSourceDoesNotExists :
            return "Transaction's source doesn't exist in blockchain.";
        case kContractViolation:
            return "Contract execution violations detected";
        case kNoDelegate:
            return "This account has no valid account";
        case kTransactionProhibited:
            return "Such kind of transactions is prohibited for this recipient";
        case kNoDelegateTarget:
            return "No such delegate in your list";
        case  kNoDelegateSource:
            return "Target account doesn't have you as source";
        case kNoDelegatedAmountToWithdraw:
            return "Target account doesn't have delegated amount that could be withdrawn";
        case kInsufficientDelegatedBalance:
            return "Previously delegated amount is not as much as you demand to withdraw";
        case kDifferentDelegatedAmount:
            return "This account has another delegation amount from your account";
        case kAmountTooLow:
            return "The amount of thansaction is too low";
        default :
            return "Unknown reject reason.";
    }
}

bool IterValidator::SimpleValidator::validate(const csdb::Transaction& t, const BlockChain& bc, SmartContracts& sc, csdb::AmountCommission* countedFeePtr, RejectCode* rcPtr) {
    RejectCode rc = kAllCorrect;

    BlockChain::WalletData sWallet;
    BlockChain::WalletData tWallet;
    csdb::AmountCommission countedFee;

    if (!fee::estimateMaxFee(t, countedFee, sc)) {
        rc = kInsufficientMaxFee;
    }

    if (!rc) {
        if (cs::SmartContracts::is_executable(t) || sc.is_known_smart_contract(t.source()) || sc.is_known_smart_contract(t.target())) {
            if (sc.test_violations(t) != cs::SmartContracts::Violations::None) {
                rc = kContractViolation;
            }
        }
    }

    if (!rc && !bc.findWalletData(t.source(), sWallet)) {
        rc = kSourceDoesNotExists;
    }

    csdb::UserField fld;
    fld = t.user_field(trx_uf::sp::delegated);
    bool wDel = true;
    if (fld.is_valid()) {
        if (t.amount() < Consensus::MinStakeDelegated) {
            rc = kAmountTooLow;
        }
        auto flagg = fld.value<uint64_t>();
        switch(flagg) {
        case trx_uf::sp::de::legate:            
                if (!rc) {
                    if (sc.is_known_smart_contract(t.target())) {
                        rc = kTransactionProhibited; 
                    }
                }
                break;
        case trx_uf::sp::de::legated_withdraw:
            wDel = false;
                if (!rc) {
                    if (bc.findWalletData(t.target(), tWallet)) {
                        auto tKey = bc.getCacheUpdater().toPublicKey(t.target());
                        auto itSource = sWallet.delegateTargets_->find(tKey);
                        if (itSource == sWallet.delegateTargets_->end()) {
                            rc = kNoDelegateTarget;//you don't contain target among your delegats
                        }
                        else {
                            auto sKey = bc.getCacheUpdater().toPublicKey(t.source());
                            auto itTarget = tWallet.delegateSources_->find(sKey);
                            if (itTarget == tWallet.delegateSources_->end()) {
                                rc = kNoDelegateSource;//target account doesn't contain you as source
                            }
                            else {
                                auto itt = std::find_if(itTarget->second.begin(), itTarget->second.end(), [](cs::TimeMoney& tm) {return tm.time == 0U;});
                                if (itt == itTarget->second.cend()) {
                                    rc = kNoDelegatedAmountToWithdraw;//target account doesn't contain delegated amount that could be withdrawn
                                }
                                else {
                                    auto its = std::find_if(itSource->second.begin(), itSource->second.end(), [](cs::TimeMoney& tm) {return tm.time == 0U; });
                                    if (its == itSource->second.cend()) {
                                        rc = kNoDelegatedAmountToWithdraw;//target account doesn't contain delegated amount that could be withdrawn
                                    }
                                    else {
                                        if (itt->amount != its->amount) {
                                            rc = kDifferentDelegatedAmount;//target and source have different delegate records 
                                        }
                                        else {
                                            if (itt->amount < t.amount()) {
                                                rc = kInsufficientDelegatedBalance;//previously delegated amount is not as much as you demand to withdraw
                                            }
                                            else {
                                                if (sWallet.balance_ < csdb::Amount{ 0 } +t.max_fee().to_double()) {
                                                    rc = kInsufficientBalance;
                                                }
                                                else {
                                                    wDel = true;
                                                }
                                            }
                                        }
                                    }
                                }
                            }
                        }
                    }
                    else {
                        rc = kNoDelegate;
                    }
                }
                break;
            default:
                if (!rc && flagg >= trx_uf::sp::de::legate_min_utc) {
                    if (sc.is_known_smart_contract(t.target())) {
                        rc = kTransactionProhibited;
                    }
                }
                break;

        }
    }

    if ((!rc && !(sWallet.balance_ >= (t.amount() + t.max_fee().to_double())) && !wDel)) {
        rc = kInsufficientBalance;
    }

    if (!rc && t.to_byte_stream().size() > Consensus::MaxTransactionSize) {
        rc = kTooLarge;
    }

    if (!rc && !t.verify_signature(bc.getAddressByType(t.source(), BlockChain::AddressType::PublicKey).public_key())) {
        csdebug() << "API: transaction wrong signature: " << cs::Utils::byteStreamToHex(t.to_byte_stream_for_sig());
        rc = kWrongSignature;
    }

    if (countedFeePtr) *countedFeePtr = countedFee;
    if (rcPtr) *rcPtr = rc;

    return rc == kAllCorrect;
}
}  // namespace cs<|MERGE_RESOLUTION|>--- conflicted
+++ resolved
@@ -172,19 +172,12 @@
 		}
         size_t cnt = 0ULL;
         auto unusedJavaLibs = context.smart_contracts().getUnusedJavaLibsList();
-<<<<<<< HEAD
         auto it = unusedJavaLibs->begin();
         while (it != unusedJavaLibs->end()) {
             if (sci.value().smartContractDeploy.sourceCode.find(*it) != std::string::npos) {
                 ++cnt;
             }
             ++it;
-=======
-        for (auto a : *unusedJavaLibs) {
-            if (sci.value().smartContractDeploy.sourceCode.find(a)) {
-                ++cnt;
-            }
->>>>>>> e2a16aa8
         }
         if (cnt > 0ULL) {
             return Reject::Reason::NotPermittedJavaLibs;

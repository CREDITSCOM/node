#include <csnode/eventreport.hpp>
#include <csnode/datastream.hpp>
#include <csnode/node.hpp>

#include <lib/system/logger.hpp>
#include <csnode/configholder.hpp>
#include <solver/smartcontracts.hpp>

const char* log_prefix = "Event: ";

/*static*/
std::string Reject::to_string(Reason r) {
    switch (r) {
    case WrongSignature:
        return "WrongSignature";
    case InsufficientMaxFee:
        return "InsufficientMaxFee";
    case NegativeResult:
        return "NegativeResult";
    case SourceIsTarget:
        return "SourceIsTarget";
    case DisabledInnerID:
        return "DisabledInnerID";
    case DuplicatedInnerID:
        return "DuplicatedInnerID";
    case MalformedContractAddress:
        return "MalformedContractAddress";
    case MalformedTransaction:
        return "MalformedTransaction";
    case ContractClosed:
        return "ContractClosed";
    case NewStateOutOfFee:
        return "NewStateOutOfFee";
    case EmittedOutOfFee:
        return "EmittedOutOfFee";
    case CompleteReject:
        return "CompleteReject";
    case LimitExceeded:
        return "LimitExceeded";
    case AmountTooLow:
        return "AmountTooLow";
    case AlreadyDelegated:
        return "AlreadyDelegated";
    case IncorrectTarget:
        return "IncorrectTarget";
    case MalformedDelegation:
        return "MalformedDelegation";
    case IncorrectSum:
        return "IncorrectSum";
    default:
        break;
    }
    return "?";
}

/*static*/
std::string Running::to_string(Status s) {
    switch (s) {
    case Stop:
        return "STOP";
    case ReadBlocks:
        return "READ_BLOCKS";
    case Run:
        return "RUN";
    default:
        break;
    }
    return "?";
}

/*static*/
void EventReport::sendRejectTransactions(Node& node, const cs::Bytes& rejected) {
    const auto& config = cs::ConfigHolder::instance().config()->getEventsReportData();
    if (!config.on || !config.reject_transaction) {
        return;
    }

    std::map<Reject::Reason, uint16_t> resume;
    for (const auto r : rejected) {
        if (r != Reject::Reason::None) {
            resume[Reject::Reason(r)] += 1;
        }
    }
    if (!resume.empty()) {
        cs::Bytes bin_pack;
        cs::ODataStream stream(bin_pack);
        stream << Id::RejectTransactions << uint8_t(resume.size());
        for (const auto& item : resume) {
            stream << item.first << item.second;
        }
        node.reportEvent(bin_pack);
    }
}

/*static*/
void EventReport::sendRejectContractExecution(Node& node, const cs::SmartContractRef& ref, Reject::Reason reason) {
    const auto& config = cs::ConfigHolder::instance().config()->getEventsReportData();
    if (!config.on || !config.reject_contract_execution) {
        return;
    }

    cs::Bytes bin_pack;
    cs::ODataStream out(bin_pack);
    out << Id::RejectContractExecution << ref.sequence << ref.transaction << reason;
    node.reportEvent(bin_pack);
}

/*static*/
std::map<Reject::Reason, uint16_t> EventReport::parseReject(const cs::Bytes& bin_pack) {
    std::map<Reject::Reason, uint16_t> resume;
    if (bin_pack.empty()) {
        return resume;
    }
    cs::IDataStream stream(bin_pack.data(), bin_pack.size());
    Id id = Id::None;
    stream >> id;
    if (id == Id::RejectTransactions) {
        uint8_t size = 0;
        Reject::Reason r = Reject::Reason::None;
        uint16_t cnt = 0;
        stream >> size;
        for (uint8_t i = 0; i < size; ++i) {
            stream >> r >> cnt;
            if (cnt == 0) {
                break;
            }
            resume[r] = cnt;
        }
    }
    return resume;
}

/*static*/
bool EventReport::parseRejectContractExecution(const cs::Bytes& bin_pack, cs::SmartContractRef& ref, Reject::Reason& reason) {
    if (bin_pack.empty()) {
        return false;
    }
    cs::IDataStream stream(bin_pack.data(), bin_pack.size());
    Id id = Id::None;
    stream >> id;
    if (id == Id::RejectContractExecution) {
        stream >> ref.sequence >> ref.transaction >> reason;
        return stream.isEmpty() && stream.isValid();
    }
    return false;
}

/*static*/
EventReport::Id EventReport::getId(const cs::Bytes& bin_pack) {
    if (bin_pack.empty()) {
        return Id::None;
    }
    return (EventReport::Id) bin_pack.front();
}

// ignore count_rounds when erase gray list, in that case only 1 round minimum is supposed
/*static*/
void EventReport::sendGrayListUpdate(Node& node, const cs::PublicKey& key, bool added, uint32_t count_rounds /*= 1*/) {
    const auto& config = cs::ConfigHolder::instance().config()->getEventsReportData();
    if (!config.on) {
        return;
    }
    if (added) {
        if (!config.add_to_gray_list) {
            return;
        }
    }
    else {
        if (!config.erase_from_gray_list) {
            return;
        }
    }
    EventReport::sendListUpdate(node, key, added, count_rounds);
}

/*static*/
void EventReport::sendBlackListUpdate(Node& node, const cs::PublicKey& key, bool added) {
    // black list events are always sent
    EventReport::sendListUpdate(node, key, added, 0);
}

/*private static*/
void EventReport::sendListUpdate(Node& node, const cs::PublicKey& key, bool added, uint32_t count_rounds) {
    constexpr size_t len = sizeof(EventReport::Id) + cscrypto::kPublicKeySize + sizeof(count_rounds);
    cs::Bytes bin_pack;
    bin_pack.reserve(len);
    cs::ODataStream stream(bin_pack);
    stream << (added ? Id::AddToList : Id::EraseFromList) << key;
    // send zero value is senseless
    if (count_rounds > 0) {
        stream << count_rounds;
    }
    node.reportEvent(bin_pack);
}

/*static*/
bool EventReport::parseListUpdate(const cs::Bytes& bin_pack, cs::PublicKey& key, uint32_t& counter, bool& is_black) {
    if (bin_pack.empty()) {
        return false;
    }
    cs::IDataStream stream(bin_pack.data(), bin_pack.size());
    Id id = Id::None;
    stream >> id;
    if (id == Id::AddToList || id == Id::EraseFromList) {
        if (stream.isAvailable(key.size())) {
            stream >> key;
            // only nonzero value is sent
            if (stream.isAvailable(sizeof(uint32_t))) {
                stream >> counter;
            }
            else {
                counter = 0;
            }
            is_black = (counter == 0);
            return stream.isValid() && stream.isEmpty();
        }
    }
    return false;
}

/*static*/
void EventReport::sendInvalidBlockAlarm(Node& node, const cs::PublicKey& source, cs::Sequence sequence) {
    const auto& config = cs::ConfigHolder::instance().config()->getEventsReportData();
    if (!config.on || !config.alarm_invalid_block) {
        return;
    }
    constexpr size_t len = sizeof(EventReport::Id) + cscrypto::kPublicKeySize + sizeof(sequence);
<<<<<<< HEAD
    cs::Bytes bin_pack(len);
    cs::ODataStream out(bin_pack);
=======
    cs::Bytes bin_pack;
    bin_pack.reserve(len);
    cs::DataStream out(bin_pack);
>>>>>>> 38834fbd
    out << Id::AlarmInvalidBlock << source << sequence;
    node.reportEvent(bin_pack);
}

/*static*/
bool EventReport::parseInvalidBlockAlarm(const cs::Bytes& bin_pack, cs::PublicKey& source, cs::Sequence& sequence) {
    if (bin_pack.empty()) {
        return false;
    }
    cs::IDataStream in(bin_pack.data(), bin_pack.size());
    Id id = Id::None;
    in >> id;
    if (id != Id::AlarmInvalidBlock) {
        return false;
    }
    in >> source >> sequence;
    return in.isValid() && in.isEmpty();
}

/*static*/
void EventReport::sendConsensusProblem(Node& node, Id problem_id, const cs::PublicKey& problem_source) {
    const auto& config = cs::ConfigHolder::instance().config()->getEventsReportData();
    if (!config.on) {
        return;
    }
    switch (problem_id) {
    case Id::ConsensusFailed:
        if (!config.consensus_failed) {
            return;
        }
        break;
    case Id::ConsensusLiar:
        if (!config.consensus_liar) {
            return;
        }
        break;
    case Id::ConsensusSilent:
        if (!config.consensus_silent) {
            return;
        }
        break;
    default:
        cswarning() << log_prefix << "incompatible consensus report problem id=" << uint32_t(problem_id);
        return;
    }
    constexpr size_t len = sizeof(EventReport::Id) + cscrypto::kPublicKeySize;
<<<<<<< HEAD
    cs::Bytes bin_pack(len);
    cs::ODataStream out(bin_pack);
=======
    cs::Bytes bin_pack;
    bin_pack.reserve(len);
    cs::DataStream out(bin_pack);
>>>>>>> 38834fbd
    out << problem_id << problem_source;
    node.reportEvent(bin_pack);
}

/*static*/
EventReport::Id EventReport::parseConsensusProblem(const cs::Bytes& bin_pack, cs::PublicKey& problem_source) {
    if (bin_pack.empty()) {
        return Id::None;
    }
    cs::IDataStream in(bin_pack.data(), bin_pack.size());
    Id id = Id::None;
    in >> id;
    switch(id) {
    case Id::ConsensusFailed:
    case Id::ConsensusLiar:
    case Id::ConsensusSilent:
        in >> problem_source;
        if (in.isValid() && in.isEmpty()) {
            return id;
        }
        break;
    default:
        break;
    }
    return Id::None;
}

/*static*/
void EventReport::sendContractsProblem(Node& node, Id problem_id, const cs::PublicKey& problem_source, const ContractConsensusId& consensus_id) {
    const auto& config = cs::ConfigHolder::instance().config()->getEventsReportData();
    if (!config.on) {
        return;
    }
    switch (problem_id) {
    case Id::ContractsFailed:
        if (!config.contracts_failed) {
            return;
        }
        break;
    case Id::ContractsLiar:
        if (!config.contracts_liar) {
            return;
        }
        break;
    case Id::ContractsSilent:
        if (!config.contracts_silent) {
            return;
        }
        break;
    default:
        cswarning() << log_prefix << "incompatible contract report problem id=" << uint32_t(problem_id);
        return;
    }
    constexpr size_t len = sizeof(EventReport::Id) + cscrypto::kPublicKeySize
        + sizeof(consensus_id.round) + sizeof(consensus_id.transaction) + sizeof(consensus_id.iteration);
<<<<<<< HEAD
    cs::Bytes bin_pack(len);
    cs::ODataStream out(bin_pack);
=======
    cs::Bytes bin_pack;
    bin_pack.reserve(len);
    cs::DataStream out(bin_pack);
>>>>>>> 38834fbd
    out << problem_id << problem_source << consensus_id.round << consensus_id.transaction << consensus_id.iteration;
    node.reportEvent(bin_pack);
}

/*static*/
EventReport::Id EventReport::parseContractsProblem(const cs::Bytes& bin_pack, cs::PublicKey& problem_source, ContractConsensusId& consensus_id) {
    if (bin_pack.empty()) {
        return Id::None;
    }
    cs::IDataStream in(bin_pack.data(), bin_pack.size());
    Id id = Id::None;
    in >> id;
    switch (id) {
    case Id::ContractsFailed:
    case Id::ContractsLiar:
    case Id::ContractsSilent:
        in >> problem_source >> consensus_id.round >> consensus_id.transaction >> consensus_id.iteration;
        if (in.isValid() && in.isEmpty()) {
            return id;
        }
        break;
    default:
        break;
    }
    return Id::None;
}

/*static*/ void EventReport::sendRunningStatus(Node& node, Running::Status status) {
    constexpr size_t len = sizeof(EventReport::Id) + sizeof(Running::Status);
<<<<<<< HEAD
    cs::Bytes bin_pack(len);
    cs::ODataStream out(bin_pack);
=======
    cs::Bytes bin_pack;
    bin_pack.reserve(len);
    cs::DataStream out(bin_pack);
>>>>>>> 38834fbd
    out << Id::RunningStatus << status;
    node.reportEvent(bin_pack);
}

/*static*/
bool EventReport::parseRunningStatus(const cs::Bytes& bin_pack, Running::Status& status) {
    if (bin_pack.empty()) {
        return false;
    }
    cs::IDataStream in(bin_pack.data(), bin_pack.size());
    Id id = Id::None;
    in >> id;
    if (id != Id::RunningStatus) {
        return false;
    }
    in >> status;
    return in.isValid() && in.isEmpty();
}<|MERGE_RESOLUTION|>--- conflicted
+++ resolved
@@ -225,14 +225,9 @@
         return;
     }
     constexpr size_t len = sizeof(EventReport::Id) + cscrypto::kPublicKeySize + sizeof(sequence);
-<<<<<<< HEAD
-    cs::Bytes bin_pack(len);
-    cs::ODataStream out(bin_pack);
-=======
-    cs::Bytes bin_pack;
-    bin_pack.reserve(len);
-    cs::DataStream out(bin_pack);
->>>>>>> 38834fbd
+    cs::Bytes bin_pack;
+    bin_pack.reserve(len);
+    cs::ODataStream out(bin_pack);
     out << Id::AlarmInvalidBlock << source << sequence;
     node.reportEvent(bin_pack);
 }
@@ -279,14 +274,9 @@
         return;
     }
     constexpr size_t len = sizeof(EventReport::Id) + cscrypto::kPublicKeySize;
-<<<<<<< HEAD
-    cs::Bytes bin_pack(len);
-    cs::ODataStream out(bin_pack);
-=======
-    cs::Bytes bin_pack;
-    bin_pack.reserve(len);
-    cs::DataStream out(bin_pack);
->>>>>>> 38834fbd
+    cs::Bytes bin_pack;
+    bin_pack.reserve(len);
+    cs::ODataStream out(bin_pack);
     out << problem_id << problem_source;
     node.reportEvent(bin_pack);
 }
@@ -342,14 +332,9 @@
     }
     constexpr size_t len = sizeof(EventReport::Id) + cscrypto::kPublicKeySize
         + sizeof(consensus_id.round) + sizeof(consensus_id.transaction) + sizeof(consensus_id.iteration);
-<<<<<<< HEAD
-    cs::Bytes bin_pack(len);
-    cs::ODataStream out(bin_pack);
-=======
-    cs::Bytes bin_pack;
-    bin_pack.reserve(len);
-    cs::DataStream out(bin_pack);
->>>>>>> 38834fbd
+    cs::Bytes bin_pack;
+    bin_pack.reserve(len);
+    cs::ODataStream out(bin_pack);
     out << problem_id << problem_source << consensus_id.round << consensus_id.transaction << consensus_id.iteration;
     node.reportEvent(bin_pack);
 }
@@ -379,14 +364,9 @@
 
 /*static*/ void EventReport::sendRunningStatus(Node& node, Running::Status status) {
     constexpr size_t len = sizeof(EventReport::Id) + sizeof(Running::Status);
-<<<<<<< HEAD
-    cs::Bytes bin_pack(len);
-    cs::ODataStream out(bin_pack);
-=======
-    cs::Bytes bin_pack;
-    bin_pack.reserve(len);
-    cs::DataStream out(bin_pack);
->>>>>>> 38834fbd
+    cs::Bytes bin_pack;
+    bin_pack.reserve(len);
+    cs::ODataStream out(bin_pack);
     out << Id::RunningStatus << status;
     node.reportEvent(bin_pack);
 }

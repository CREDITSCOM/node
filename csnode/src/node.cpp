--- conflicted
+++ resolved
@@ -1,2639 +1,2624 @@
-#include <algorithm>
-#include <csignal>
-#include <numeric>
-#include <sstream>
-
-#include <solver/solvercore.hpp>
-
-#include <csnode/conveyer.hpp>
-#include <csnode/datastream.hpp>
-#include <csnode/node.hpp>
-#include <csnode/nodecore.hpp>
-#include <csnode/spammer.hpp>
-
-#include <lib/system/logger.hpp>
-#include <lib/system/utils.hpp>
-
-#include <net/transport.hpp>
-
-#include <base58.h>
-
-#include <boost/optional.hpp>
-#include <lib/system/progressbar.hpp>
-
-#include <lz4.h>
-#include <cscrypto/cscrypto.hpp>
-
-#include <poolsynchronizer.hpp>
-
-const unsigned MIN_CONFIDANTS = 3;
-const unsigned MAX_CONFIDANTS = 100;
-
-const csdb::Address Node::genesisAddress_ =
-    csdb::Address::from_string("0000000000000000000000000000000000000000000000000000000000000001");
-const csdb::Address Node::startAddress_ =
-    csdb::Address::from_string("0000000000000000000000000000000000000000000000000000000000000002");
-
-Node::Node(const Config& config)
-: nodeIdKey_(config.getMyPublicKey())
-, bc_(config.getPathToDB().c_str(), genesisAddress_, startAddress_)
-, solver_(new cs::SolverCore(this, genesisAddress_, startAddress_))
-, transport_(new Transport(config, this))
-,
-#ifdef MONITOR_NODE
-    stats_(bc_)
-,
-#endif
-#ifdef NODE_API
-  api_(bc_, solver_)
-,
-#endif
-  allocator_(1 << 24, 5)
-, packStreamAllocator_(1 << 26, 5)
-, ostream_(&packStreamAllocator_, nodeIdKey_)
-, poolSynchronizer_(new cs::PoolSynchronizer(config.getPoolSyncSettings(), transport_, &bc_)) {
-  good_ = init();
-}
-
-Node::~Node() {
-  sendingTimer_.stop();
-
-  delete solver_;
-  delete transport_;
-  delete poolSynchronizer_;
-}
-
-bool Node::init() {
-  if (!cscrypto::CryptoInit()) {
-    return false;
-  }
-
-  if (!transport_->isGood()) {
-    return false;
-  }
-
-  if (!bc_.isGood()) {
-    return false;
-  }
-
-  if (!solver_) {
-    return false;
-  }
-
-  csdebug() << "Everything init";
-
-  // check file with keys
-  if (!checkKeysFile()) {
-    return false;
-  }
-
-#ifdef SPAMMER
-  runSpammer();
-#endif
-
-  cs::Connector::connect(&sendingTimer_.timeOut, this, &Node::processTimer);
-  cs::Connector::connect(&cs::Conveyer::instance().flushSignal(), this, &Node::onTransactionsPacketFlushed);
-  cs::Connector::connect(&poolSynchronizer_->sendRequest, this, &Node::sendBlockRequest);
-
-  return true;
-}
-
-bool Node::checkKeysFile() {
-  std::ifstream pub(publicKeyFileName_);
-  std::ifstream priv(privateKeyFileName_);
-
-  if (!pub.is_open() || !priv.is_open()) {
-    cslog() << "\n\nNo suitable keys were found. Type \"g\" to generate or \"q\" to quit.";
-
-    char gen_flag = 'a';
-    std::cin >> gen_flag;
-
-    if (gen_flag == 'g') {
-      auto [generatedPublicKey, generatedPrivateKey] = generateKeys();
-      solver_->setKeysPair(generatedPublicKey, generatedPrivateKey);
-      return true;
-    }
-    else {
-      return false;
-    }
-  }
-  else {
-    std::string pub58, priv58;
-    std::getline(pub, pub58);
-    std::getline(priv, priv58);
-
-    pub.close();
-    priv.close();
-
-    cs::Bytes privateKey;
-    cs::Bytes publicKey;
-
-    DecodeBase58(pub58, publicKey);
-    DecodeBase58(priv58, privateKey);
-
-    if (publicKey.size() != PUBLIC_KEY_LENGTH || privateKey.size() != PRIVATE_KEY_LENGTH) {
-      cslog() << "\n\nThe size of keys found is not correct. Type \"g\" to generate or \"q\" to quit.";
-
-      char gen_flag = 'a';
-      std::cin >> gen_flag;
-
-      bool needGenerateKeys = gen_flag == 'g';
-
-      if (gen_flag == 'g') {
-        auto [generatedPublicKey, generatedPrivateKey] = generateKeys();
-        solver_->setKeysPair(generatedPublicKey, generatedPrivateKey);
-      }
-
-      return needGenerateKeys;
-    }
-
-    cs::PublicKey fixedPublicKey;
-    cs::PrivateKey fixedPrivatekey;
-
-    std::copy(publicKey.begin(), publicKey.end(), fixedPublicKey.begin());
-    std::copy(privateKey.begin(), privateKey.end(), fixedPrivatekey.begin());
-
-    return checkKeysForSignature(fixedPublicKey, fixedPrivatekey);
-  }
-}
-
-std::pair<cs::PublicKey, cs::PrivateKey> Node::generateKeys() {
-  cs::PublicKey fixedPublicKey;
-  cs::PrivateKey fixedPrivateKey;
-  cscrypto::GenerateKeyPair(fixedPublicKey, fixedPrivateKey);
-
-  std::ofstream f_pub(publicKeyFileName_);
-  f_pub << EncodeBase58(cs::Bytes(fixedPublicKey.begin(), fixedPublicKey.end()));
-  f_pub.close();
-
-  std::ofstream f_priv(privateKeyFileName_);
-  f_priv << EncodeBase58(cs::Bytes(fixedPrivateKey.begin(), fixedPrivateKey.end()));
-  f_priv.close();
-
-  return std::make_pair<cs::PublicKey, cs::PrivateKey>(std::move(fixedPublicKey), std::move(fixedPrivateKey));
-}
-
-bool Node::checkKeysForSignature(const cs::PublicKey& publicKey, const cs::PrivateKey& privateKey) {
-  if (cscrypto::ValidateKeyPair(publicKey, privateKey)) {
-    solver_->setKeysPair(publicKey, privateKey);
-    return true;
-  }
-  cslog() << "\n\nThe keys for node are not correct. Type \"g\" to generate or \"q\" to quit.";
-
-  char gen_flag = 'a';
-  std::cin >> gen_flag;
-
-  if (gen_flag == 'g') {
-    auto [generatedPublickey, generatedPrivateKey] = generateKeys();
-    solver_->setKeysPair(generatedPublickey, generatedPrivateKey);
-    return true;
-  }
-
-  return false;
-}
-
-void Node::blockchainSync() {
-  poolSynchronizer_->processingSync(roundNum_);
-}
-
-void Node::run() {
-  transport_->run();
-}
-
-void Node::stop() {
-  solver_->finish();
-  cswarning() << "[SOLVER STOPPED]";
-
-  auto bcStorage = bc_.getStorage();
-  bcStorage.close();
-
-  cswarning() << "[BLOCKCHAIN STORAGE CLOSED]";
-
-  transport_->stop();
-  cswarning() << "[TRANSPORT STOPPED]";
-}
-
-void Node::runSpammer() {
-  if (!spammer_) {
-    cswarning() << "SolverCore: starting transaction spammer";
-    spammer_ = std::make_unique<cs::Spammer>();
-    spammer_->StartSpamming(*this);
-  }
-}
-
-/* Requests */
-void Node::flushCurrentTasks() {
-  transport_->addTask(ostream_.getPackets(), ostream_.getPacketsCount());
-  ostream_.clear();
-}
-
-namespace
-{
-#ifdef MONITOR_NODE
-  bool monitorNode = true;
-#else
-  bool monitorNode = false;
-#endif
-}
-
-void Node::getBigBang(const uint8_t* data, const size_t size, const cs::RoundNumber rNum, uint8_t type) {
-  cswarning() << "NODE> get BigBang #" << rNum << ": last written #" << getBlockChain().getLastWrittenSequence()
-              << ", current #" << roundNum_;
-  istream_.init(data, size);
-  cs::Hash last_block_hash;
-  istream_ >> last_block_hash;
-  cs::RoundTable global_table;
-  global_table.round = rNum;
-  if(!readRoundData(global_table)) {
-    cserror() << "NODE> read round data from SS failed, continue without round table";
-  }
-
-  const auto& local_table = cs::Conveyer::instance().currentRoundTable();
-
-  // currently in global round
-  if(global_table.round == local_table.round) {
-    // resend all this round data available
-    cslog() << "NODE> resend last block hash after BigBang";
-    if(tryResendRoundInfo(std::nullopt, local_table.round)) {
-      // only sender able do it
-      cswarning() << "NODE> re-send last round info to ALL";
-    }
-    sendHash_V3(local_table.round);
-    solver_->gotBigBang();
-    return;
-  }
-
-  // global round is other then local one
-  handleRoundMismatch(global_table);
-}
-
-void Node::getRoundTableSS(const uint8_t* data, const size_t size, const cs::RoundNumber rNum, uint8_t type) {
-  istream_.init(data, size);
-  cslog() << "NODE> get SS Round Table #" << rNum;
-  cs::RoundTable global_table;
-  if (!readRoundData(global_table)) {
-    cserror() << "NODE> read round data from SS failed, continue without round table";
-  }
-  global_table.round = rNum;
-  //TODO: what this call was intended for? transport_->clearTasks();
-
-  // "normal" start
-  if(global_table.round == 1) {
-    cs::Timer::singleShot(TIME_TO_AWAIT_SS_ROUND, [this, global_table]() mutable {
-      onRoundStart_V3(global_table);
-      onRoundStartConveyer(std::move(global_table));
-    });
-    return;
-  }
-
-  // "hot" start
-  handleRoundMismatch(global_table);
-}
-
-// handle mismatch between own round & global round, calling code should detect mismatch before calling to the method
-void Node::handleRoundMismatch(const cs::RoundTable& global_table)
-{
-  const auto& local_table = cs::Conveyer::instance().currentRoundTable();
-  if(local_table.round == global_table.round) {
-    // mismatch not confirmed
-    return;
-  }
-
-  // global round is behind local one
-  if(local_table.round > global_table.round) {
-    if(local_table.round - global_table.round == 1) {
-      cslog() << "NODE> re-send last round info may help others to go to round #" << local_table.round;
-      tryResendRoundInfo(std::nullopt, local_table.round); // broadcast round info
-    }
-    else {
-      //TODO: rollback to global round
-      cserror() << "NODE> round rollback (from #" << local_table.round << " to #" << global_table.round << " not implemented yet";
-    }
-    return;
-  }
-
-  // local round is behind global one
-  const auto last_block = getBlockChain().getLastWrittenSequence();
-  if(last_block + cs::Conveyer::HashTablesStorageCapacity < global_table.round) {
-    // activate pool synchronizer
-    poolSynchronizer_->processingSync(global_table.round);
-    // no return, ask for next round info
-  }
-  // broadcast request round info
-  cswarning() << "NODE> broadcast request round info";
-  sendNextRoundRequest();
-  //// directly request from trusted
-  //cswarning() << "NODE> request round info from trusted nodes";
-  //sendRoundInfoRequest(table.general);
-  //for(const auto& trusted : table.confidants) {
-  //  sendRoundInfoRequest(trusted);
-  //}
-  return;
-}
-
-void Node::sendRoundTable(const cs::RoundTable& roundTable) {
-  ostream_.init(BaseFlags::Broadcast | BaseFlags::Fragmented | BaseFlags::Compressed);
-  ostream_ << MsgTypes::RoundTable;
-  ostream_ << roundTable.round;
-  ostream_ << roundTable.confidants.size();
-  ostream_ << roundTable.hashes.size();
-  ostream_ << roundTable.general;
-
-  for (const auto& confidant : roundTable.confidants) {
-    ostream_ << confidant;
-    cslog() << __FUNCTION__ << " confidant: " << cs::Utils::byteStreamToHex(confidant.data(), confidant.size());
-  }
-
-  for (const auto& hash : roundTable.hashes) {
-    ostream_ << hash;
-  }
-
-  cslog() << "------------------------------------------  SendRoundTable  ---------------------------------------";
-  cslog() << "Round " << roundNum_
-          << ", General: " << cs::Utils::byteStreamToHex(roundTable.general.data(), roundTable.general.size())
-          << "Confidants: ";
-
-  const cs::ConfidantsKeys confidants = roundTable.confidants;
-
-  for (std::size_t i = 0; i < confidants.size(); ++i) {
-    const cs::PublicKey& confidant = confidants[i];
-
-    if (confidant != roundTable.general) {
-      cslog() << i << ". " << cs::Utils::byteStreamToHex(confidant.data(), confidant.size());
-    }
-  }
-
-  const cs::Hashes& hashes = roundTable.hashes;
-  cslog() << "Hashes count: " << hashes.size();
-
-  for (std::size_t i = 0; i < hashes.size(); ++i) {
-    csdebug() << i << ". " << hashes[i].toString();
-  }
-
-  flushCurrentTasks();
-}
-
-template <typename... Args>
-bool Node::sendNeighbours(const cs::PublicKey& target, const MsgTypes msgType, const cs::RoundNumber round, Args&&... args) {
-  ConnectionPtr connection = transport_->getConnectionByKey(target);
-
-  if (connection) {
-    sendNeighbours(connection, msgType, round, std::forward<Args>(args)...);
-  }
-
-  return static_cast<bool>(connection);
-}
-
-template <typename... Args>
-void Node::sendNeighbours(const ConnectionPtr target, const MsgTypes msgType, const cs::RoundNumber round, Args&&... args) {
-  ostream_.init(BaseFlags::Neighbours | BaseFlags::Broadcast | BaseFlags::Fragmented | BaseFlags::Compressed);
-  ostream_ << msgType << round;
-
-  writeDefaultStream(std::forward<Args>(args)...);
-
-  csdebug() << "NODE> Sending Direct data: packets count = " << ostream_.getPacketsCount() << ", last size = " << (ostream_.getCurrentSize())
-    << ", out = " << target->out
-    << ", in = " << target->in
-    << ", specialOut = " << target->specialOut
-    << ", msgType: " << getMsgTypesString(msgType);
-
-  transport_->deliverDirect(ostream_.getPackets(), ostream_.getPacketsCount(), target);
-  ostream_.clear();
-}
-
-template <class... Args>
-void Node::sendBroadcast(const MsgTypes msgType, const cs::RoundNumber round, Args&&... args) {
-  ostream_.init(BaseFlags::Broadcast | BaseFlags::Fragmented | BaseFlags::Compressed);
-  csdebug() << "NODE> Sending broadcast";
-
-  sendBroadcastImpl(msgType, round, std::forward<Args>(args)...);
-}
-
-template <class... Args>
-void Node::tryToSendDirect(const cs::PublicKey& target, const MsgTypes msgType, const cs::RoundNumber round, Args&&... args) {
-  const bool success = sendNeighbours(target, msgType, round, std::forward<Args>(args)...);
-  if (!success) {
-    sendBroadcast(target, msgType, round, std::forward<Args>(args)...);
-  }
-}
-
-template <class... Args>
-bool Node::sendToRandomNeighbour(const MsgTypes msgType, const cs::RoundNumber round, Args&&... args) {
-  ConnectionPtr target = transport_->getRandomNeighbour();
-
-  if (target) {
-    sendNeighbours(target, msgType, round, std::forward<Args>(args)...);
-  }
-
-  return target;
-}
-
-void Node::getVector(const uint8_t* data, const size_t size, const cs::PublicKey& sender) {
-  if (myLevel_ != NodeLevel::Confidant) {
-    return;
-  }
-
-  if (nodeIdKey_ == sender) {
-    return;
-  }
-
-  cslog() << "NODE> Getting vector from " << cs::Utils::byteStreamToHex(sender.data(), sender.size());
-
-  istream_.init(data, size);
-
-  cs::HashVector vec;
-  istream_ >> vec;
-
-  cslog() << "Got vector";
-
-  solver_->gotVector(std::move(vec));
-}
-
-void Node::sendVector(const cs::HashVector& vector) {
-  cslog() << "NODE> 0 Sending vector";
-
-  if (myLevel_ != NodeLevel::Confidant) {
-    cserror() << "Only confidant nodes can send vectors";
-    return;
-  }
-
-  sendBroadcast(MsgTypes::ConsVector, roundNum_, vector);
-}
-
-void Node::getMatrix(const uint8_t* data, const size_t size, const cs::PublicKey& sender) {
-  if (myLevel_ != NodeLevel::Confidant) {
-    return;
-  }
-
-  if (nodeIdKey_ == sender) {
-    return;
-  }
-
-  istream_.init(data, size);
-
-  cs::HashMatrix mat;
-  istream_ >> mat;
-
-  cslog() << "NODE> Getting matrix from " << cs::Utils::byteStreamToHex(sender.data(), sender.size());
-  cslog() << "Got matrix";
-
-  solver_->gotMatrix(std::move(mat));
-}
-
-void Node::sendMatrix(const cs::HashMatrix& matrix) {
-  cslog() << "NODE> 0 Sending matrix to ";
-
-  if (myLevel_ != NodeLevel::Confidant) {
-    cserror() << "Only confidant nodes can send matrices";
-    return;
-  }
-
-  sendBroadcast(MsgTypes::ConsMatrix, roundNum_, matrix);
-}
-
-uint32_t Node::getRoundNumber() {
-  return roundNum_;
-}
-
-void Node::getHash(const uint8_t* data, const size_t size, const cs::PublicKey& sender) {
-  if (myLevel_ != NodeLevel::Confidant && myLevel_ != NodeLevel::Writer) {
-    return;
-  }
-
-  cslog() << "Get hash size: " << size;
-
-  istream_.init(data, size);
-
-  csdb::PoolHash poolHash;
-  istream_ >> poolHash;
-
-  if (!istream_.good() || !istream_.end()) {
-    cswarning() << "Bad hash packet format";
-    return;
-  }
-
-  solver_->gotHash(std::move(poolHash), sender);
-}
-
-void Node::getTransactionsPacket(const uint8_t* data, const std::size_t size) {
-  istream_.init(data, size);
-
-  cs::TransactionsPacket packet;
-  istream_ >> packet;
-
-  if (packet.hash().isEmpty()) {
-    cswarning() << "Received transaction packet hash is empty";
-    return;
-  }
-
-  processTransactionsPacket(std::move(packet));
-}
-
-void Node::getNodeStopRequest(const uint8_t* data, const std::size_t size) {
-  istream_.init(data, size);
-
-  uint16_t version = 0;
-  istream_ >> version;
-
-  if (!istream_.good()) {
-    cswarning() << "NODE> Get stop request parsing failed";
-    return;
-  }
-
-  cswarning() << "NODE> Get stop request, received version " << version << ", received bytes " << size;
-
-  if (NODE_VERSION >= version) {
-    cswarning() << "NODE> Get stop request, node version is okay, continue working";
-    return;
-  }
-
-  cswarning() << "NODE> Get stop request, node will be closed...";
-
-  cs::Timer::singleShot(TIME_TO_AWAIT_ACTIVITY << 5, [this] {
-    stop();
-  });
-}
-
-void Node::getPacketHashesRequest(const uint8_t* data, const std::size_t size, const cs::RoundNumber round, const cs::PublicKey& sender) {
-  istream_.init(data, size);
-
-  std::size_t hashesCount = 0;
-  istream_ >> hashesCount;
-
-  csdebug() << "NODE> Get packet hashes request: sender " << cs::Utils::byteStreamToHex(sender.data(), sender.size());
-
-  cs::Hashes hashes;
-  hashes.reserve(hashesCount);
-
-  for (std::size_t i = 0; i < hashesCount; ++i) {
-    cs::TransactionsPacketHash hash;
-    istream_ >> hash;
-
-    hashes.push_back(std::move(hash));
-  }
-
-  cslog() << "NODE> Requested packet hashes: " << hashesCount;
-
-  if (hashesCount != hashes.size()) {
-    cserror() << "NODE> wrong hashes list requested";
-    return;
-  }
-
-  processPacketsRequest(std::move(hashes), round, sender);
-}
-
-void Node::getPacketHashesReply(const uint8_t* data, const std::size_t size, const cs::RoundNumber round, const cs::PublicKey& sender) {
-  if (cs::Conveyer::instance().isSyncCompleted(round)) {
-    csdebug() << "NODE> sync packets have already finished in round " << round;
-    return;
-  }
-
-  istream_.init(data, size);
-
-  std::size_t packetsCount = 0;
-  istream_ >> packetsCount;
-
-  cs::Packets packets;
-  packets.reserve(packetsCount);
-
-  for (std::size_t i = 0; i < packetsCount; ++i) {
-    cs::TransactionsPacket packet;
-    istream_ >> packet;
-
-    if (!packet.transactions().empty()) {
-      packets.push_back(std::move(packet));
-    }
-  }
-
-  if (packets.size() != packetsCount) {
-    cserror() << "NODE> Packet hashes reply, bad packets parsing";
-    return;
-  }
-
-  csdebug() << "NODE> Get packet hashes reply: sender " << cs::Utils::byteStreamToHex(sender.data(), sender.size());
-  cslog() << "NODE> Hashes reply got packets count: " << packetsCount;
-
-  processPacketsReply(std::move(packets), round);
-}
-
-void Node::getCharacteristic(const uint8_t* data, const size_t size, const cs::RoundNumber round, const cs::PublicKey& sender) {
-  cslog() << "NODE> " << __func__ << "():";
-  cs::Conveyer& conveyer = cs::Conveyer::instance();
-
-  if (!conveyer.isSyncCompleted(round)) {
-    cslog() << "\tPacket sync not finished, saving characteristic meta to call after sync";
-
-    cs::Bytes characteristicBytes(data, data + size);
-
-    cs::CharacteristicMeta meta;
-    meta.bytes = std::move(characteristicBytes);
-    meta.sender = sender;
-
-    conveyer.addCharacteristicMeta(round, std::move(meta));
-    return;
-  }
-
-  istream_.init(data, size);
-
-  std::string time;
-  cs::Bytes characteristicMask;
-  uint64_t sequence = 0;
-
-  cslog() << "\tCharacteristic data size: " << size;
-
-  istream_ >> time;
-  istream_ >> characteristicMask >> sequence;
-
-  cs::PoolMetaInfo poolMetaInfo;
-  poolMetaInfo.sequenceNumber = sequence;
-  poolMetaInfo.timestamp = std::move(time);
-
-  cs::Signature signature;
-  istream_ >> signature;
-
-  cslog() << "\tsequence " << poolMetaInfo.sequenceNumber << ", mask size " << characteristicMask.size();
-  cslog() << "\tTime " << poolMetaInfo.timestamp;
-
-  cs::Characteristic characteristic;
-  characteristic.mask = std::move(characteristicMask);
-  conveyer.setCharacteristic(std::move(characteristic), round);
-
-  stat_.totalReceivedTransactions_ += characteristic.mask.size();
-
-  assert(sequence <= this->getRoundNumber());
-
-  cs::PublicKey writerPublicKey;
-  istream_ >> writerPublicKey;
-
-  if (!istream_.good()) {
-    cserror() << "NODE> getCharacteristic(): packet parsing failed";
-    return;
-  }
-
-  std::optional<csdb::Pool> pool = conveyer.applyCharacteristic(poolMetaInfo, writerPublicKey);
-
-  if (!pool.has_value()) {
-    cserror() << "NODE> getCharacteristic(): created pool is not valid";
-    return;
-  }
-
-  if(!getBlockChain().storeBlock(pool.value(), signature)) {
-    cserror() << "NODE> failed to store block in BlockChain";
-  }
-  else {
-    stat_.totalAcceptedTransactions_ += pool.value().transactions_count();
-    getBlockChain().testCachedBlocks();
-  }
-
-  csdebug() << "NODE> " << __func__ << "(): done";
-}
-
-const cs::ConfidantsKeys& Node::confidants() const {
-  return cs::Conveyer::instance().currentRoundTable().confidants;
-}
-
-void Node::getWriterNotification(const uint8_t* data, const std::size_t size, const cs::PublicKey& sender) {
-  istream_.init(data, size);
-
-  cs::Bytes notification;
-  istream_ >> notification;
-
-  if (!isCorrectNotification(notification.data(), notification.size())) {
-    cswarning() << "NODE> Notification failed " << cs::Utils::byteStreamToHex(sender.data(), sender.size());
-    return;
-  }
-
-  cs::Conveyer& conveyer = cs::Conveyer::instance();
-  conveyer.addNotification(notification);
-
-  if (conveyer.isEnoughNotifications(cs::Conveyer::NotificationState::Equal) && myLevel_ == NodeLevel::Writer) {
-    cslog() << "NODE> Confidants count more then 51%";
-    applyNotifications();
-  }
-}
-
-void Node::applyNotifications()
-{
-  cserror() << "NODE> Apply notifications is obsolete in current version";
-}
-
-bool Node::isCorrectNotification(const uint8_t* data, const std::size_t size) {
-  cs::DataStream stream(data, size);
-
-  cs::Hash characteristicHash;
-  stream >> characteristicHash;
-
-  cs::Conveyer& conveyer = cs::Conveyer::instance();
-  cs::Hash currentCharacteristicHash = conveyer.characteristicHash(conveyer.currentRoundNumber());
-
-  if (characteristicHash != currentCharacteristicHash) {
-    csdebug() << "NODE> Characteristic equals failed";
-    csdebug() << "NODE> Received characteristic - "
-              << cs::Utils::byteStreamToHex(characteristicHash.data(), characteristicHash.size());
-    csdebug() << "NODE> Writer solver chracteristic - "
-              << cs::Utils::byteStreamToHex(currentCharacteristicHash.data(), currentCharacteristicHash.size());
-    return false;
-  }
-
-  cs::PublicKey writerPublicKey;
-  stream >> writerPublicKey;
-
-  if (writerPublicKey != nodeIdKey_) {
-    csdebug() << "NODE> Writer public key equals failed";
-    return false;
-  }
-
-  cs::Signature signature;
-  stream >> signature;
-
-  cs::PublicKey publicKey;
-  stream >> publicKey;
-
-  std::size_t messageSize = size - signature.size() - publicKey.size();
-
-  if (!cs::Utils::verifySignature(signature, publicKey, data, messageSize)) {
-    cserror() << "NODE> Writer verify signature notification failed";
-
-    csdebug() << "Data: " << cs::Utils::byteStreamToHex(data, messageSize) << " verification failed";
-    csdebug() << "Signature: " << cs::Utils::byteStreamToHex(signature.data(), signature.size());
-
-    return false;
-  }
-
-  return true;
-}
-
-void Node::createBlockValidatingPacket(const cs::PoolMetaInfo& poolMetaInfo, const cs::Characteristic& characteristic,
-                                       const cs::Signature& signature, const cs::Notifications& notifications) {
-  ostream_.init(BaseFlags::Broadcast | BaseFlags::Compressed | BaseFlags::Fragmented);
-  ostream_ << MsgTypes::NewCharacteristic << roundNum_;
-  ostream_ << poolMetaInfo.timestamp;
-  ostream_ << characteristic.mask;
-  ostream_ << poolMetaInfo.sequenceNumber;
-  ostream_ << signature;
-  ostream_ << notifications;
-  ostream_ << solver_->getPublicKey();
-}
-
-void Node::createRoundPackage(const cs::RoundTable& roundTable,
-  const cs::PoolMetaInfo& poolMetaInfo,
-  const cs::Characteristic& characteristic,
-  const cs::Signature& signature/*,
-  const cs::Notifications& notifications*/) {
-  ostream_.init(BaseFlags::Broadcast | BaseFlags::Compressed | BaseFlags::Fragmented);
-  ostream_ << MsgTypes::RoundInfo << roundNum_;
-  ostream_ << roundTable.confidants.size();
-  ostream_ << roundTable.hashes.size();
-  for (const auto& confidant : roundTable.confidants) {
-    ostream_ << confidant;
-  }
-  for (const auto& hash : roundTable.hashes) {
-    ostream_ << hash;
-  }
-  ostream_ << poolMetaInfo.timestamp;
-  if (!characteristic.mask.empty()) {
-    cslog() << "NODE> packing " << characteristic.mask.size() << " bytes of char. mask to send";
-  }
-  ostream_ << characteristic.mask;
-  ostream_ << poolMetaInfo.sequenceNumber;
-  ostream_ << signature;
-  // ostream_ << notifications;
-  ostream_ << solver_->getPublicKey();
-}
-
-void Node::storeRoundPackageData(const cs::RoundTable& roundTable,
-    const cs::PoolMetaInfo& poolMetaInfo,
-    const cs::Characteristic& characteristic,
-    const cs::Signature& signature/*,
-    const cs::Notifications& notifications*/)
-{
-  lastSentRoundData_.roundTable.round = roundTable.round;
-  // no general stored!
-  lastSentRoundData_.roundTable.confidants.resize(roundTable.confidants.size());
-  std::copy(roundTable.confidants.cbegin(), roundTable.confidants.cend(),
-            lastSentRoundData_.roundTable.confidants.begin());
-  lastSentRoundData_.roundTable.hashes.resize(roundTable.hashes.size());
-  std::copy(roundTable.hashes.cbegin(), roundTable.hashes.cend(), lastSentRoundData_.roundTable.hashes.begin());
-  // do no store charBytes, they are not in use while send round info
-  // last_sent_round_data.round_table.charBytes.mask.resize(roundTable.charBytes.mask.size());
-  // std::copy(roundTable.charBytes.mask.cbegin(), roundTable.charBytes.mask.cend(),
-  // last_sent_round_data.round_table.charBytes.mask.begin());
-  lastSentRoundData_.characteristic.mask.resize(characteristic.mask.size());
-  std::copy(characteristic.mask.cbegin(), characteristic.mask.cend(), lastSentRoundData_.characteristic.mask.begin());
-  lastSentRoundData_.poolMetaInfo.sequenceNumber = poolMetaInfo.sequenceNumber;
-  lastSentRoundData_.poolMetaInfo.timestamp = poolMetaInfo.timestamp;
-  lastSentRoundData_.poolSignature = signature;
-  // last_sent_round_data.notifications.resize(notifications.size());
-  // std::copy(notifications.cbegin(), notifications.cend(), last_sent_round_data.notifications.begin());
-}
-
-void Node::sendWriterNotification() {
-  cs::PublicKey writerPublicKey = solver_->getWriterPublicKey();
-
-  ostream_.init(BaseFlags::Compressed | BaseFlags::Fragmented, writerPublicKey);
-  ostream_ << MsgTypes::WriterNotification;
-  ostream_ << roundNum_;
-  ostream_ << createNotification(writerPublicKey);
-
-  cslog() << "NODE> Notification sent to writer";
-
-  flushCurrentTasks();
-}
-
-cs::Bytes Node::createNotification(const cs::PublicKey& writerPublicKey) {
-  cs::Hash characteristicHash = cs::Conveyer::instance().characteristicHash(roundNum_);
-
-  cs::Bytes bytes;
-  cs::DataStream stream(bytes);
-
-  stream << characteristicHash << writerPublicKey;
-
-  cs::Signature signature = cs::Utils::sign(bytes.data(), bytes.size(), solver_->getPrivateKey());
-
-  stream << signature;
-  stream << solver_->getPublicKey();
-
-  return bytes;
-}
-
-void Node::sendHash(const csdb::PoolHash& hash, const cs::PublicKey& target) {
-  if (myLevel_ == NodeLevel::Writer || myLevel_ == NodeLevel::Main) {
-    cserror() << "Writer and Main node shouldn't send hashes";
-    return;
-  }
-
-  cslog() << "NODE> Sending hash " << roundNum_ << " to " << cs::Utils::byteStreamToHex(target.data(), target.size());
-  cslog() << "NODE> Hash is " << hash.to_string();
-
-  ostream_.init(BaseFlags::Fragmented, target);
-  ostream_ << MsgTypes::BlockHash << roundNum_ << hash;
-
-  flushCurrentTasks();
-}
-
-void Node::sendTransactionsPacket(const cs::TransactionsPacket& packet) {
-  if (packet.hash().isEmpty()) {
-    cswarning() << "Send transaction packet with empty hash failed";
-    return;
-  }
-
-  ostream_.init(BaseFlags::Compressed | BaseFlags::Fragmented | BaseFlags::Broadcast);
-  ostream_ << MsgTypes::TransactionPacket << roundNum_ << packet;
-
-  flushCurrentTasks();
-}
-
-void Node::sendPacketHashesRequest(const cs::Hashes& hashes, const cs::RoundNumber round, uint32_t requestStep) {
-  if (cs::Conveyer::instance().isSyncCompleted(round)) {
-    return;
-  }
-
-  csdebug() << "NODE> Sending packet hashes request: " << hashes.size();
-
-  cs::PublicKey main;
-  const auto msgType = MsgTypes::TransactionsPacketRequest;
-  const auto roundTable = cs::Conveyer::instance().roundTable(round);
-
-  // look at main node
-  main = (roundTable != nullptr) ? roundTable->general : cs::Conveyer::instance().currentRoundTable().general;
-
-  const bool sendToGeneral = sendNeighbours(main, msgType, round, hashes);
-
-  if (!sendToGeneral) {
-    csdebug() << "NODE> Sending packet to main node " << cs::Utils::byteStreamToHex(main.data(), main.size());
-    sendPacketHashesRequestToRandomNeighbour(hashes, round);
-  }
-
-  auto requestClosure = [round, requestStep, this] {
-    const cs::Conveyer& conveyer = cs::Conveyer::instance();
-
-    if (!conveyer.isSyncCompleted(round)) {
-      auto neededHashes = conveyer.neededHashes(round);
-      if (neededHashes) {
-        sendPacketHashesRequest(*neededHashes, round, requestStep + packetRequestStep_);
-      }
-    }
-  };
-
-  // send request again
-  cs::Timer::singleShot(cs::NeighboursRequestDelay + requestStep, requestClosure);
-}
-
-void Node::sendPacketHashesRequestToRandomNeighbour(const cs::Hashes& hashes, const cs::RoundNumber round) {
-  const auto msgType = MsgTypes::TransactionsPacketRequest;
-  const auto neighboursCount = transport_->getNeighboursCount();
-
-  bool successRequest = false;
-
-  for (std::size_t i = 0; i < neighboursCount; ++i) {
-    ConnectionPtr connection = transport_->getNeighbourByNumber(i);
-
-    if (connection) {
-      successRequest = true;
-      sendNeighbours(connection, msgType, round, hashes);
-    }
-  }
-
-  if (!successRequest) {
-    csdebug() << "NODE> Send broadcast hashes request, no neigbours";
-    sendBroadcast(msgType, round, hashes);
-    return;
-  }
-
-  csdebug() << "NODE> Send hashes request to all neigbours";
-}
-
-void Node::sendPacketHashesReply(const cs::Packets& packets, const cs::RoundNumber round, const cs::PublicKey& target) {
-  if (packets.empty()) {
-    return;
-  }
-
-  csdebug() << "NODE> Reply transaction packets: " << packets.size();
-
-  const auto msgType = MsgTypes::TransactionsPacketReply;
-  const bool success = sendNeighbours(target, msgType, round, packets);
-
-  if (!success) {
-    csdebug() << "NODE> Reply transaction packets: failed send to "
-              << cs::Utils::byteStreamToHex(target.data(), target.size()) << ", perform broadcast";
-    sendBroadcast(target, msgType, round, packets);
-  }
-}
-
-void Node::resetNeighbours() {
-  transport_->resetNeighbours();
-}
-
-void Node::getBlockRequest(const uint8_t* data, const size_t size, const cs::PublicKey& sender) {
-  cslog() << "NODE> Get Block Request";
-
-  std::size_t sequencesCount = 0;
-
-  istream_.init(data, size);
-  istream_ >> sequencesCount;
-
-  csdebug() << "NODE> Block request got sequences count: " << sequencesCount;
-  csdebug() << "NODE> Get packet hashes request: sender " << cs::Utils::byteStreamToHex(sender.data(), sender.size());
-
-  if (sequencesCount == 0) {
-    return;
-  }
-
-  cs::PoolsRequestedSequences sequences;
-  sequences.reserve(sequencesCount);
-
-  for (std::size_t i = 0; i < sequencesCount; ++i) {
-    cs::RoundNumber sequence;
-    istream_ >> sequence;
-
-    sequences.push_back(std::move(sequence));
-  }
-
-  uint32_t packetNum = 0;
-  istream_ >> packetNum;
-
-  cslog() << "NODE> Get block request> <<< Getting the request for block: from: " << sequences.front() << ", to: " << sequences.back() << ",  packet: " << packetNum;
-
-  if (sequencesCount != sequences.size()) {
-    cserror() << "Bad sequences created";
-    return;
-  }
-
-  if (sequences.front() > bc_.getLastWrittenSequence()) {
-    cslog() << "NODE> Get block request> The requested block: " << sequences.front() << " is BEYOND my CHAIN";
-    return;
-  }
-
-  cs::PoolsBlock poolsBlock;
-  poolsBlock.reserve(sequencesCount);
-
-  for (auto& sequence : sequences) {
-    csdb::Pool pool = bc_.loadBlock(bc_.getHashBySequence(sequence));
-
-    if (pool.is_valid()) {
-      auto prev_hash = csdb::PoolHash::from_string("");
-      pool.set_previous_hash(prev_hash);
-
-      poolsBlock.push_back(std::move(pool));
-    }
-  }
-
-  sendBlockReply(poolsBlock, sender, packetNum);
-}
-
-void Node::getBlockReply(const uint8_t* data, const size_t size, const cs::PublicKey& sender) {
-  cslog() << "NODE> Get Block Reply";
-  csdebug() << "NODE> Get block reply> Sender: " << cs::Utils::byteStreamToHex(sender.data(), sender.size());
-
-  if (!poolSynchronizer_->isSyncroStarted()) {
-    csdebug() << "NODE> Get block reply> Pool synchronizer already is syncro started";
-    return;
-  }
-
-  std::size_t poolsCount = 0;
-
-  istream_.init(data, size);
-  istream_ >> poolsCount;
-
-  if (!poolsCount) {
-    cserror() << "NODE> Get block reply> Pools count is 0";
-    return;
-  }
-
-  cs::PoolsBlock poolsBlock;
-  poolsBlock.reserve(poolsCount);
-
-  for (std::size_t i = 0; i < poolsCount; ++i) {
-    csdb::Pool pool;
-    istream_ >> pool;
-
-    transport_->syncReplied(cs::numeric_cast<uint32_t>(pool.sequence()));
-    poolsBlock.push_back(std::move(pool));
-  }
-
-  uint32_t packetNum = 0;
-  istream_ >> packetNum;
-
-  poolSynchronizer_->getBlockReply(std::move(poolsBlock), packetNum);
-}
-
-void Node::sendBlockReply(const cs::PoolsBlock& poolsBlock, const cs::PublicKey& target, uint32_t packetNum) {
-    const auto round = cs::Conveyer::instance().currentRoundNumber();
-    csdebug() << "NODE> " << __func__
-        << "() Target out(): " << cs::Utils::byteStreamToHex(target.data(), target.size())
-        << ", packet: " << packetNum
-        << ", round: " << round;
-  
-  for (const auto& pool : poolsBlock) {
-    csdebug() << "NODE> Send block reply. Sequence: " << pool.sequence();
-  }
-
-  tryToSendDirect(target, MsgTypes::RequestedBlock, round, poolsBlock, packetNum);
-}
-
-void Node::becomeWriter() {
-  myLevel_ = NodeLevel::Writer;
-  cslog() << "NODE> Became writer";
-
-  // if (cs::Conveyer::instance().isEnoughNotifications(cs::Conveyer::NotificationState::GreaterEqual)) {
-  //  applyNotifications();
-  //}
-}
-
-void Node::onRoundStart(const cs::RoundTable& roundTable) {
-  cslog() << "======================================== ROUND " << roundTable.round
-          << " ========================================";
-  cslog() << "Node PK = " << cs::Utils::byteStreamToHex(nodeIdKey_.data(), nodeIdKey_.size());
-
-  const cs::ConfidantsKeys& confidants = roundTable.confidants;
-
-  if (roundTable.general == nodeIdKey_) {
-    myLevel_ = NodeLevel::Main;
-  }
-  else {
-    const auto iter = std::find(confidants.begin(), confidants.end(), nodeIdKey_);
-
-    if (iter != confidants.end()) {
-      myLevel_ = NodeLevel::Confidant;
-      myConfidantIndex_ = cs::numeric_cast<uint8_t>(std::distance(confidants.begin(), iter));
-    }
-    else {
-      myLevel_ = NodeLevel::Normal;
-    }
-  }
-
-  // Pretty printing...
-  cslog() << "Round " << roundTable.round << " started. Mynode_type := " << myLevel_ << " Confidants: ";
-
-  for (std::size_t i = 0; i < confidants.size(); ++i) {
-    const auto& confidant = confidants[i];
-    cslog() << i << ". " << cs::Utils::byteStreamToHex(confidant.data(), confidant.size());
-  }
-
-  const cs::Hashes& hashes = roundTable.hashes;
-
-  cslog() << "Transaction packets hashes count: " << hashes.size();
-
-  for (std::size_t i = 0; i < hashes.size(); ++i) {
-    csdebug() << i << ". " << hashes[i].toString();
-  }
-
-#ifdef SYNCRO
-  blockchainSync();
-#endif
-
-  if (!sendingTimer_.isRunning()) {
-    cslog() << "NODE> Transaction timer started";
-    sendingTimer_.start(cs::TransactionsPacketInterval);
-  }
-
-  // TODO: think now to improve this code
-  solver_->nextRound();
-
-  // TODO: check if this removes current tasks? if true - thats bad
-  transport_->processPostponed(roundNum_);
-}
-
-void Node::processPacketsRequest(cs::Hashes&& hashes, const cs::RoundNumber round, const cs::PublicKey& sender) {
-  csdebug() << "NODE> Processing packets sync request";
-
-  cs::Packets packets;
-
-  const auto& conveyer = cs::Conveyer::instance();
-  cs::SharedLock lock(conveyer.sharedMutex());
-
-  for (const auto& hash : hashes) {
-    std::optional<cs::TransactionsPacket> packet = conveyer.findPacket(hash, round);
-
-    if (packet) {
-      packets.push_back(std::move(packet).value());
-    }
-  }
-
-  if (packets.size()) {
-    csdebug() << "NODE> Found packets in storage: " << packets.size();
-    sendPacketHashesReply(packets, round, sender);
-  }
-  else {
-    csdebug() << "NODE> Cannot find packets in storage";
-  }
-}
-
-void Node::processPacketsReply(cs::Packets&& packets, const cs::RoundNumber round) {
-  csdebug() << "NODE> Processing packets reply";
-
-  cs::Conveyer& conveyer = cs::Conveyer::instance();
-
-  for (auto&& packet : packets) {
-    conveyer.addFoundPacket(round, std::move(packet));
-  }
-
-  if (conveyer.isSyncCompleted(round)) {
-    csdebug() << "NODE> Packets sync completed, round " << round;
-    resetNeighbours();
-    cslog() << "NODE> processPacketsReply -> got Round";
-    startConsensus();
-
-    if (auto meta = conveyer.characteristicMeta(round); meta.has_value()) {
-      csdebug() << "NODE> Run characteristic meta";
-      getCharacteristic(meta->bytes.data(), meta->bytes.size(), round, meta->sender);
-    }
-  }
-}
-
-void Node::processTransactionsPacket(cs::TransactionsPacket&& packet) {
-  cs::Conveyer::instance().addTransactionsPacket(packet);
-}
-
-void Node::onRoundStartConveyer(cs::RoundTable&& roundTable) {
-  cs::Conveyer& conveyer = cs::Conveyer::instance();
-  conveyer.setRound(std::move(roundTable));
-  const auto& table = conveyer.currentRoundTable();
-
-  if (table.hashes.empty() || conveyer.isSyncCompleted()) {
-    if (table.hashes.empty()) {
-      cslog() << "NODE> No hashes in round table, start consensus now";
-    }
-    else {
-      cslog() << "NODE> All hashes in conveyer, start consensus now";
-    }
-
-    startConsensus();
-  }
-  else {
-    sendPacketHashesRequest(conveyer.currentNeededHashes(), conveyer.currentRoundNumber(), startPacketRequestPoint_);
-  }
-}
-
-bool Node::isPoolsSyncroStarted() {
-  return poolSynchronizer_->isSyncroStarted();
-}
-
-uint8_t Node::getConfidantNumber() {
-  return myConfidantIndex_;
-}
-
-void Node::processTimer() {
-  const auto round = cs::Conveyer::instance().currentRoundNumber();
-
-  if (myLevel_ != NodeLevel::Normal || round <= cs::TransactionsFlushRound) {
-    return;
-  }
-
-  cs::Conveyer::instance().flushTransactions();
-}
-
-void Node::onTransactionsPacketFlushed(const cs::TransactionsPacket& packet) {
-  CallsQueue::instance().insert(std::bind(&Node::sendTransactionsPacket, this, packet));
-}
-
-void Node::sendBlockRequest(const ConnectionPtr target, const cs::PoolsRequestedSequences sequences, uint32_t packetNum) {
-  const auto round = cs::Conveyer::instance().currentRoundNumber();
-  csdebug() << "NODE> " << __func__ << "() Target out(): " << target->getOut()
-            << ", sequence from: " << sequences.front() << ", to: " << sequences.back() << ", packet: " << packetNum
-            << ", round: " << round;
-
-  ostream_.init(BaseFlags::Neighbours | BaseFlags::Signed | BaseFlags::Compressed);
-  ostream_ << MsgTypes::BlockRequest << round << sequences << packetNum;
-
-  transport_->deliverDirect(ostream_.getPackets(), ostream_.getPacketsCount(), target);
-
-  ostream_.clear();
-}
-
-void Node::initNextRound(std::vector<cs::PublicKey>&& confidantNodes) {
-  cslog() << "Node: init next round1";
-  // copied from Solver::gotHash():
-  cs::Hashes hashes;
-  cs::Conveyer& conveyer = cs::Conveyer::instance();
-  cs::RoundNumber round = conveyer.currentRoundNumber();
-
-  {
-    cs::SharedLock lock(conveyer.sharedMutex());
-    for (const auto& element : conveyer.transactionsPacketTable()) {
-      hashes.push_back(element.first);
-    }
-  }
-
-  cs::RoundTable table;
-  table.round = ++round;
-  table.confidants = std::move(confidantNodes);
-  // table.general = mainNode;
-
-  table.hashes = std::move(hashes);
-  conveyer.setRound(std::move(table));
-
-  initNextRound(conveyer.currentRoundTable());
-}
-
-void Node::initNextRound(const cs::RoundTable& roundTable) {
-  roundNum_ = roundTable.round;
-  sendRoundTable(roundTable);
-  cslog() << "NODE> RoundNumber :" << roundNum_;
-  onRoundStart(roundTable);
-}
-
-Node::MessageActions Node::chooseMessageAction(const cs::RoundNumber rNum, const MsgTypes type) {
-  const auto round = cs::Conveyer::instance().currentRoundNumber();
-
-  // starts next round, otherwise
-  if(type == MsgTypes::RoundInfo) {
-    if(rNum > round) {
-      return MessageActions::Process;
-    }
-    //TODO: detect absence of proper current round info (round may be set by SS or BB)
-    return MessageActions::Drop;
-  }
-
-  // BB: every round (for now) may be handled:
-  if(type == MsgTypes::BigBang) {
-    return MessageActions::Process;
-  }
-
-  if(type == MsgTypes::BlockRequest || type == MsgTypes::RequestedBlock) {
-    // which round would not be on the remote we may require the requested block or get block request
-    return MessageActions::Process;
-  }
-
-  // outrunning packets of other types talk about round lag
-  if(rNum > round) {
-    if(rNum - round == 1) {
-      // wait for next round
-      return MessageActions::Postpone;
-    }
-    else {
-      // more then 1 round lag, request round info
-      if(cs::Conveyer::instance().currentRoundNumber() > 1) {
-        // not on the very start
-        cswarning() << "NODE> detect round lag, request round info";
-        cs::RoundTable empty_table;
-        empty_table.round = rNum;
-        handleRoundMismatch(empty_table);
-      }
-      return MessageActions::Drop;
-    }
-  }
-
-  if (type == MsgTypes::NewCharacteristic) {
-    return MessageActions::Process;
-  }
-
-  if (type == MsgTypes::TransactionPacket) {
-    return MessageActions::Process;
-  }
-
-  if (type == MsgTypes::TransactionsPacketRequest) {
-    return MessageActions::Process;
-  }
-
-  if (type == TransactionsPacketReply) {
-    return MessageActions::Process;
-  }
-
-  if (type == MsgTypes::RoundTable) {
-    // obsolete message
-    cswarning() << "NODE> drop obsolete MsgTypes::RoundTable";
-    return MessageActions::Drop;
-  }
-
-  if (type == MsgTypes::RoundTableRequest) {
-    // obsolete message
-    cswarning() << "NODE> drop obsolete MsgTypes::RoundTableRequest";
-    return MessageActions::Drop;
-  }
-
-  if (type == MsgTypes::RoundInfoRequest) {
-    return (rNum <= round ? MessageActions::Process : MessageActions::Drop);
-  }
-
-  if (type == MsgTypes::RoundInfoReply) {
-    return (rNum >= round ? MessageActions::Process : MessageActions::Drop);
-  }
-
-  if (type == MsgTypes::BlockHashV3) {
-    if (rNum < round) {
-      // outdated
-      return MessageActions::Drop;
-    }
-    if(rNum > getBlockChain().getLastWrittenSequence() + cs::Conveyer::HashTablesStorageCapacity) {
-      // too many rounds behind the global round
-      return MessageActions::Drop;
-    }
-    if(rNum > round) {
-      cslog() << "NODE> outrunning block hash (#" << rNum << ") is postponed until get round info";
-      return MessageActions::Postpone;
-    }
-    if(!cs::Conveyer::instance().isSyncCompleted()) {
-      cslog() << "NODE> block hash is postponed until conveyer sync is completed";
-      return MessageActions::Postpone;
-    }
-    // in time
-    return MessageActions::Process;
-  }
-
-  if (rNum < round) {
-    return type == MsgTypes::NewBlock ? MessageActions::Process : MessageActions::Drop;
-  }
-
-  return (rNum == round ? MessageActions::Process : MessageActions::Postpone);
-}
-
-inline bool Node::readRoundData(cs::RoundTable& roundTable) {
-  cs::PublicKey mainNode;
-
-  uint8_t confSize = 0;
-  istream_ >> confSize;
-
-  cslog() << "NODE> Number of confidants :" << cs::numeric_cast<int>(confSize);
-
-  if (confSize < MIN_CONFIDANTS || confSize > MAX_CONFIDANTS) {
-    cswarning() << "Bad confidants num";
-    return false;
-  }
-
-  cs::ConfidantsKeys confidants;
-  confidants.reserve(confSize);
-
-  istream_ >> mainNode;
-
-  while (istream_) {
-    cs::PublicKey key;
-    istream_ >> key;
-
-    confidants.push_back(key);
-
-    if (confidants.size() == confSize && !istream_.end()) {
-      cswarning() << "Too many confidant nodes received";
-      return false;
-    }
-  }
-
-  if (!istream_.good() || confidants.size() < confSize) {
-    cswarning() << "Bad round table format, ignoring";
-    return false;
-  }
-
-  roundTable.confidants = std::move(confidants);
-  roundTable.general = mainNode;
-  roundTable.hashes.clear();
-
-  return true;
-}
-
-static const char* nodeLevelToString(NodeLevel nodeLevel) {
-  switch (nodeLevel) {
-    case NodeLevel::Normal:
-      return "Normal";
-    case NodeLevel::Confidant:
-      return "Confidant";
-    case NodeLevel::Main:
-      return "Main";
-    case NodeLevel::Writer:
-      return "Writer";
-  }
-
-  return "UNKNOWN";
-}
-
-std::ostream& operator<<(std::ostream& os, NodeLevel nodeLevel) {
-  os << nodeLevelToString(nodeLevel);
-  return os;
-}
-
-template <typename T, typename... Args>
-void Node::writeDefaultStream(const T& value, Args&&... args) {
-  ostream_ << value;
-  writeDefaultStream(std::forward<Args>(args)...);
-}
-
-template <typename T>
-void Node::writeDefaultStream(const T& value) {
-  ostream_ << value;
-}
-
-template <typename... Args>
-void Node::sendBroadcast(const cs::PublicKey& target, const MsgTypes& msgType, const cs::RoundNumber round,
-                         Args&&... args) {
-  ostream_.init(BaseFlags::Fragmented | BaseFlags::Compressed, target);
-  csdebug() << "NODE> Sending broadcast to: " << cs::Utils::byteStreamToHex(target.data(), target.size());
-
-  sendBroadcastImpl(msgType, round, std::forward<Args>(args)...);
-}
-
-template <typename... Args>
-void Node::sendBroadcastImpl(const MsgTypes& msgType, const cs::RoundNumber round, Args&&... args) {
-  ostream_ << msgType << round;
-
-  writeDefaultStream(std::forward<Args>(args)...);
-
-  csdebug() << "NODE> Sending Direct data: size = " << ostream_.getCurrentSize()
-      << ", round: " << round
-      << ", msgType: " << getMsgTypesString(msgType);
-
-  transport_->deliverBroadcast(ostream_.getPackets(), ostream_.getPacketsCount());
-  ostream_.clear();
-}
-
-///////////////////////////////////////////////////////////////////////////////////////////////////////////////////
-////                                              SOLVER 3 METHODS (START)                                     ////
-///////////////////////////////////////////////////////////////////////////////////////////////////////////////////
-//      | |                                          | |                                               | |
-//      \ /                                          \ /                                               \ /
-//       V                                            V                                                 V
-
-void Node::sendStageOne(cs::StageOne& stageOneInfo) {
-  if (myLevel_ != NodeLevel::Confidant) {
-    cswarning() << "Only confidant nodes can send consensus stages";
-    return;
-  }
-  stageOneInfo.roundTimeStamp = cs::Utils::currentTimestamp();
-  
-  csdebug() << __func__ << "(): Round = " << roundNum_ << ", Sender: " << (int)stageOneInfo.sender
-    << ", Cand Amount: " << (int)stageOneInfo.trustedCandidates.size()
-    << ", Hashes Amount: " << (int)stageOneInfo.hashesCandidates.size()
-    << ", Time Stamp: " << stageOneInfo.roundTimeStamp << std::endl
-    << "Hash: " << cs::Utils::byteStreamToHex(stageOneInfo.hash.data(), stageOneInfo.hash.size());
-
-
-  size_t pStageOneMsgSize = sizeof(stageOneInfo.sender) 
-                  + stageOneInfo.hash.size()
-                  + sizeof(uint8_t)
-                  + sizeof(cscrypto::Hash) * stageOneInfo.trustedCandidates.size()
-                  + sizeof(stageOneInfo.hashesCandidates.size())
-                  + sizeof(cscrypto::Hash) * stageOneInfo.hashesCandidates.size()
-                  + sizeof(uint8_t)
-                  + stageOneInfo.roundTimeStamp.size();
-  size_t hashedMsgSize = pStageOneMsgSize + sizeof(cs::RoundNumber) + sizeof(cs::Hash);
-  auto memPtr = allocator_.allocateNext(hashedMsgSize);
-  uint8_t* rawData = (uint8_t*)memPtr.get();
-  uint8_t* ptr = rawData;
-
-  memcpy(rawData, &roundNum_, sizeof(cs::RoundNumber));
-  ptr += sizeof(cs::RoundNumber);
-  ptr += sizeof(cs::Hash);
-  *ptr = stageOneInfo.sender;
-  ptr += 1;
-  memcpy(ptr, stageOneInfo.hash.data(), 32);
-  ptr += sizeof(cs::Hash);
-  *ptr = (uint8_t)stageOneInfo.trustedCandidates.size();
-  uint8_t tc = *ptr;
-  ptr += sizeof(uint8_t);
-
-  cslog() << "Sending TRUSTED Candidates (" << (int)tc << "):";
-  for (auto& it : stageOneInfo.trustedCandidates) {
-    memcpy(ptr, it.data(), sizeof(cs::PublicKey));
-    cslog() << "    " << cs::Utils::byteStreamToHex(it.data(),it.size());
-    ptr += sizeof(cs::PublicKey);
-  }
-  size_t hashesCandidatesAmount = stageOneInfo.hashesCandidates.size();
-  memcpy(ptr, &hashesCandidatesAmount, sizeof(size_t));
-
-  ptr += sizeof(size_t);
-  if (hashesCandidatesAmount > 0) {
-    cslog() << "Sending HASHES Candidates (" << (int)hashesCandidatesAmount << "):";
-    for (auto& it : stageOneInfo.hashesCandidates) {
-      memcpy(ptr, it.toBinary().data(), sizeof(cs::Hash));
-      cslog() << "    " << cs::Utils::byteStreamToHex(it.toBinary().data(), it.size());
-      ptr += sizeof(cs::Hash);
-    }
-  }
-
-  *ptr = (uint8_t)stageOneInfo.roundTimeStamp.size();
-  ptr += sizeof(uint8_t);
-  memcpy(ptr, stageOneInfo.roundTimeStamp.data(), stageOneInfo.roundTimeStamp.size());
-  //assert(ptr - rawData == msgSize);
-
-  //swap(stageOneInfo.roundTimeStamp,curTimeStamp);
-  cslog() << "TimeStamps: " << stageOneInfo.roundTimeStamp;
-
-  cscrypto::CalculateHash(stageOneInfo.msgHash, rawData + sizeof(cs::RoundNumber) + sizeof(cs::Hash), pStageOneMsgSize);
-  memcpy(rawData + sizeof(cs::RoundNumber), stageOneInfo.msgHash.data(), sizeof(cs::Hash));
-  cslog() << "MsgHash: " << cs::Utils::byteStreamToHex((const char*)stageOneInfo.msgHash.data(), 32);
-    cslog() << "Sending message ("<< pStageOneMsgSize << "): "<< cs::Utils::byteStreamToHex((const char*)(rawData + sizeof(cs::RoundNumber) + sizeof(cs::Hash)), pStageOneMsgSize);
-  cscrypto::GenerateSignature(stageOneInfo.sig, solver_->getPrivateKey(), rawData, sizeof(cs::RoundNumber) + sizeof(cs::Hash));
-  // cslog() << " Sig: " << byteStreamToHex((const char*)stageOneInfo.sig.val, 64);
-  //crypto_sign_ed25519_detached(stageOneInfo.sig.data(), &sig_size, rawData, sizeof(cs::RoundNumber) + sizeof(cs::Hash), solver_->getPrivateKey().data());
-  cslog() << "Signature done";
-  pStageOneMessage = std::string(cs::numeric_cast<const char*>((void*)(rawData + sizeof(cs::RoundNumber) + sizeof(cs::Hash))), pStageOneMsgSize);
-  cslog() << " Sig: " << cs::Utils::byteStreamToHex((const char*)stageOneInfo.sig.data(), 64);
-  ostream_.init(BaseFlags::Broadcast | BaseFlags::Fragmented);
-  ostream_ << MsgTypes::FirstStage
-    << roundNum_
-    << pStageOneMsgSize
-    << stageOneInfo.sig
-    << pStageOneMessage;
-
-  allocator_.shrinkLast(hashedMsgSize);
-  flushCurrentTasks();
-}
-
-// sends StageOne request to respondent about required
-void Node::requestStageOne(uint8_t respondent, uint8_t required) {
-#ifdef MYLOG
-  cslog() << "NODE> Stage ONE requesting ... ";
-#endif
-  if (myLevel_ != NodeLevel::Confidant) {
-    cswarning() << "Only confidant nodes can request consensus stages";
-    // return;
-  }
-
-  ostream_.init(0 /*need no flags!*/, cs::Conveyer::instance().currentRoundTable().confidants.at(respondent));
-  ostream_ << MsgTypes::FirstStageRequest << roundNum_ << myConfidantIndex_ << required;
-  flushCurrentTasks();
-  LOG_DEBUG("done");
-}
-
-void Node::getStageOneRequest(const uint8_t* data, const size_t size, const cs::PublicKey& requester) {
-  LOG_DEBUG(__func__);
-  // cslog() << "NODE> Getting StageOne Request";
-  if (myLevel_ != NodeLevel::Confidant) {
-    return;
-  }
-  // cslog() << "NODE> Getting StageOne 0";
-  if (nodeIdKey_ == requester) {
-    return;
-  }
-  // cslog() << "NODE> Getting StageOne 1";
-  // cslog() << "Getting Stage One Request from " << byteStreamToHex(sender.str, 32));
-  istream_.init(data, size);
-  uint8_t requesterNumber = 0;
-  uint8_t requiredNumber = 0;
-  istream_ >> requesterNumber >> requiredNumber;
-
-  if (requester != cs::Conveyer::instance().currentRoundTable().confidants.at(requesterNumber)) {
-    return;
-  }
-  if (!istream_.good() || !istream_.end()) {
-    cslog() << "Bad StageOne packet format";
-    return;
-  }
-  solver_->gotStageOneRequest(requesterNumber, requiredNumber);
-}
-
-void Node::sendStageOneReply(const cs::StageOne& stageOneInfo, const uint8_t requester) {
-  csdebug() << __func__;
-
-  if (myLevel_ != NodeLevel::Confidant) {
-    cswarning() << "Only confidant nodes can send consensus stages";
-    return;
-}
-
-  ostream_.init(BaseFlags::Fragmented, cs::Conveyer::instance().roundTable(roundNum_)->confidants.at(requester));
-
-  ostream_ << MsgTypes::FirstStage
-    << roundNum_
-    << pStageOneMsgSize
-    << stageOneInfo.sig
-    << pStageOneMessage;
-  flushCurrentTasks();
-  csdebug() << "NODE> " << __func__ << "(): done";
-}
-
-void Node::getStageOne(const uint8_t* data, const size_t size, const cs::PublicKey& sender) {
-  if (myLevel_ != NodeLevel::Confidant) {
-    csdebug() << __func__ << "(): returned from function -> Incorrect NodeLevel";
-    return;
-  }
-  if (nodeIdKey_ == sender) {
-    csdebug() << __func__ << "(): returned from function -> nodeIdKey == sender";
-    return;
-  }
-
-  cs::Hash msgHash;
-  istream_.init(data, size);
-  size_t msgSize;
-  std::string raw_bytes;
-
-  cs::StageOne stage;
-  istream_ >> msgSize
-    >> stage.sig
-    >> raw_bytes;
-  if (!istream_.good() || !istream_.end()) {
-    cserror() << "Bad StageOne packet format";
-    return;
-  }
-
-  const uint8_t* stagePtr = (const uint8_t*)raw_bytes.data();
-
-  auto memPtr = allocator_.allocateNext(msgSize + sizeof(cs::RoundNumber) + sizeof(cs::Hash));
-  uint8_t* rawData = (uint8_t*)memPtr.get();
-  memcpy(rawData, &roundNum_, sizeof(cs::RoundNumber));
-  memcpy(rawData + sizeof(cs::RoundNumber) + sizeof(cs::Hash), stagePtr, msgSize);
-
-  // cslog() << "Received message ["<< msgSize << "] :" << cs::Utils::byteStreamToHex((const char*)stagePtr , msgSize);
-
-  cscrypto::CalculateHash(stage.msgHash, stagePtr, msgSize);
-  memcpy(rawData + sizeof(cs::RoundNumber), stage.msgHash.data(), stage.msgHash.size());
-  uint8_t* ptr = rawData + sizeof(cs::RoundNumber) + sizeof(cs::Hash);
-  stage.sender = *ptr;
-
-  cslog() << __func__ <<  "(): Sender: " << (int)stage.sender << ", sender key: "
-    << cs::Utils::byteStreamToHex((const char*)cs::Conveyer::instance().roundTable(roundNum_)->confidants.at(stage.sender).data(), 32);
-  cslog() << "Message hash: " << cs::Utils::byteStreamToHex((const char*)stage.msgHash.data(),32);
-  if (!cscrypto::VerifySignature(stage.sig, cs::Conveyer::instance().roundTable(roundNum_)->confidants.at(stage.sender), 
-    rawData, sizeof(cs::RoundNumber) + sizeof(cs::Hash))) {
-    cswarning() << "NODE> Stage One from [" << (int)stage.sender << "] -  WRONG SIGNATURE!!!";
-    return;
-  }
-  else {
-    cslog() << "Signature is OK";
-  }
-  ptr += sizeof(uint8_t);
-  memcpy(stage.hash.data(), ptr, stage.hash.size());
-  ptr += sizeof(cs::Hash);
-  uint8_t trustedCandAmount = *ptr;
-  cs::PublicKey tempKey;
-  stage.trustedCandidates.reserve(trustedCandAmount);
-  ptr += sizeof(uint8_t);
-  cslog() << "Trusted Candidates Amount = " << (int)trustedCandAmount;
-  for (int i = 0; i < trustedCandAmount; i++) {
-    memcpy(tempKey.data(), ptr, 32);
-    stage.trustedCandidates.push_back(tempKey);
-    ptr += tempKey.size();
-    csdebug() << i << ". " << cs::Utils::byteStreamToHex(stage.trustedCandidates.at(i).data(), stage.trustedCandidates.at(i).size());
-}
-
-  size_t hashesCandAmount = (size_t)*ptr;
-  cslog() << "HashesAmount = " << hashesCandAmount;
-  cs::TransactionsPacketHash tempHash;
-  stage.hashesCandidates.reserve(hashesCandAmount);
-  ptr += sizeof(size_t);
-  for (int i = 0; i < hashesCandAmount; i++) {
-    //memcpy(byteHash.data(), rawData, sizeof(cs::Hash));
-
-    cs::Bytes byteHash(ptr, ptr + sizeof(cs::Hash));
-    stage.hashesCandidates.push_back(cs::TransactionsPacketHash::fromBinary(byteHash));
-    ptr += sizeof(cs::Hash);
-    csdebug() << i << ". " << cs::Utils::byteStreamToHex(stage.hashesCandidates[i].toBinary().data(), stage.hashesCandidates[i].size());
-  }
-  size_t tSize = (uint8_t)*ptr;
-  ptr += sizeof(uint8_t);
-  std::string currentTimeStamp((const char*)ptr, tSize);
-  stage.roundTimeStamp = currentTimeStamp;
-  cslog() << "TimeStamp(" << currentTimeStamp.size() << ") = " << currentTimeStamp;
-
-  allocator_.shrinkLast(msgSize + sizeof(cs::RoundNumber) + sizeof(cs::Hash));
-  //csdebug() << "Size: " << msgSize << "  Sender: " << (int)stage.sender << std::endl
-  //  << " Hash: " << cs::Utils::byteStreamToHex(stage.hash.data(), stage.hash.size()) 
-  //  << " Cand Amount: " << (int)stage.candidatesAmount << std::endl
-  //  << " Sig: " << cs::Utils::byteStreamToHex(stage.sig.data(), stage.sig.size());
-
-  solver_->gotStageOne(std::move(stage));
-}
-
-void Node::sendStageTwo(cs::StageTwo& stageTwoInfo) {
-  csdebug() << __func__;
-  if ((myLevel_ != NodeLevel::Confidant) && (myLevel_ != NodeLevel::Writer)) {
-    cswarning() << "Only confidant nodes can send consensus stages";
-    return;
-  }
-  pStageTwoMessage.clear();
-  size_t curTrustedAmount = cs::Conveyer::instance().roundTable(roundNum_)->confidants.size();
-  pStageTwoMsgSize  = sizeof(stageTwoInfo.sender)
-                    + sizeof(stageTwoInfo.sender) 
-                    + (sizeof(cs::Signature) + sizeof(cs::Hash)) * curTrustedAmount;
-
-  auto memPtr = allocator_.allocateNext(pStageTwoMsgSize + sizeof(cs::RoundNumber));
-  uint8_t* rawData = (uint8_t*)memPtr.get();
-  uint8_t* ptr = rawData;
-  memcpy(ptr, &roundNum_, sizeof(cs::RoundNumber));
-  ptr += sizeof(cs::RoundNumber);
-  *ptr= stageTwoInfo.sender;
-
-  ptr += 1;
-  *ptr = (uint8_t)curTrustedAmount;
-  ptr += 1;
-
-  for (int i = 0; i < curTrustedAmount; i++) {
-    memcpy(ptr, stageTwoInfo.signatures.at(i).data(), sizeof(cs::Signature));
-    ptr += sizeof(cs::Signature);
-    memcpy(ptr, stageTwoInfo.hashes.at(i).data(), sizeof(cs::Hash));
-    ptr += sizeof(cs::Hash);
-  }
-
-
-  unsigned long long sig_size;
-  cscrypto::GenerateSignature(stageTwoInfo.sig, solver_->getPrivateKey(), rawData, pStageTwoMsgSize + sizeof(cs::RoundNumber));
-
-  pStageTwoMessage = std::string(cs::numeric_cast<const char*>((void*)(rawData + sizeof(cs::RoundNumber))), pStageTwoMsgSize);
-  ostream_.init(BaseFlags::Broadcast | BaseFlags::Fragmented);
-  ostream_ << MsgTypes::SecondStage
-    << roundNum_
-    << pStageTwoMsgSize
-    << stageTwoInfo.sig
-    << pStageTwoMessage;
-  // cslog() << "Sending message [" << pStageTwoMsgSize << "] :" << cs::Utils::byteStreamToHex((const char*)pStageTwoMessage.data(), pStageTwoMsgSize);
-  cslog() << "NODE> Sending StageTwo:";
-  int sigAmount = stageTwoInfo.signatures.size();
-  for (int i = 0; i < sigAmount; i++) {
-    cslog() << " Sig [" << i << "]: " << cs::Utils::byteStreamToHex((const char*)stageTwoInfo.signatures.at(i).data(), stageTwoInfo.signatures.at(i).size());
-    cslog() << " Hash[" << i << "]: " << cs::Utils::byteStreamToHex((const char*)stageTwoInfo.hashes.at(i).data(), stageTwoInfo.hashes.at(i).size());
-  }
-  cslog() << "Signature       :" << cs::Utils::byteStreamToHex((const char*)stageTwoInfo.sig.data(), 64);
-
-  allocator_.shrinkLast(pStageTwoMsgSize + sizeof(cs::RoundNumber));
-  LOG_DEBUG("done");
-  flushCurrentTasks();
-}
-
-void Node::requestStageTwo(uint8_t respondent, uint8_t required) {
-  if ((myLevel_ != NodeLevel::Confidant) && (myLevel_ != NodeLevel::Writer)) {
-    cswarning() << "Only confidant nodes can request consensus stages";
-    return;
-  }
-
-  cslog() << "==============================";
-  cslog() << "NODE> Stage TWO requesting ... ";
-  cslog() << "==============================";
-
-  ostream_.init(0 /*need no flags!*/, cs::Conveyer::instance().currentRoundTable().confidants.at(respondent));
-
-  ostream_ << MsgTypes::SecondStageRequest << roundNum_ << myConfidantIndex_ << required;
-  flushCurrentTasks();
-  LOG_DEBUG("done");
-}
-
-void Node::getStageTwoRequest(const uint8_t* data, const size_t size, const cs::PublicKey& requester) {
-  LOG_DEBUG(__func__);
-
-  if ((myLevel_ != NodeLevel::Confidant) && (myLevel_ != NodeLevel::Writer)) {
-    return;
-  }
-  if (nodeIdKey_ == requester) {
-    return;
-  }
-
-  istream_.init(data, size);
-  uint8_t requesterNumber = 0u;
-  uint8_t requiredNumber =0u;
-  istream_ >> requesterNumber >> requiredNumber;
-
-  cslog() << "NODE> Getting StageTwo Request from [" << (int)requesterNumber << "] ";
-  if (requester != cs::Conveyer::instance().currentRoundTable().confidants.at(requesterNumber))
-    return;
-
-  if (!istream_.good() || !istream_.end()) {
-    cserror() << "Bad StageTwo packet format";
-    return;
-  }
-  solver_->gotStageTwoRequest(requesterNumber, requiredNumber);
-}
-
-void Node::sendStageTwoReply(const cs::StageTwo& stageTwoInfo, const uint8_t requester) {
-  csdebug() << __func__;
-  if ((myLevel_ != NodeLevel::Confidant) && (myLevel_ != NodeLevel::Writer)) {
-    cswarning() << "Only confidant nodes can send consensus stages";
-    return;
-  }
-  ostream_.init(BaseFlags::Fragmented, cs::Conveyer::instance().roundTable(roundNum_)->confidants.at(requester));
-
-  ostream_ << MsgTypes::SecondStage
-    << roundNum_
-    << pStageTwoMsgSize
-    << stageTwoInfo.sig
-    << pStageTwoMessage;
-  LOG_DEBUG("done");
-  flushCurrentTasks();
-}
-
-void Node::getStageTwo(const uint8_t* data, const size_t size, const cs::PublicKey& sender) {
-  if ((myLevel_ != NodeLevel::Confidant) && (myLevel_ != NodeLevel::Writer)) {
-    csdebug() << __func__ << "(): returned from function -> Incorrect NodeLevel";
-    return;
-  }
-  if (nodeIdKey_ == sender) {
-    csdebug() << __func__ << "(): returned from function -> nodeIdKey == sender";
-    return;
-  }
-  //LOG_EVENT(FILE_NAME_ << "Getting Stage Two from " << byteStreamToHex(sender.str, 32));
-
-  istream_.init(data, size);
-  size_t msgSize;
-  cs::StageTwo stage;
-  istream_ >> msgSize
-           >> stage.sig;
-
-  std::string rawBytes;
-  istream_ >> rawBytes;
-  if (!istream_.good() || !istream_.end()) {
-    cserror() << "Bad StageTwo packet format";
-    return;
-  }
-
-  const uint8_t* stagePtr = (uint8_t*)rawBytes.data();
-  auto memPtr = allocator_.allocateNext(msgSize + sizeof(cs::RoundNumber));
-  uint8_t* rawData = (uint8_t*)memPtr.get();
-
-  memcpy(rawData, &roundNum_, sizeof(cs::RoundNumber));
-  memcpy(rawData + sizeof(cs::RoundNumber), stagePtr, rawBytes.size());
-
-  stage.sender = *(rawData + sizeof(cs::RoundNumber));
-  // cslog() << "Received message (" << msgSize << ") from [" << (int)stage.sender  << "] :" << cs::Utils::byteStreamToHex((const char*)rawData, msgSize +4);
-
-  cslog() << __func__  << "(): Sender             :" << cs::Utils::byteStreamToHex(sender.data(), 32);
-  //cslog() << "Sender from trusted:" << cs::Utils::byteStreamToHex(cs::Conveyer::instance().roundTable().confidants.at(stage.sender).data(),32); 
-  cslog() << "Signature          :" << cs::Utils::byteStreamToHex((const char*)stage.sig.data(), 64);
-  
-  if (!cscrypto::VerifySignature(stage.sig, cs::Conveyer::instance().roundTable(roundNum_)->confidants.at(stage.sender), 
-      rawData, msgSize + sizeof(cs::RoundNumber)))
-  {
-    cslog() << "Stage Two from [" << (int)stage.sender << "] -  WRONG SIGNATURE!!!";
-    return;
-  }
-  rawData += (sizeof(uint8_t) + sizeof(cs::RoundNumber));
-  uint8_t trustedAmount = *rawData;
-  rawData += sizeof(uint8_t);;
-  cs::Signature tempSig;
-  cs::Hash tempHash;
-  for (int i = 0; i < trustedAmount; i++) {
-    memcpy(tempSig.data(), rawData, tempSig.size());
-    stage.signatures.push_back(tempSig);
-    rawData += sizeof(cs::Signature);
-    cslog() << " Sig [" << i << "]: " << cs::Utils::byteStreamToHex((const char*)stage.signatures.at(i).data(), stage.signatures.at(i).size());
-    memcpy(tempHash.data(), rawData, tempHash.size());
-    stage.hashes.push_back(tempHash);
-    rawData += sizeof(cs::Hash);
-    cslog() << " Hash[" << i << "]: " << cs::Utils::byteStreamToHex((const char*)stage.hashes.at(i).data(), stage.hashes.at(i).size());
-  }
-
-  allocator_.shrinkLast(msgSize + sizeof(cs::RoundNumber));
-  cslog() << "   Get Stage Two succeeded";
-  solver_->gotStageTwo(std::move(stage));
-}
-
-void Node::sendStageThree(cs::StageThree& stageThreeInfo) {
-  LOG_DEBUG(__func__);
-#ifdef MYLOG
-  cslog() << "NODE> Stage THREE sending";
-#endif
-  if (myLevel_ != NodeLevel::Confidant) {
-    cswarning() << "Only confidant nodes can send consensus stages";
-    return;
-  }
-
-  pStageThreeMsgSize = 2 * sizeof(uint8_t) + 3 * sizeof(cs::Hash) + stageThreeInfo.realTrustedMask.size();
-  pStageThreeMessage.clear();
-  auto memPtr = allocator_.allocateNext(pStageThreeMsgSize + sizeof(cs::RoundNumber));
-  uint8_t* rawData = (uint8_t*)memPtr.get();
-  uint8_t* msgPtr = rawData;
-  memcpy(rawData, &roundNum_, sizeof(cs::RoundNumber));
-  rawData += sizeof(cs::RoundNumber);
-
-  *rawData = stageThreeInfo.sender;
-  rawData += sizeof(uint8_t);
-  *rawData = stageThreeInfo.sender;
-  rawData += sizeof(uint8_t);
-  *rawData = stageThreeInfo.writer;
-  rawData += sizeof(uint8_t);
-  memcpy(rawData, stageThreeInfo.hashBlock.data(), stageThreeInfo.hashBlock.size());
-  rawData += stageThreeInfo.hashBlock.size();
-  memcpy(rawData, stageThreeInfo.hashCandidatesList.data(), stageThreeInfo.hashCandidatesList.size());
-  rawData += stageThreeInfo.hashCandidatesList.size();
-  memcpy(rawData, stageThreeInfo.hashHashesList.data(), stageThreeInfo.hashHashesList.size());
-  rawData += stageThreeInfo.hashHashesList.size();
-  *rawData = (uint8_t)stageThreeInfo.realTrustedMask.size();
-  rawData += sizeof(uint8_t);
-  memcpy(rawData, stageThreeInfo.realTrustedMask.data(), stageThreeInfo.realTrustedMask.size());
-
-  unsigned long long sig_size;
-  cscrypto::GenerateSignature(stageThreeInfo.sig,solver_->getPrivateKey(), msgPtr,pStageThreeMsgSize + sizeof(cs::RoundNumber));
-  pStageThreeMessage = std::string(cs::numeric_cast<const char*>((void*)(msgPtr + sizeof(cs::RoundNumber))), pStageThreeMsgSize);
-  ostream_.init(BaseFlags::Broadcast);
-  ostream_ << MsgTypes::ThirdStage
-    << roundNum_
-    << pStageThreeMsgSize
-    << stageThreeInfo.sig
-    << pStageThreeMessage;
-  allocator_.shrinkLast(pStageThreeMsgSize + sizeof(cs::RoundNumber));
-  LOG_DEBUG("done");
-  flushCurrentTasks();
-}
-
-void Node::requestStageThree(uint8_t respondent, uint8_t required) {
-#ifdef MYLOG
-  cslog() << "NODE> Stage THREE requesting ... ";
-#endif
-  if (myLevel_ != NodeLevel::Confidant) {
-    cswarning() << "Only confidant nodes can request consensus stages";
-    // return;
-  }
-
-  ostream_.init(0 /*need no flags!*/, cs::Conveyer::instance().currentRoundTable().confidants.at(respondent));
-
-  ostream_ << MsgTypes::ThirdStageRequest << roundNum_ << myConfidantIndex_ << required;
-  flushCurrentTasks();
-  LOG_DEBUG("done");
-}
-
-void Node::getStageThreeRequest(const uint8_t* data, const size_t size, const cs::PublicKey& requester) {
-  LOG_DEBUG(__func__);
-  // cslog() << "NODE> Getting StageThree Request";
-  if (myLevel_ != NodeLevel::Confidant) {
-    return;
-  }
-  if (nodeIdKey_ == requester) {
-    return;
-  }
-
-  istream_.init(data, size);
-  uint8_t requesterNumber = 0u;
-  uint8_t requiredNumber = 0u;
-  istream_ >> requesterNumber >> requiredNumber;
-
-  if (requester != cs::Conveyer::instance().currentRoundTable().confidants.at(requesterNumber)) {
-    return;
-  }
-
-  if (!istream_.good() || !istream_.end()) {
-    cserror() << "Bad StageThree packet format";
-    return;
-  }
-  solver_->gotStageThreeRequest(requesterNumber, requiredNumber);
-}
-
-void Node::sendStageThreeReply(const cs::StageThree& stageThreeInfo, const uint8_t requester) {
-  LOG_DEBUG(__func__);
-#ifdef MYLOG
-  cslog() << "NODE> Stage THREE Reply sending";
-#endif
-  if (myLevel_ != NodeLevel::Confidant) {
-    cswarning() << "Only confidant nodes can send consensus stages";
-    return;
-  }
-
-  ostream_.init(0/*need no flags!*/, cs::Conveyer::instance().roundTable(roundNum_)->confidants.at(requester));
-
-  ostream_ << MsgTypes::ThirdStage
-    << roundNum_
-    << pStageThreeMsgSize
-    << stageThreeInfo.sig
-    << pStageThreeMessage;
-  LOG_DEBUG("done");
-  flushCurrentTasks();
-}
-
-void Node::getStageThree(const uint8_t* data, const size_t size, const cs::PublicKey& sender) {
-  LOG_DEBUG(__func__);
-  if (myLevel_ != NodeLevel::Confidant && myLevel_ != NodeLevel::Writer) {
-    return;
-  }
-  if (nodeIdKey_ == sender) {
-    return;
-  }
-  // cslog()<< "NODE> Getting Stage Three  ";
-  // LOG_EVENT(FILE_NAME_ << "Getting Stage Three from " << byteStreamToHex(sender.str, 32));
-  size_t msgSize;
-  istream_.init(data, size);
-  cs::StageThree stage;
-  istream_ >> msgSize
-    >> stage.sig;
-  std::string raw_bytes;
-  istream_ >> raw_bytes;
-  const uint8_t* stagePtr = (uint8_t*)raw_bytes.data();
-  auto memPtr = allocator_.allocateNext(msgSize + sizeof(cs::RoundNumber));
-  uint8_t* rawData = (uint8_t*)memPtr.get();
-  memcpy(rawData, &roundNum_, sizeof(cs::RoundNumber));
-  memcpy(rawData + sizeof(cs::RoundNumber), stagePtr, msgSize);
-  if (!istream_.good() || !istream_.end()) {
-    cserror() << "Bad StageTwo packet format";
-    return;
-  }
-  //rawData += sizeof(cs::RoundNumber);
-  stage.sender = *(rawData + sizeof(cs::RoundNumber));
-  //cslog() << "Received message: "<< byteStreamToHex((const char*)rawData, msgSize);
-
-  
-  if (!cscrypto::VerifySignature(stage.sig, cs::Conveyer::instance().roundTable(roundNum_)->confidants.at(stage.sender), rawData, msgSize + sizeof(cs::RoundNumber))) {
-    cslog() << "NODE> Stage Three from [" << (int)stage.sender << "] -  WRONG SIGNATURE!!!";
-    return;
-  }
-  //cslog() << "NODE> Signature is OK!";
-  rawData += (sizeof(cs::RoundNumber) + sizeof(uint8_t));
-  stage.writer = *rawData;
-  rawData += sizeof(uint8_t);
-  memcpy(stage.hashBlock.data(), rawData, stage.hashBlock.size());
-  rawData += stage.hashBlock.size();
-  memcpy(stage.hashCandidatesList.data(), rawData, stage.hashCandidatesList.size());
-  rawData += stage.hashCandidatesList.size();
-  memcpy(stage.hashHashesList.data(), rawData, stage.hashHashesList.size());
-  rawData += stage.hashHashesList.size();
-  uint8_t mSize8 = (uint8_t)*rawData;
-  size_t mSize = mSize8;
-  rawData += sizeof(uint8_t);
-  std::string realTrustedMask((const char*)rawData, mSize);
-  memcpy(stage.realTrustedMask.data(), realTrustedMask.data(), mSize);
-  allocator_.shrinkLast(msgSize);
-  solver_->gotStageThree(std::move(stage));
-}
-
-void Node::prepareMetaForSending(cs::RoundTable& roundTable, std::string timeStamp) {
-  csdebug() << "NODE> " << __func__ << "():" << " timestamp = " << timeStamp;
-  // only for new consensus
-  cs::PoolMetaInfo poolMetaInfo;
-  poolMetaInfo.sequenceNumber = bc_.getLastWrittenSequence() + 1;  // change for roundNumber
-  poolMetaInfo.timestamp = timeStamp;
-
-  /////////////////////////////////////////////////////////////////////////// preparing block meta info
-  cs::Conveyer& conveyer = cs::Conveyer::instance();
-  cs::PublicKey pk;
-  memset(pk.data(), 0, 32);
-  std::optional<csdb::Pool> pool = conveyer.applyCharacteristic(poolMetaInfo, pk);// solver_->getPublicKey());
-  if (!pool.has_value()) {
-    cserror() << "NODE> APPLY CHARACTERISTIC ERROR!";
-    return;
-  }
-
-  pool = getBlockChain().createBlock(pool.value(), solver_->getPrivateKey());
-  if(!pool.has_value()) {
-    cserror() << "NODE> CREATE BLOCK ERROR!";
-    return;
-  }
-
-  stat_.totalAcceptedTransactions_ += pool.value().transactions_count();
-
-  ::std::vector <uint8_t> tmp;
-  std::vector <::std::vector<uint8_t>> confs;
-  for (auto& it : roundTable.confidants) {
-    tmp.clear();
-    for (int itt = 0; itt < 32; itt++) {
-      tmp.push_back(it[itt]);
-    }
-    confs.push_back(tmp);
-  }
-  pool.value().set_confidants(confs);
-  //for(auto& it : stageThreeStorage)
-  //pool.value().add_signature()
-
-  // array
-  cs::Signature poolSignature;
-  const auto& signature = pool.value().signature();
-  std::copy(signature.begin(), signature.end(), poolSignature.begin());
-
-  csdebug() << "\tsignature: " << cs::Utils::byteStreamToHex(poolSignature.data(), poolSignature.size());
-  csdebug() << "\tverify signature: " << pool.value().verify_signature();
-
-  logPool(pool.value());
-  sendRoundInfo(roundTable, poolMetaInfo, poolSignature);
-}
-
-void Node::sendRoundInfo(cs::RoundTable& roundTable, cs::PoolMetaInfo poolMetaInfo, cs::Signature poolSignature) {
-  cs::Conveyer& conveyer = cs::Conveyer::instance();
-  roundNum_ = roundTable.round;
-  // update hashes in round table here, they are free of stored packets' hashes
-  //if (!roundTable.hashes.empty()) {
-  //  roundTable.hashes.clear();
-  //}
-  //{
-  //  cs::SharedLock lock(conveyer.sharedMutex());
-  //  for (const auto& element : conveyer.transactionsPacketTable()) {
-  //    roundTable.hashes.push_back(element.first);
-  //  }
-  //}
-  const cs::Characteristic* block_characteristic = conveyer.characteristic(conveyer.currentRoundNumber());
-
-  if (!block_characteristic) {
-    cserror() << "Send round info characteristic not found, logic error";
-    return;
-  }
-  stat_.totalReceivedTransactions_ += block_characteristic->mask.size();
-
-  conveyer.setRound(std::move(roundTable));
-  /////////////////////////////////////////////////////////////////////////// sending round info and block
-  createRoundPackage(conveyer.currentRoundTable(), poolMetaInfo, *block_characteristic, poolSignature);
-  storeRoundPackageData(conveyer.currentRoundTable(), poolMetaInfo, *block_characteristic, poolSignature);
-
-  flushCurrentTasks();
-
-  /////////////////////////////////////////////////////////////////////////// screen output
-  cslog() << "------------------------------------------  SendRoundTable  ---------------------------------------";
-  const cs::RoundTable& table = conveyer.currentRoundTable();
-  const cs::ConfidantsKeys confidants = table.confidants;
-  cslog() << "Round " << roundNum_ << ", Confidants count " << confidants.size();
-
-  // for (std::size_t i = 0; i < confidants.size(); ++i) {
-  //  const cs::PublicKey& confidant = confidants[i];
-  //  if (confidant != table.general) {
-  //    cslog() << i << ". " << cs::Utils::byteStreamToHex(confidant.data(), confidant.size());
-  //  }
-  //}
-
-  const cs::Hashes& hashes = table.hashes;
-  cslog() << "Hashes count: " << hashes.size();
-
-  // for (std::size_t i = 0; i < hashes.size(); ++i) {
-  //  csdebug() << i << ". " << hashes[i].toString();
-  //}
-
-  transport_->clearTasks();
-
-  onRoundStart_V3(table);
-  startConsensus();
-}
-
-void Node::getRoundInfo(const uint8_t* data, const size_t size, const cs::RoundNumber rNum,
-                        const cs::PublicKey& sender) {
-  csdebug() << "\n";
-  cslog() << "NODE> " << __func__ << "():";
-
-  if (myLevel_ == NodeLevel::Writer) {
-    cswarning() << "\tWriters don't need ROUNDINFO";
-    return;
-  }
-
-  istream_.init(data, size);
-
-  // RoundTable evocation
-  std::size_t confidantsCount = 0;
-  istream_ >> confidantsCount;
-
-  if (confidantsCount == 0) {
-    cserror() << "NODE> " << __func__ << "(): Bad confidants count in round table";
-    return;
-  }
-
-  std::size_t hashesCount = 0;
-  istream_ >> hashesCount;
-
-  cs::RoundTable roundTable;
-  roundTable.round = rNum;
-  // to node
-
-  cs::ConfidantsKeys confidants;
-  confidants.reserve(confidantsCount);
-
-  for (std::size_t i = 0; i < confidantsCount; ++i) {
-    cs::PublicKey key;
-    istream_ >> key;
-
-    confidants.push_back(std::move(key));
-  }
-
-  cs::Hashes hashes;
-  hashes.reserve(hashesCount);
-
-  for (std::size_t i = 0; i < hashesCount; ++i) {
-    cs::TransactionsPacketHash hash;
-    istream_ >> hash;
-
-    hashes.push_back(hash);
-  }
-
-  roundTable.confidants = std::move(confidants);
-  roundTable.hashes = std::move(hashes);
-  roundTable.general = sender;
-
-  const cs::ConfidantsKeys confidants_ = roundTable.confidants;
-  cslog() << "\tconfidants: " << confidants_.size();
-  ///////////////////////////////////// Round table received
-
-  ///////////////////////////////////// Parcing char func
-
-  cs::Conveyer& conveyer = cs::Conveyer::instance();
-
-  // rNum has been incremented just before:
-  if (!conveyer.isSyncCompleted(conveyer.currentRoundNumber())) {
-    cslog() << "\tpacket sync not finished, saving characteristic meta to call after sync";
-
-    cs::Bytes characteristicBytes(istream_.getCurrentPtr(), istream_.getEndPtr());
-
-    cslog() << "\tsaving characteristic meta with bytes size " << characteristicBytes.size();
-
-    cs::CharacteristicMeta meta;
-    meta.bytes = std::move(characteristicBytes);
-    meta.sender = sender;
-
-    conveyer.addCharacteristicMeta(conveyer.currentRoundNumber(), std::move(meta));
-    // no return, perform some more actions at the end
-  }
-  else {
-    std::string time;
-    cs::Bytes characteristicMask;
-    csdb::Pool::sequence_t sequence = 0;
-
-    cslog() << "\tconveyer sync completed, parsing data size " << size;
-
-    istream_ >> time;
-    istream_ >> characteristicMask >> sequence;
-
-    cs::PoolMetaInfo poolMetaInfo;
-    poolMetaInfo.sequenceNumber = sequence;
-    poolMetaInfo.timestamp = std::move(time);
-
-    cs::Signature signature;
-    istream_ >> signature;
-
-    cs::PublicKey writerPublicKey;
-    istream_ >> writerPublicKey;
-
-    if (!istream_.good()) {
-      cserror() << "NODE> " << __func__ << "(): round info parsing failed, data is corrupted";
-    }
-
-    cslog() << "\tsequence " << poolMetaInfo.sequenceNumber << ", mask size " << characteristicMask.size();
-    csdebug() << "\ttime = " << poolMetaInfo.timestamp;
-
-    if(getBlockChain().getLastWrittenSequence() < sequence) {
-      // otherwise senseless, this block is already in chain
-      cs::Characteristic characteristic;
-      characteristic.mask = std::move(characteristicMask);
-
-      stat_.totalReceivedTransactions_ += characteristic.mask.size();
-
-      assert(sequence <= this->getRoundNumber());
-      ////////////////////////////////////////////////////////////////////////////////////////////////////
-
-<<<<<<< HEAD
-    conveyer.setCharacteristic(characteristic, cs::numeric_cast<cs::RoundNumber>(poolMetaInfo.sequenceNumber));
-    cs::PublicKey pk;
-    memset(pk.data(), 0, 32);
-    std::optional<csdb::Pool> pool = conveyer.applyCharacteristic(poolMetaInfo, pk);// writerPublicKey);
-=======
-      conveyer.setCharacteristic(characteristic, cs::numeric_cast<cs::RoundNumber>(poolMetaInfo.sequenceNumber));
-      std::optional<csdb::Pool> pool = conveyer.applyCharacteristic(poolMetaInfo, writerPublicKey);
->>>>>>> b334fcc6
-
-      if(pool.has_value()) {
-
-<<<<<<< HEAD
-      if(!getBlockChain().storeBlock(pool.value(), signature)) {
-        cserror() << "NODE> failed to store block in BlockChain";
-      }
-      else {
-        ::std::vector <uint8_t> tmp;
-        std::vector <::std::vector<uint8_t>> confs;
-        for (auto& it : roundTable.confidants) {
-          tmp.clear();
-          for (int itt = 0; itt < 32; itt++) {
-            tmp.push_back(it[itt]);
-          }
-          confs.push_back(tmp);
-        }
-        pool.value().set_confidants(confs);
-
-        stat_.totalAcceptedTransactions_ += pool.value().transactions_count();
-=======
-        if(!getBlockChain().storeBlock(pool.value(), signature)) {
-          cserror() << "NODE> failed to store block in BlockChain";
-        }
-        else {
-          stat_.totalAcceptedTransactions_ += pool.value().transactions_count();
-          getBlockChain().testCachedBlocks();
-        }
->>>>>>> b334fcc6
-      }
-    }
-  }
-
-  onRoundStart_V3(roundTable);
-#ifdef SYNCRO
-  blockchainSync();
-#endif
-  onRoundStartConveyer(std::move(roundTable));
-  // defer until solver_->gotRound() called:
-  // transport_->processPostponed(roundNum_);
-
-  cslog() << "NODE> " << __func__ << "(): done\n";
-}
-
-void Node::logPool(csdb::Pool& pool) {
-  csdebug() << "======== BLOCK DETAILS ========";
-  const auto& conf = pool.confidants();
-  if (conf.empty()) {
-    csdebug() << "    trusted: empty";
-  }
-  else {
-    csdebug() << "    trusted: " << conf.size();
-  }
-  csdebug() << " prev. hash: " << pool.previous_hash().to_string();
-  csdebug() << "       hash: " << pool.hash().to_string();
-  csdebug() << " writer key: "
-            << cs::Utils::byteStreamToHex(pool.writer_public_key().data(), pool.writer_public_key().size());
-  if (pool.transactions().empty()) {
-    csdebug() << "      trans: empty";
-  }
-  else {
-    std::ostringstream os;
-    int i = 0;
-    for (const auto& t : pool.transactions()) {
-      os << ' ' << t.innerID();
-      ++i;
-      if (i == 15) {
-        os << "...";
-        break;
-      }
-    }
-    csdebug() << "trans. (" << pool.transactions_count() << "):" << os.str();
-  }
-  csdebug() << "===============================";
-}
-
-void Node::sendHash_V3(cs::RoundNumber round)
-{
-  if(monitorNode) {
-    // to block request trusted status
-    return;
-  }
-
-  if(getBlockChain().getLastWrittenSequence() != round - 1) {
-    // should not send hash until have got proper block sequence
-    return;
-  }
-
-  const auto& tmp = getBlockChain().getLastWrittenHash();
-
-  cswarning() << "Sending hash " << tmp.to_string() << " to ALL";
-  ostream_.init(BaseFlags::Broadcast);
-  ostream_ << MsgTypes::BlockHashV3 << round << tmp;
-  flushCurrentTasks();
-}
-
-void Node::getHash_V3(const uint8_t* data, const size_t size, cs::RoundNumber rNum, const cs::PublicKey& sender) {
-  if (myLevel_ != NodeLevel::Confidant) {
-    csdebug() << "NODE> ignore hash as no confidant";
-    return;
-  }
-
-  cslog() << "NODE> get hash of round " << rNum << ", data size " << size;
-
-  istream_.init(data, size);
-
-  csdb::PoolHash tmp;
-  istream_ >> tmp;
-
-  if (!istream_.good() || !istream_.end()) {
-    cswarning() << "NODE> bad hash packet format";
-    return;
-  }
-
-  solver_->gotHash(std::move(tmp), sender);
-}
-
-void Node::sendRoundInfoRequest(uint8_t respondent) {
-  // ask for round info from current trusted on current round
-  const auto cnt = (uint8_t) cs::Conveyer::instance().currentRoundTable().confidants.size();
-  if(respondent < cnt) {
-    sendRoundInfoRequest(cs::Conveyer::instance().currentRoundTable().confidants.at(respondent));
-  }
-  else {
-    cserror() << "NODE> cannot request round info, incorrect respondent number";
-  }
-}
-
-constexpr const uint8_t InvalidTrustedIndex = (uint8_t) -1;
-
-void Node::sendNextRoundRequest()
-{
-  ostream_.init(0 /*need no flags!*/);
-  // 0xFF means we ask for last writer node simply to repeat round info
-  ostream_ << MsgTypes::RoundInfoRequest << InvalidTrustedIndex;
-  flushCurrentTasks();
-}
-
-void Node::sendRoundInfoRequest(const cs::PublicKey& respondent)
-{
-  cslog() << "NODE> send request for next round info after #" << roundNum_;
-
-  ostream_.init(0 /*need no flags!*/, respondent);
-  // ask for next round info:
-  ostream_ << MsgTypes::RoundInfoRequest << roundNum_ + 1 << myConfidantIndex_;
-  flushCurrentTasks();
-}
-
-void Node::getRoundInfoRequest(const uint8_t* data, const size_t size, const cs::RoundNumber rNum,
-                               const cs::PublicKey& requester) {
-  csdebug() << "NODE> " << __func__;
-  if (nodeIdKey_ == requester) {
-    return;
-  }
-  istream_.init(data, size);
-
-  uint8_t requesterNumber;
-  istream_ >> requesterNumber;
-
-  if (!istream_.good() || !istream_.end()) {
-    cserror() << "NODE> bad RoundInfo request packet format";
-    return;
-  }
-
-  // special request to re-send again handling
-  if(requesterNumber == InvalidTrustedIndex) {
-    csdebug() << "NODE> som enode asks for last round info to repeat";
-    if(lastSentRoundData_.roundTable.round == rNum) {
-      if(tryResendRoundInfo(requester, rNum)) {
-        cslog() << "NODE> round info #" << rNum << " has sent again";
-      }
-      else {
-        cslog() << "NODE> unable to send round info #" << rNum << " again";
-      }
-    }
-    return;
-  }
-
-  // default request from other trusted node handling
-  cslog() << "NODE> get request for next round info after #" << rNum << " from [" << (int)requesterNumber << "]";
-  solver_->gotRoundInfoRequest(requester, rNum);
-}
-
-void Node::sendRoundInfoReply(const cs::PublicKey& target, bool has_requested_info) {
-  cslog() << "NODE> send RoundInfo reply to " << cs::Utils::byteStreamToHex(target.data(), target.size());
-  if (myLevel_ != NodeLevel::Confidant) {
-    cswarning() << "Only confidant nodes can reply consensus stages";
-    // return;
-  }
-
-  ostream_.init(0 /*need no flags!*/, target);
-  ostream_ << MsgTypes::RoundInfoReply << roundNum_ << (has_requested_info ? (uint8_t)1 : (uint8_t)0);
-  flushCurrentTasks();
-}
-
-bool Node::tryResendRoundInfo(std::optional<const cs::PublicKey> /*respondent*/, cs::RoundNumber rNum) {
-  if (lastSentRoundData_.roundTable.round != rNum) {
-    cswarning() << "NODE> unable to repeat round data #" << rNum;
-    return false;
-  }
-  //TODO: use respondent.value() to send info directly, otherwise broadcast info
-  createRoundPackage(lastSentRoundData_.roundTable, lastSentRoundData_.poolMetaInfo, lastSentRoundData_.characteristic,
-                     lastSentRoundData_.poolSignature /*, last_sent_round_data.notifications*/);
-  flushCurrentTasks();
-  cslog() << "NODE> re-send last round info #" << rNum << " to ALL";
-          //<< cs::Utils::byteStreamToHex(respondent.data(), respondent.size());
-  return true;
-}
-
-void Node::getRoundInfoReply(const uint8_t* data, const size_t size,
-                             const cs::PublicKey& respondent) {
-  csdebug() << "NODE> " << __func__;
-  if (myLevel_ != NodeLevel::Confidant) {
-    return;
-  }
-  if (nodeIdKey_ == respondent) {
-    return;
-  }
-  istream_.init(data, size);
-
-  uint8_t reply;
-  istream_ >> reply;
-  if (!istream_.good() || !istream_.end()) {
-    cserror() << "NODE> bad RoundInfo reply packet format";
-    return;
-  }
-  solver_->gotRoundInfoReply(reply != 0, respondent);
-}
-
-void Node::onRoundStart_V3(const cs::RoundTable& roundTable) {
-  roundNum_ = roundTable.round;
-  bool found = false;
-  uint8_t conf_no = 0;
-  for (auto& conf : roundTable.confidants) {
-    if (conf == nodeIdKey_) {
-      myLevel_ = NodeLevel::Confidant;
-      myConfidantIndex_ = conf_no;
-      found = true;
-      break;
-    }
-    conf_no++;
-  }
-  if (!found) {
-    myLevel_ = NodeLevel::Normal;
-  }
-
-  constexpr int pad_width = 30;
-  int width = 0;
-  std::ostringstream line1;
-  for (int i = 0; i < pad_width; i++) {
-    line1 << '=';
-  }
-  width += pad_width;
-  line1 << " ROUND " << roundNum_ << ". ";
-  width += 9;
-  if (NodeLevel::Normal == myLevel_) {
-    line1 << "NORMAL";
-    width += 6;
-  }
-  else {
-    line1 << "TRUSTED [" << (int)myConfidantIndex_ << "]";
-    width += 11;
-    if (myConfidantIndex_ > 9) {
-      width += 1;
-    }
-  }
-  line1 << ' ';
-  width += 1;
-  for (int i = 0; i < pad_width; i++) {
-    line1 << '=';
-  }
-  width += pad_width;
-  const auto s = line1.str();
-  int fixed_width = (int)s.size();
-  cslog() << s;
-  cslog() << " Node key " << cs::Utils::byteStreamToHex(nodeIdKey_.data(), nodeIdKey_.size());
-  cslog() << " last written sequence = " << getBlockChain().getLastWrittenSequence();
-
-  std::ostringstream line2;
-  for (int i = 0; i < fixed_width; ++i) {
-    line2 << '-';
-  }
-  cslog() << line2.str();
-
-  cslog() << " Confidants:";
-  int i = 0;
-  for (const auto& e : roundTable.confidants) {
-    cslog() << "[" << i << "] "
-            << (NodeLevel::Confidant == myLevel_ && i == myConfidantIndex_
-                    ? "me"
-                    : cs::Utils::byteStreamToHex(e.data(), e.size()));
-    i++;
-  }
-  cslog() << " Hashes: (" << roundTable.hashes.size() << "): ";
-  for (int i=0; i< roundTable.hashes.size(); i++) {
-    cslog() << "[" << i << "] " << cs::Utils::byteStreamToHex(roundTable.hashes.at(i).toBinary().data(), roundTable.hashes.at(i).size());
-  }
-  cslog() << line2.str();
-  stat_.onRoundStart(roundNum_);
-  cslog() << line2.str();
-
-  solver_->nextRound();
-
-  if (!sendingTimer_.isRunning()) {
-    cslog() << "NODE> Transaction timer started";
-    sendingTimer_.start(cs::TransactionsPacketInterval);
-  }
-}
-
-void Node::startConsensus() {
-  cs::RoundNumber rnum = cs::Conveyer::instance().currentRoundNumber();
-  solver_->gotRound(rnum);
-  transport_->processPostponed(rnum);
-  auto lws = getBlockChain().getLastWrittenSequence();
-  // claim the trusted role only if have got proper blockchain:
-  if (rnum > lws && rnum - lws == 1) {
-    sendHash_V3(rnum);
-  }
-}
-
-void Node::passBlockToSolver(csdb::Pool& pool, const cs::PublicKey& sender) {
-  solver_->rndStorageProcessing();
-  if (pool.sequence() == getBlockChain().getLastWrittenSequence() + 1) {
-    if (getBlockChain().getLastHash() == pool.previous_hash()) {
-      solver_->gotBlock(std::move(pool), sender);
-    }
-    else {
-      size_t localSeq = getBlockChain().getLastWrittenSequence();
-      size_t blockSeq = pool.sequence();
-      cswarning() << "Node: prev. hash of block [" << blockSeq << "] != blockchain last hash of block [" << localSeq
-                  << "]";
-      cslog() << "Blockchain last hash = " << getBlockChain().getLastHash().to_string();
-      cslog() << "Block prev. hash = " << pool.previous_hash().to_string();
-      // TODO:: reimplement required
-      // getBlockChain().revertLastBlock();
-      solver_->gotIncorrectBlock(std::move(pool), sender);
-    }
-  }
-  else {
-    solver_->gotIncorrectBlock(std::move(pool), sender);
-  }
-}
-//          A                                          A                                              A
-///////////////////////////////////////////////////////////////////////////////////////////////////////////////////
-////                                              SOLVER 3 METHODS (FINISH)                                    ////
-///////////////////////////////////////////////////////////////////////////////////////////////////////////////////
+#include <algorithm>
+#include <csignal>
+#include <numeric>
+#include <sstream>
+
+#include <solver/solvercore.hpp>
+
+#include <csnode/conveyer.hpp>
+#include <csnode/datastream.hpp>
+#include <csnode/node.hpp>
+#include <csnode/nodecore.hpp>
+#include <csnode/spammer.hpp>
+
+#include <lib/system/logger.hpp>
+#include <lib/system/utils.hpp>
+
+#include <net/transport.hpp>
+
+#include <base58.h>
+
+#include <boost/optional.hpp>
+#include <lib/system/progressbar.hpp>
+
+#include <lz4.h>
+#include <cscrypto/cscrypto.hpp>
+
+#include <poolsynchronizer.hpp>
+
+const unsigned MIN_CONFIDANTS = 3;
+const unsigned MAX_CONFIDANTS = 100;
+
+const csdb::Address Node::genesisAddress_ =
+    csdb::Address::from_string("0000000000000000000000000000000000000000000000000000000000000001");
+const csdb::Address Node::startAddress_ =
+    csdb::Address::from_string("0000000000000000000000000000000000000000000000000000000000000002");
+
+Node::Node(const Config& config)
+: nodeIdKey_(config.getMyPublicKey())
+, bc_(config.getPathToDB().c_str(), genesisAddress_, startAddress_)
+, solver_(new cs::SolverCore(this, genesisAddress_, startAddress_))
+, transport_(new Transport(config, this))
+,
+#ifdef MONITOR_NODE
+    stats_(bc_)
+,
+#endif
+#ifdef NODE_API
+  api_(bc_, solver_)
+,
+#endif
+  allocator_(1 << 24, 5)
+, packStreamAllocator_(1 << 26, 5)
+, ostream_(&packStreamAllocator_, nodeIdKey_)
+, poolSynchronizer_(new cs::PoolSynchronizer(config.getPoolSyncSettings(), transport_, &bc_)) {
+  good_ = init();
+}
+
+Node::~Node() {
+  sendingTimer_.stop();
+
+  delete solver_;
+  delete transport_;
+  delete poolSynchronizer_;
+}
+
+bool Node::init() {
+  if (!cscrypto::CryptoInit()) {
+    return false;
+  }
+
+  if (!transport_->isGood()) {
+    return false;
+  }
+
+  if (!bc_.isGood()) {
+    return false;
+  }
+
+  if (!solver_) {
+    return false;
+  }
+
+  csdebug() << "Everything init";
+
+  // check file with keys
+  if (!checkKeysFile()) {
+    return false;
+  }
+
+#ifdef SPAMMER
+  runSpammer();
+#endif
+
+  cs::Connector::connect(&sendingTimer_.timeOut, this, &Node::processTimer);
+  cs::Connector::connect(&cs::Conveyer::instance().flushSignal(), this, &Node::onTransactionsPacketFlushed);
+  cs::Connector::connect(&poolSynchronizer_->sendRequest, this, &Node::sendBlockRequest);
+
+  return true;
+}
+
+bool Node::checkKeysFile() {
+  std::ifstream pub(publicKeyFileName_);
+  std::ifstream priv(privateKeyFileName_);
+
+  if (!pub.is_open() || !priv.is_open()) {
+    cslog() << "\n\nNo suitable keys were found. Type \"g\" to generate or \"q\" to quit.";
+
+    char gen_flag = 'a';
+    std::cin >> gen_flag;
+
+    if (gen_flag == 'g') {
+      auto [generatedPublicKey, generatedPrivateKey] = generateKeys();
+      solver_->setKeysPair(generatedPublicKey, generatedPrivateKey);
+      return true;
+    }
+    else {
+      return false;
+    }
+  }
+  else {
+    std::string pub58, priv58;
+    std::getline(pub, pub58);
+    std::getline(priv, priv58);
+
+    pub.close();
+    priv.close();
+
+    cs::Bytes privateKey;
+    cs::Bytes publicKey;
+
+    DecodeBase58(pub58, publicKey);
+    DecodeBase58(priv58, privateKey);
+
+    if (publicKey.size() != PUBLIC_KEY_LENGTH || privateKey.size() != PRIVATE_KEY_LENGTH) {
+      cslog() << "\n\nThe size of keys found is not correct. Type \"g\" to generate or \"q\" to quit.";
+
+      char gen_flag = 'a';
+      std::cin >> gen_flag;
+
+      bool needGenerateKeys = gen_flag == 'g';
+
+      if (gen_flag == 'g') {
+        auto [generatedPublicKey, generatedPrivateKey] = generateKeys();
+        solver_->setKeysPair(generatedPublicKey, generatedPrivateKey);
+      }
+
+      return needGenerateKeys;
+    }
+
+    cs::PublicKey fixedPublicKey;
+    cs::PrivateKey fixedPrivatekey;
+
+    std::copy(publicKey.begin(), publicKey.end(), fixedPublicKey.begin());
+    std::copy(privateKey.begin(), privateKey.end(), fixedPrivatekey.begin());
+
+    return checkKeysForSignature(fixedPublicKey, fixedPrivatekey);
+  }
+}
+
+std::pair<cs::PublicKey, cs::PrivateKey> Node::generateKeys() {
+  cs::PublicKey fixedPublicKey;
+  cs::PrivateKey fixedPrivateKey;
+  cscrypto::GenerateKeyPair(fixedPublicKey, fixedPrivateKey);
+
+  std::ofstream f_pub(publicKeyFileName_);
+  f_pub << EncodeBase58(cs::Bytes(fixedPublicKey.begin(), fixedPublicKey.end()));
+  f_pub.close();
+
+  std::ofstream f_priv(privateKeyFileName_);
+  f_priv << EncodeBase58(cs::Bytes(fixedPrivateKey.begin(), fixedPrivateKey.end()));
+  f_priv.close();
+
+  return std::make_pair<cs::PublicKey, cs::PrivateKey>(std::move(fixedPublicKey), std::move(fixedPrivateKey));
+}
+
+bool Node::checkKeysForSignature(const cs::PublicKey& publicKey, const cs::PrivateKey& privateKey) {
+  if (cscrypto::ValidateKeyPair(publicKey, privateKey)) {
+    solver_->setKeysPair(publicKey, privateKey);
+    return true;
+  }
+  cslog() << "\n\nThe keys for node are not correct. Type \"g\" to generate or \"q\" to quit.";
+
+  char gen_flag = 'a';
+  std::cin >> gen_flag;
+
+  if (gen_flag == 'g') {
+    auto [generatedPublickey, generatedPrivateKey] = generateKeys();
+    solver_->setKeysPair(generatedPublickey, generatedPrivateKey);
+    return true;
+  }
+
+  return false;
+}
+
+void Node::blockchainSync() {
+  poolSynchronizer_->processingSync(roundNum_);
+}
+
+void Node::run() {
+  transport_->run();
+}
+
+void Node::stop() {
+  solver_->finish();
+  cswarning() << "[SOLVER STOPPED]";
+
+  auto bcStorage = bc_.getStorage();
+  bcStorage.close();
+
+  cswarning() << "[BLOCKCHAIN STORAGE CLOSED]";
+
+  transport_->stop();
+  cswarning() << "[TRANSPORT STOPPED]";
+}
+
+void Node::runSpammer() {
+  if (!spammer_) {
+    cswarning() << "SolverCore: starting transaction spammer";
+    spammer_ = std::make_unique<cs::Spammer>();
+    spammer_->StartSpamming(*this);
+  }
+}
+
+/* Requests */
+void Node::flushCurrentTasks() {
+  transport_->addTask(ostream_.getPackets(), ostream_.getPacketsCount());
+  ostream_.clear();
+}
+
+namespace
+{
+#ifdef MONITOR_NODE
+  bool monitorNode = true;
+#else
+  bool monitorNode = false;
+#endif
+}
+
+void Node::getBigBang(const uint8_t* data, const size_t size, const cs::RoundNumber rNum, uint8_t type) {
+  cswarning() << "NODE> get BigBang #" << rNum << ": last written #" << getBlockChain().getLastWrittenSequence()
+              << ", current #" << roundNum_;
+  istream_.init(data, size);
+  cs::Hash last_block_hash;
+  istream_ >> last_block_hash;
+  cs::RoundTable global_table;
+  global_table.round = rNum;
+  if(!readRoundData(global_table)) {
+    cserror() << "NODE> read round data from SS failed, continue without round table";
+  }
+
+  const auto& local_table = cs::Conveyer::instance().currentRoundTable();
+
+  // currently in global round
+  if(global_table.round == local_table.round) {
+    // resend all this round data available
+    cslog() << "NODE> resend last block hash after BigBang";
+    if(tryResendRoundInfo(std::nullopt, local_table.round)) {
+      // only sender able do it
+      cswarning() << "NODE> re-send last round info to ALL";
+    }
+    sendHash_V3(local_table.round);
+    solver_->gotBigBang();
+    return;
+  }
+
+  // global round is other then local one
+  handleRoundMismatch(global_table);
+}
+
+void Node::getRoundTableSS(const uint8_t* data, const size_t size, const cs::RoundNumber rNum, uint8_t type) {
+  istream_.init(data, size);
+  cslog() << "NODE> get SS Round Table #" << rNum;
+  cs::RoundTable global_table;
+  if (!readRoundData(global_table)) {
+    cserror() << "NODE> read round data from SS failed, continue without round table";
+  }
+  global_table.round = rNum;
+  //TODO: what this call was intended for? transport_->clearTasks();
+
+  // "normal" start
+  if(global_table.round == 1) {
+    cs::Timer::singleShot(TIME_TO_AWAIT_SS_ROUND, [this, global_table]() mutable {
+      onRoundStart_V3(global_table);
+      onRoundStartConveyer(std::move(global_table));
+    });
+    return;
+  }
+
+  // "hot" start
+  handleRoundMismatch(global_table);
+}
+
+// handle mismatch between own round & global round, calling code should detect mismatch before calling to the method
+void Node::handleRoundMismatch(const cs::RoundTable& global_table)
+{
+  const auto& local_table = cs::Conveyer::instance().currentRoundTable();
+  if(local_table.round == global_table.round) {
+    // mismatch not confirmed
+    return;
+  }
+
+  // global round is behind local one
+  if(local_table.round > global_table.round) {
+    if(local_table.round - global_table.round == 1) {
+      cslog() << "NODE> re-send last round info may help others to go to round #" << local_table.round;
+      tryResendRoundInfo(std::nullopt, local_table.round); // broadcast round info
+    }
+    else {
+      //TODO: rollback to global round
+      cserror() << "NODE> round rollback (from #" << local_table.round << " to #" << global_table.round << " not implemented yet";
+    }
+    return;
+  }
+
+  // local round is behind global one
+  const auto last_block = getBlockChain().getLastWrittenSequence();
+  if(last_block + cs::Conveyer::HashTablesStorageCapacity < global_table.round) {
+    // activate pool synchronizer
+    poolSynchronizer_->processingSync(global_table.round);
+    // no return, ask for next round info
+  }
+  // broadcast request round info
+  cswarning() << "NODE> broadcast request round info";
+  sendNextRoundRequest();
+  //// directly request from trusted
+  //cswarning() << "NODE> request round info from trusted nodes";
+  //sendRoundInfoRequest(table.general);
+  //for(const auto& trusted : table.confidants) {
+  //  sendRoundInfoRequest(trusted);
+  //}
+  return;
+}
+
+void Node::sendRoundTable(const cs::RoundTable& roundTable) {
+  ostream_.init(BaseFlags::Broadcast | BaseFlags::Fragmented | BaseFlags::Compressed);
+  ostream_ << MsgTypes::RoundTable;
+  ostream_ << roundTable.round;
+  ostream_ << roundTable.confidants.size();
+  ostream_ << roundTable.hashes.size();
+  ostream_ << roundTable.general;
+
+  for (const auto& confidant : roundTable.confidants) {
+    ostream_ << confidant;
+    cslog() << __FUNCTION__ << " confidant: " << cs::Utils::byteStreamToHex(confidant.data(), confidant.size());
+  }
+
+  for (const auto& hash : roundTable.hashes) {
+    ostream_ << hash;
+  }
+
+  cslog() << "------------------------------------------  SendRoundTable  ---------------------------------------";
+  cslog() << "Round " << roundNum_
+          << ", General: " << cs::Utils::byteStreamToHex(roundTable.general.data(), roundTable.general.size())
+          << "Confidants: ";
+
+  const cs::ConfidantsKeys confidants = roundTable.confidants;
+
+  for (std::size_t i = 0; i < confidants.size(); ++i) {
+    const cs::PublicKey& confidant = confidants[i];
+
+    if (confidant != roundTable.general) {
+      cslog() << i << ". " << cs::Utils::byteStreamToHex(confidant.data(), confidant.size());
+    }
+  }
+
+  const cs::Hashes& hashes = roundTable.hashes;
+  cslog() << "Hashes count: " << hashes.size();
+
+  for (std::size_t i = 0; i < hashes.size(); ++i) {
+    csdebug() << i << ". " << hashes[i].toString();
+  }
+
+  flushCurrentTasks();
+}
+
+template <typename... Args>
+bool Node::sendNeighbours(const cs::PublicKey& target, const MsgTypes msgType, const cs::RoundNumber round, Args&&... args) {
+  ConnectionPtr connection = transport_->getConnectionByKey(target);
+
+  if (connection) {
+    sendNeighbours(connection, msgType, round, std::forward<Args>(args)...);
+  }
+
+  return static_cast<bool>(connection);
+}
+
+template <typename... Args>
+void Node::sendNeighbours(const ConnectionPtr target, const MsgTypes msgType, const cs::RoundNumber round, Args&&... args) {
+  ostream_.init(BaseFlags::Neighbours | BaseFlags::Broadcast | BaseFlags::Fragmented | BaseFlags::Compressed);
+  ostream_ << msgType << round;
+
+  writeDefaultStream(std::forward<Args>(args)...);
+
+  csdebug() << "NODE> Sending Direct data: packets count = " << ostream_.getPacketsCount() << ", last size = " << (ostream_.getCurrentSize())
+    << ", out = " << target->out
+    << ", in = " << target->in
+    << ", specialOut = " << target->specialOut
+    << ", msgType: " << getMsgTypesString(msgType);
+
+  transport_->deliverDirect(ostream_.getPackets(), ostream_.getPacketsCount(), target);
+  ostream_.clear();
+}
+
+template <class... Args>
+void Node::sendBroadcast(const MsgTypes msgType, const cs::RoundNumber round, Args&&... args) {
+  ostream_.init(BaseFlags::Broadcast | BaseFlags::Fragmented | BaseFlags::Compressed);
+  csdebug() << "NODE> Sending broadcast";
+
+  sendBroadcastImpl(msgType, round, std::forward<Args>(args)...);
+}
+
+template <class... Args>
+void Node::tryToSendDirect(const cs::PublicKey& target, const MsgTypes msgType, const cs::RoundNumber round, Args&&... args) {
+  const bool success = sendNeighbours(target, msgType, round, std::forward<Args>(args)...);
+  if (!success) {
+    sendBroadcast(target, msgType, round, std::forward<Args>(args)...);
+  }
+}
+
+template <class... Args>
+bool Node::sendToRandomNeighbour(const MsgTypes msgType, const cs::RoundNumber round, Args&&... args) {
+  ConnectionPtr target = transport_->getRandomNeighbour();
+
+  if (target) {
+    sendNeighbours(target, msgType, round, std::forward<Args>(args)...);
+  }
+
+  return target;
+}
+
+void Node::getVector(const uint8_t* data, const size_t size, const cs::PublicKey& sender) {
+  if (myLevel_ != NodeLevel::Confidant) {
+    return;
+  }
+
+  if (nodeIdKey_ == sender) {
+    return;
+  }
+
+  cslog() << "NODE> Getting vector from " << cs::Utils::byteStreamToHex(sender.data(), sender.size());
+
+  istream_.init(data, size);
+
+  cs::HashVector vec;
+  istream_ >> vec;
+
+  cslog() << "Got vector";
+
+  solver_->gotVector(std::move(vec));
+}
+
+void Node::sendVector(const cs::HashVector& vector) {
+  cslog() << "NODE> 0 Sending vector";
+
+  if (myLevel_ != NodeLevel::Confidant) {
+    cserror() << "Only confidant nodes can send vectors";
+    return;
+  }
+
+  sendBroadcast(MsgTypes::ConsVector, roundNum_, vector);
+}
+
+void Node::getMatrix(const uint8_t* data, const size_t size, const cs::PublicKey& sender) {
+  if (myLevel_ != NodeLevel::Confidant) {
+    return;
+  }
+
+  if (nodeIdKey_ == sender) {
+    return;
+  }
+
+  istream_.init(data, size);
+
+  cs::HashMatrix mat;
+  istream_ >> mat;
+
+  cslog() << "NODE> Getting matrix from " << cs::Utils::byteStreamToHex(sender.data(), sender.size());
+  cslog() << "Got matrix";
+
+  solver_->gotMatrix(std::move(mat));
+}
+
+void Node::sendMatrix(const cs::HashMatrix& matrix) {
+  cslog() << "NODE> 0 Sending matrix to ";
+
+  if (myLevel_ != NodeLevel::Confidant) {
+    cserror() << "Only confidant nodes can send matrices";
+    return;
+  }
+
+  sendBroadcast(MsgTypes::ConsMatrix, roundNum_, matrix);
+}
+
+uint32_t Node::getRoundNumber() {
+  return roundNum_;
+}
+
+void Node::getHash(const uint8_t* data, const size_t size, const cs::PublicKey& sender) {
+  if (myLevel_ != NodeLevel::Confidant && myLevel_ != NodeLevel::Writer) {
+    return;
+  }
+
+  cslog() << "Get hash size: " << size;
+
+  istream_.init(data, size);
+
+  csdb::PoolHash poolHash;
+  istream_ >> poolHash;
+
+  if (!istream_.good() || !istream_.end()) {
+    cswarning() << "Bad hash packet format";
+    return;
+  }
+
+  solver_->gotHash(std::move(poolHash), sender);
+}
+
+void Node::getTransactionsPacket(const uint8_t* data, const std::size_t size) {
+  istream_.init(data, size);
+
+  cs::TransactionsPacket packet;
+  istream_ >> packet;
+
+  if (packet.hash().isEmpty()) {
+    cswarning() << "Received transaction packet hash is empty";
+    return;
+  }
+
+  processTransactionsPacket(std::move(packet));
+}
+
+void Node::getNodeStopRequest(const uint8_t* data, const std::size_t size) {
+  istream_.init(data, size);
+
+  uint16_t version = 0;
+  istream_ >> version;
+
+  if (!istream_.good()) {
+    cswarning() << "NODE> Get stop request parsing failed";
+    return;
+  }
+
+  cswarning() << "NODE> Get stop request, received version " << version << ", received bytes " << size;
+
+  if (NODE_VERSION >= version) {
+    cswarning() << "NODE> Get stop request, node version is okay, continue working";
+    return;
+  }
+
+  cswarning() << "NODE> Get stop request, node will be closed...";
+
+  cs::Timer::singleShot(TIME_TO_AWAIT_ACTIVITY << 5, [this] {
+    stop();
+  });
+}
+
+void Node::getPacketHashesRequest(const uint8_t* data, const std::size_t size, const cs::RoundNumber round, const cs::PublicKey& sender) {
+  istream_.init(data, size);
+
+  std::size_t hashesCount = 0;
+  istream_ >> hashesCount;
+
+  csdebug() << "NODE> Get packet hashes request: sender " << cs::Utils::byteStreamToHex(sender.data(), sender.size());
+
+  cs::Hashes hashes;
+  hashes.reserve(hashesCount);
+
+  for (std::size_t i = 0; i < hashesCount; ++i) {
+    cs::TransactionsPacketHash hash;
+    istream_ >> hash;
+
+    hashes.push_back(std::move(hash));
+  }
+
+  cslog() << "NODE> Requested packet hashes: " << hashesCount;
+
+  if (hashesCount != hashes.size()) {
+    cserror() << "NODE> wrong hashes list requested";
+    return;
+  }
+
+  processPacketsRequest(std::move(hashes), round, sender);
+}
+
+void Node::getPacketHashesReply(const uint8_t* data, const std::size_t size, const cs::RoundNumber round, const cs::PublicKey& sender) {
+  if (cs::Conveyer::instance().isSyncCompleted(round)) {
+    csdebug() << "NODE> sync packets have already finished in round " << round;
+    return;
+  }
+
+  istream_.init(data, size);
+
+  std::size_t packetsCount = 0;
+  istream_ >> packetsCount;
+
+  cs::Packets packets;
+  packets.reserve(packetsCount);
+
+  for (std::size_t i = 0; i < packetsCount; ++i) {
+    cs::TransactionsPacket packet;
+    istream_ >> packet;
+
+    if (!packet.transactions().empty()) {
+      packets.push_back(std::move(packet));
+    }
+  }
+
+  if (packets.size() != packetsCount) {
+    cserror() << "NODE> Packet hashes reply, bad packets parsing";
+    return;
+  }
+
+  csdebug() << "NODE> Get packet hashes reply: sender " << cs::Utils::byteStreamToHex(sender.data(), sender.size());
+  cslog() << "NODE> Hashes reply got packets count: " << packetsCount;
+
+  processPacketsReply(std::move(packets), round);
+}
+
+void Node::getCharacteristic(const uint8_t* data, const size_t size, const cs::RoundNumber round, const cs::PublicKey& sender) {
+  cslog() << "NODE> " << __func__ << "():";
+  cs::Conveyer& conveyer = cs::Conveyer::instance();
+
+  if (!conveyer.isSyncCompleted(round)) {
+    cslog() << "\tPacket sync not finished, saving characteristic meta to call after sync";
+
+    cs::Bytes characteristicBytes(data, data + size);
+
+    cs::CharacteristicMeta meta;
+    meta.bytes = std::move(characteristicBytes);
+    meta.sender = sender;
+
+    conveyer.addCharacteristicMeta(round, std::move(meta));
+    return;
+  }
+
+  istream_.init(data, size);
+
+  std::string time;
+  cs::Bytes characteristicMask;
+  uint64_t sequence = 0;
+
+  cslog() << "\tCharacteristic data size: " << size;
+
+  istream_ >> time;
+  istream_ >> characteristicMask >> sequence;
+
+  cs::PoolMetaInfo poolMetaInfo;
+  poolMetaInfo.sequenceNumber = sequence;
+  poolMetaInfo.timestamp = std::move(time);
+
+  cs::Signature signature;
+  istream_ >> signature;
+
+  cslog() << "\tsequence " << poolMetaInfo.sequenceNumber << ", mask size " << characteristicMask.size();
+  cslog() << "\tTime " << poolMetaInfo.timestamp;
+
+  cs::Characteristic characteristic;
+  characteristic.mask = std::move(characteristicMask);
+  conveyer.setCharacteristic(std::move(characteristic), round);
+
+  stat_.totalReceivedTransactions_ += characteristic.mask.size();
+
+  assert(sequence <= this->getRoundNumber());
+
+  cs::PublicKey writerPublicKey;
+  istream_ >> writerPublicKey;
+
+  if (!istream_.good()) {
+    cserror() << "NODE> getCharacteristic(): packet parsing failed";
+    return;
+  }
+
+  std::optional<csdb::Pool> pool = conveyer.applyCharacteristic(poolMetaInfo, writerPublicKey);
+
+  if (!pool.has_value()) {
+    cserror() << "NODE> getCharacteristic(): created pool is not valid";
+    return;
+  }
+
+  if(!getBlockChain().storeBlock(pool.value(), signature)) {
+    cserror() << "NODE> failed to store block in BlockChain";
+  }
+  else {
+    stat_.totalAcceptedTransactions_ += pool.value().transactions_count();
+    getBlockChain().testCachedBlocks();
+  }
+
+  csdebug() << "NODE> " << __func__ << "(): done";
+}
+
+const cs::ConfidantsKeys& Node::confidants() const {
+  return cs::Conveyer::instance().currentRoundTable().confidants;
+}
+
+void Node::getWriterNotification(const uint8_t* data, const std::size_t size, const cs::PublicKey& sender) {
+  istream_.init(data, size);
+
+  cs::Bytes notification;
+  istream_ >> notification;
+
+  if (!isCorrectNotification(notification.data(), notification.size())) {
+    cswarning() << "NODE> Notification failed " << cs::Utils::byteStreamToHex(sender.data(), sender.size());
+    return;
+  }
+
+  cs::Conveyer& conveyer = cs::Conveyer::instance();
+  conveyer.addNotification(notification);
+
+  if (conveyer.isEnoughNotifications(cs::Conveyer::NotificationState::Equal) && myLevel_ == NodeLevel::Writer) {
+    cslog() << "NODE> Confidants count more then 51%";
+    applyNotifications();
+  }
+}
+
+void Node::applyNotifications()
+{
+  cserror() << "NODE> Apply notifications is obsolete in current version";
+}
+
+bool Node::isCorrectNotification(const uint8_t* data, const std::size_t size) {
+  cs::DataStream stream(data, size);
+
+  cs::Hash characteristicHash;
+  stream >> characteristicHash;
+
+  cs::Conveyer& conveyer = cs::Conveyer::instance();
+  cs::Hash currentCharacteristicHash = conveyer.characteristicHash(conveyer.currentRoundNumber());
+
+  if (characteristicHash != currentCharacteristicHash) {
+    csdebug() << "NODE> Characteristic equals failed";
+    csdebug() << "NODE> Received characteristic - "
+              << cs::Utils::byteStreamToHex(characteristicHash.data(), characteristicHash.size());
+    csdebug() << "NODE> Writer solver chracteristic - "
+              << cs::Utils::byteStreamToHex(currentCharacteristicHash.data(), currentCharacteristicHash.size());
+    return false;
+  }
+
+  cs::PublicKey writerPublicKey;
+  stream >> writerPublicKey;
+
+  if (writerPublicKey != nodeIdKey_) {
+    csdebug() << "NODE> Writer public key equals failed";
+    return false;
+  }
+
+  cs::Signature signature;
+  stream >> signature;
+
+  cs::PublicKey publicKey;
+  stream >> publicKey;
+
+  std::size_t messageSize = size - signature.size() - publicKey.size();
+
+  if (!cs::Utils::verifySignature(signature, publicKey, data, messageSize)) {
+    cserror() << "NODE> Writer verify signature notification failed";
+
+    csdebug() << "Data: " << cs::Utils::byteStreamToHex(data, messageSize) << " verification failed";
+    csdebug() << "Signature: " << cs::Utils::byteStreamToHex(signature.data(), signature.size());
+
+    return false;
+  }
+
+  return true;
+}
+
+void Node::createBlockValidatingPacket(const cs::PoolMetaInfo& poolMetaInfo, const cs::Characteristic& characteristic,
+                                       const cs::Signature& signature, const cs::Notifications& notifications) {
+  ostream_.init(BaseFlags::Broadcast | BaseFlags::Compressed | BaseFlags::Fragmented);
+  ostream_ << MsgTypes::NewCharacteristic << roundNum_;
+  ostream_ << poolMetaInfo.timestamp;
+  ostream_ << characteristic.mask;
+  ostream_ << poolMetaInfo.sequenceNumber;
+  ostream_ << signature;
+  ostream_ << notifications;
+  ostream_ << solver_->getPublicKey();
+}
+
+void Node::createRoundPackage(const cs::RoundTable& roundTable,
+  const cs::PoolMetaInfo& poolMetaInfo,
+  const cs::Characteristic& characteristic,
+  const cs::Signature& signature/*,
+  const cs::Notifications& notifications*/) {
+  ostream_.init(BaseFlags::Broadcast | BaseFlags::Compressed | BaseFlags::Fragmented);
+  ostream_ << MsgTypes::RoundInfo << roundNum_;
+  ostream_ << roundTable.confidants.size();
+  ostream_ << roundTable.hashes.size();
+  for (const auto& confidant : roundTable.confidants) {
+    ostream_ << confidant;
+  }
+  for (const auto& hash : roundTable.hashes) {
+    ostream_ << hash;
+  }
+  ostream_ << poolMetaInfo.timestamp;
+  if (!characteristic.mask.empty()) {
+    cslog() << "NODE> packing " << characteristic.mask.size() << " bytes of char. mask to send";
+  }
+  ostream_ << characteristic.mask;
+  ostream_ << poolMetaInfo.sequenceNumber;
+  ostream_ << signature;
+  // ostream_ << notifications;
+  ostream_ << solver_->getPublicKey();
+}
+
+void Node::storeRoundPackageData(const cs::RoundTable& roundTable,
+    const cs::PoolMetaInfo& poolMetaInfo,
+    const cs::Characteristic& characteristic,
+    const cs::Signature& signature/*,
+    const cs::Notifications& notifications*/)
+{
+  lastSentRoundData_.roundTable.round = roundTable.round;
+  // no general stored!
+  lastSentRoundData_.roundTable.confidants.resize(roundTable.confidants.size());
+  std::copy(roundTable.confidants.cbegin(), roundTable.confidants.cend(),
+            lastSentRoundData_.roundTable.confidants.begin());
+  lastSentRoundData_.roundTable.hashes.resize(roundTable.hashes.size());
+  std::copy(roundTable.hashes.cbegin(), roundTable.hashes.cend(), lastSentRoundData_.roundTable.hashes.begin());
+  // do no store charBytes, they are not in use while send round info
+  // last_sent_round_data.round_table.charBytes.mask.resize(roundTable.charBytes.mask.size());
+  // std::copy(roundTable.charBytes.mask.cbegin(), roundTable.charBytes.mask.cend(),
+  // last_sent_round_data.round_table.charBytes.mask.begin());
+  lastSentRoundData_.characteristic.mask.resize(characteristic.mask.size());
+  std::copy(characteristic.mask.cbegin(), characteristic.mask.cend(), lastSentRoundData_.characteristic.mask.begin());
+  lastSentRoundData_.poolMetaInfo.sequenceNumber = poolMetaInfo.sequenceNumber;
+  lastSentRoundData_.poolMetaInfo.timestamp = poolMetaInfo.timestamp;
+  lastSentRoundData_.poolSignature = signature;
+  // last_sent_round_data.notifications.resize(notifications.size());
+  // std::copy(notifications.cbegin(), notifications.cend(), last_sent_round_data.notifications.begin());
+}
+
+void Node::sendWriterNotification() {
+  cs::PublicKey writerPublicKey = solver_->getWriterPublicKey();
+
+  ostream_.init(BaseFlags::Compressed | BaseFlags::Fragmented, writerPublicKey);
+  ostream_ << MsgTypes::WriterNotification;
+  ostream_ << roundNum_;
+  ostream_ << createNotification(writerPublicKey);
+
+  cslog() << "NODE> Notification sent to writer";
+
+  flushCurrentTasks();
+}
+
+cs::Bytes Node::createNotification(const cs::PublicKey& writerPublicKey) {
+  cs::Hash characteristicHash = cs::Conveyer::instance().characteristicHash(roundNum_);
+
+  cs::Bytes bytes;
+  cs::DataStream stream(bytes);
+
+  stream << characteristicHash << writerPublicKey;
+
+  cs::Signature signature = cs::Utils::sign(bytes.data(), bytes.size(), solver_->getPrivateKey());
+
+  stream << signature;
+  stream << solver_->getPublicKey();
+
+  return bytes;
+}
+
+void Node::sendHash(const csdb::PoolHash& hash, const cs::PublicKey& target) {
+  if (myLevel_ == NodeLevel::Writer || myLevel_ == NodeLevel::Main) {
+    cserror() << "Writer and Main node shouldn't send hashes";
+    return;
+  }
+
+  cslog() << "NODE> Sending hash " << roundNum_ << " to " << cs::Utils::byteStreamToHex(target.data(), target.size());
+  cslog() << "NODE> Hash is " << hash.to_string();
+
+  ostream_.init(BaseFlags::Fragmented, target);
+  ostream_ << MsgTypes::BlockHash << roundNum_ << hash;
+
+  flushCurrentTasks();
+}
+
+void Node::sendTransactionsPacket(const cs::TransactionsPacket& packet) {
+  if (packet.hash().isEmpty()) {
+    cswarning() << "Send transaction packet with empty hash failed";
+    return;
+  }
+
+  ostream_.init(BaseFlags::Compressed | BaseFlags::Fragmented | BaseFlags::Broadcast);
+  ostream_ << MsgTypes::TransactionPacket << roundNum_ << packet;
+
+  flushCurrentTasks();
+}
+
+void Node::sendPacketHashesRequest(const cs::Hashes& hashes, const cs::RoundNumber round, uint32_t requestStep) {
+  if (cs::Conveyer::instance().isSyncCompleted(round)) {
+    return;
+  }
+
+  csdebug() << "NODE> Sending packet hashes request: " << hashes.size();
+
+  cs::PublicKey main;
+  const auto msgType = MsgTypes::TransactionsPacketRequest;
+  const auto roundTable = cs::Conveyer::instance().roundTable(round);
+
+  // look at main node
+  main = (roundTable != nullptr) ? roundTable->general : cs::Conveyer::instance().currentRoundTable().general;
+
+  const bool sendToGeneral = sendNeighbours(main, msgType, round, hashes);
+
+  if (!sendToGeneral) {
+    csdebug() << "NODE> Sending packet to main node " << cs::Utils::byteStreamToHex(main.data(), main.size());
+    sendPacketHashesRequestToRandomNeighbour(hashes, round);
+  }
+
+  auto requestClosure = [round, requestStep, this] {
+    const cs::Conveyer& conveyer = cs::Conveyer::instance();
+
+    if (!conveyer.isSyncCompleted(round)) {
+      auto neededHashes = conveyer.neededHashes(round);
+      if (neededHashes) {
+        sendPacketHashesRequest(*neededHashes, round, requestStep + packetRequestStep_);
+      }
+    }
+  };
+
+  // send request again
+  cs::Timer::singleShot(cs::NeighboursRequestDelay + requestStep, requestClosure);
+}
+
+void Node::sendPacketHashesRequestToRandomNeighbour(const cs::Hashes& hashes, const cs::RoundNumber round) {
+  const auto msgType = MsgTypes::TransactionsPacketRequest;
+  const auto neighboursCount = transport_->getNeighboursCount();
+
+  bool successRequest = false;
+
+  for (std::size_t i = 0; i < neighboursCount; ++i) {
+    ConnectionPtr connection = transport_->getNeighbourByNumber(i);
+
+    if (connection) {
+      successRequest = true;
+      sendNeighbours(connection, msgType, round, hashes);
+    }
+  }
+
+  if (!successRequest) {
+    csdebug() << "NODE> Send broadcast hashes request, no neigbours";
+    sendBroadcast(msgType, round, hashes);
+    return;
+  }
+
+  csdebug() << "NODE> Send hashes request to all neigbours";
+}
+
+void Node::sendPacketHashesReply(const cs::Packets& packets, const cs::RoundNumber round, const cs::PublicKey& target) {
+  if (packets.empty()) {
+    return;
+  }
+
+  csdebug() << "NODE> Reply transaction packets: " << packets.size();
+
+  const auto msgType = MsgTypes::TransactionsPacketReply;
+  const bool success = sendNeighbours(target, msgType, round, packets);
+
+  if (!success) {
+    csdebug() << "NODE> Reply transaction packets: failed send to "
+              << cs::Utils::byteStreamToHex(target.data(), target.size()) << ", perform broadcast";
+    sendBroadcast(target, msgType, round, packets);
+  }
+}
+
+void Node::resetNeighbours() {
+  transport_->resetNeighbours();
+}
+
+void Node::getBlockRequest(const uint8_t* data, const size_t size, const cs::PublicKey& sender) {
+  cslog() << "NODE> Get Block Request";
+
+  std::size_t sequencesCount = 0;
+
+  istream_.init(data, size);
+  istream_ >> sequencesCount;
+
+  csdebug() << "NODE> Block request got sequences count: " << sequencesCount;
+  csdebug() << "NODE> Get packet hashes request: sender " << cs::Utils::byteStreamToHex(sender.data(), sender.size());
+
+  if (sequencesCount == 0) {
+    return;
+  }
+
+  cs::PoolsRequestedSequences sequences;
+  sequences.reserve(sequencesCount);
+
+  for (std::size_t i = 0; i < sequencesCount; ++i) {
+    cs::RoundNumber sequence;
+    istream_ >> sequence;
+
+    sequences.push_back(std::move(sequence));
+  }
+
+  uint32_t packetNum = 0;
+  istream_ >> packetNum;
+
+  cslog() << "NODE> Get block request> <<< Getting the request for block: from: " << sequences.front() << ", to: " << sequences.back() << ",  packet: " << packetNum;
+
+  if (sequencesCount != sequences.size()) {
+    cserror() << "Bad sequences created";
+    return;
+  }
+
+  if (sequences.front() > bc_.getLastWrittenSequence()) {
+    cslog() << "NODE> Get block request> The requested block: " << sequences.front() << " is BEYOND my CHAIN";
+    return;
+  }
+
+  cs::PoolsBlock poolsBlock;
+  poolsBlock.reserve(sequencesCount);
+
+  for (auto& sequence : sequences) {
+    csdb::Pool pool = bc_.loadBlock(bc_.getHashBySequence(sequence));
+
+    if (pool.is_valid()) {
+      auto prev_hash = csdb::PoolHash::from_string("");
+      pool.set_previous_hash(prev_hash);
+
+      poolsBlock.push_back(std::move(pool));
+    }
+  }
+
+  sendBlockReply(poolsBlock, sender, packetNum);
+}
+
+void Node::getBlockReply(const uint8_t* data, const size_t size, const cs::PublicKey& sender) {
+  cslog() << "NODE> Get Block Reply";
+  csdebug() << "NODE> Get block reply> Sender: " << cs::Utils::byteStreamToHex(sender.data(), sender.size());
+
+  if (!poolSynchronizer_->isSyncroStarted()) {
+    csdebug() << "NODE> Get block reply> Pool synchronizer already is syncro started";
+    return;
+  }
+
+  std::size_t poolsCount = 0;
+
+  istream_.init(data, size);
+  istream_ >> poolsCount;
+
+  if (!poolsCount) {
+    cserror() << "NODE> Get block reply> Pools count is 0";
+    return;
+  }
+
+  cs::PoolsBlock poolsBlock;
+  poolsBlock.reserve(poolsCount);
+
+  for (std::size_t i = 0; i < poolsCount; ++i) {
+    csdb::Pool pool;
+    istream_ >> pool;
+
+    transport_->syncReplied(cs::numeric_cast<uint32_t>(pool.sequence()));
+    poolsBlock.push_back(std::move(pool));
+  }
+
+  uint32_t packetNum = 0;
+  istream_ >> packetNum;
+
+  poolSynchronizer_->getBlockReply(std::move(poolsBlock), packetNum);
+}
+
+void Node::sendBlockReply(const cs::PoolsBlock& poolsBlock, const cs::PublicKey& target, uint32_t packetNum) {
+    const auto round = cs::Conveyer::instance().currentRoundNumber();
+    csdebug() << "NODE> " << __func__
+        << "() Target out(): " << cs::Utils::byteStreamToHex(target.data(), target.size())
+        << ", packet: " << packetNum
+        << ", round: " << round;
+  
+  for (const auto& pool : poolsBlock) {
+    csdebug() << "NODE> Send block reply. Sequence: " << pool.sequence();
+  }
+
+  tryToSendDirect(target, MsgTypes::RequestedBlock, round, poolsBlock, packetNum);
+}
+
+void Node::becomeWriter() {
+  myLevel_ = NodeLevel::Writer;
+  cslog() << "NODE> Became writer";
+
+  // if (cs::Conveyer::instance().isEnoughNotifications(cs::Conveyer::NotificationState::GreaterEqual)) {
+  //  applyNotifications();
+  //}
+}
+
+void Node::onRoundStart(const cs::RoundTable& roundTable) {
+  cslog() << "======================================== ROUND " << roundTable.round
+          << " ========================================";
+  cslog() << "Node PK = " << cs::Utils::byteStreamToHex(nodeIdKey_.data(), nodeIdKey_.size());
+
+  const cs::ConfidantsKeys& confidants = roundTable.confidants;
+
+  if (roundTable.general == nodeIdKey_) {
+    myLevel_ = NodeLevel::Main;
+  }
+  else {
+    const auto iter = std::find(confidants.begin(), confidants.end(), nodeIdKey_);
+
+    if (iter != confidants.end()) {
+      myLevel_ = NodeLevel::Confidant;
+      myConfidantIndex_ = cs::numeric_cast<uint8_t>(std::distance(confidants.begin(), iter));
+    }
+    else {
+      myLevel_ = NodeLevel::Normal;
+    }
+  }
+
+  // Pretty printing...
+  cslog() << "Round " << roundTable.round << " started. Mynode_type := " << myLevel_ << " Confidants: ";
+
+  for (std::size_t i = 0; i < confidants.size(); ++i) {
+    const auto& confidant = confidants[i];
+    cslog() << i << ". " << cs::Utils::byteStreamToHex(confidant.data(), confidant.size());
+  }
+
+  const cs::Hashes& hashes = roundTable.hashes;
+
+  cslog() << "Transaction packets hashes count: " << hashes.size();
+
+  for (std::size_t i = 0; i < hashes.size(); ++i) {
+    csdebug() << i << ". " << hashes[i].toString();
+  }
+
+#ifdef SYNCRO
+  blockchainSync();
+#endif
+
+  if (!sendingTimer_.isRunning()) {
+    cslog() << "NODE> Transaction timer started";
+    sendingTimer_.start(cs::TransactionsPacketInterval);
+  }
+
+  // TODO: think now to improve this code
+  solver_->nextRound();
+
+  // TODO: check if this removes current tasks? if true - thats bad
+  transport_->processPostponed(roundNum_);
+}
+
+void Node::processPacketsRequest(cs::Hashes&& hashes, const cs::RoundNumber round, const cs::PublicKey& sender) {
+  csdebug() << "NODE> Processing packets sync request";
+
+  cs::Packets packets;
+
+  const auto& conveyer = cs::Conveyer::instance();
+  cs::SharedLock lock(conveyer.sharedMutex());
+
+  for (const auto& hash : hashes) {
+    std::optional<cs::TransactionsPacket> packet = conveyer.findPacket(hash, round);
+
+    if (packet) {
+      packets.push_back(std::move(packet).value());
+    }
+  }
+
+  if (packets.size()) {
+    csdebug() << "NODE> Found packets in storage: " << packets.size();
+    sendPacketHashesReply(packets, round, sender);
+  }
+  else {
+    csdebug() << "NODE> Cannot find packets in storage";
+  }
+}
+
+void Node::processPacketsReply(cs::Packets&& packets, const cs::RoundNumber round) {
+  csdebug() << "NODE> Processing packets reply";
+
+  cs::Conveyer& conveyer = cs::Conveyer::instance();
+
+  for (auto&& packet : packets) {
+    conveyer.addFoundPacket(round, std::move(packet));
+  }
+
+  if (conveyer.isSyncCompleted(round)) {
+    csdebug() << "NODE> Packets sync completed, round " << round;
+    resetNeighbours();
+    cslog() << "NODE> processPacketsReply -> got Round";
+    startConsensus();
+
+    if (auto meta = conveyer.characteristicMeta(round); meta.has_value()) {
+      csdebug() << "NODE> Run characteristic meta";
+      getCharacteristic(meta->bytes.data(), meta->bytes.size(), round, meta->sender);
+    }
+  }
+}
+
+void Node::processTransactionsPacket(cs::TransactionsPacket&& packet) {
+  cs::Conveyer::instance().addTransactionsPacket(packet);
+}
+
+void Node::onRoundStartConveyer(cs::RoundTable&& roundTable) {
+  cs::Conveyer& conveyer = cs::Conveyer::instance();
+  conveyer.setRound(std::move(roundTable));
+  const auto& table = conveyer.currentRoundTable();
+
+  if (table.hashes.empty() || conveyer.isSyncCompleted()) {
+    if (table.hashes.empty()) {
+      cslog() << "NODE> No hashes in round table, start consensus now";
+    }
+    else {
+      cslog() << "NODE> All hashes in conveyer, start consensus now";
+    }
+
+    startConsensus();
+  }
+  else {
+    sendPacketHashesRequest(conveyer.currentNeededHashes(), conveyer.currentRoundNumber(), startPacketRequestPoint_);
+  }
+}
+
+bool Node::isPoolsSyncroStarted() {
+  return poolSynchronizer_->isSyncroStarted();
+}
+
+uint8_t Node::getConfidantNumber() {
+  return myConfidantIndex_;
+}
+
+void Node::processTimer() {
+  const auto round = cs::Conveyer::instance().currentRoundNumber();
+
+  if (myLevel_ != NodeLevel::Normal || round <= cs::TransactionsFlushRound) {
+    return;
+  }
+
+  cs::Conveyer::instance().flushTransactions();
+}
+
+void Node::onTransactionsPacketFlushed(const cs::TransactionsPacket& packet) {
+  CallsQueue::instance().insert(std::bind(&Node::sendTransactionsPacket, this, packet));
+}
+
+void Node::sendBlockRequest(const ConnectionPtr target, const cs::PoolsRequestedSequences sequences, uint32_t packetNum) {
+  const auto round = cs::Conveyer::instance().currentRoundNumber();
+  csdebug() << "NODE> " << __func__ << "() Target out(): " << target->getOut()
+            << ", sequence from: " << sequences.front() << ", to: " << sequences.back() << ", packet: " << packetNum
+            << ", round: " << round;
+
+  ostream_.init(BaseFlags::Neighbours | BaseFlags::Signed | BaseFlags::Compressed);
+  ostream_ << MsgTypes::BlockRequest << round << sequences << packetNum;
+
+  transport_->deliverDirect(ostream_.getPackets(), ostream_.getPacketsCount(), target);
+
+  ostream_.clear();
+}
+
+void Node::initNextRound(std::vector<cs::PublicKey>&& confidantNodes) {
+  cslog() << "Node: init next round1";
+  // copied from Solver::gotHash():
+  cs::Hashes hashes;
+  cs::Conveyer& conveyer = cs::Conveyer::instance();
+  cs::RoundNumber round = conveyer.currentRoundNumber();
+
+  {
+    cs::SharedLock lock(conveyer.sharedMutex());
+    for (const auto& element : conveyer.transactionsPacketTable()) {
+      hashes.push_back(element.first);
+    }
+  }
+
+  cs::RoundTable table;
+  table.round = ++round;
+  table.confidants = std::move(confidantNodes);
+  // table.general = mainNode;
+
+  table.hashes = std::move(hashes);
+  conveyer.setRound(std::move(table));
+
+  initNextRound(conveyer.currentRoundTable());
+}
+
+void Node::initNextRound(const cs::RoundTable& roundTable) {
+  roundNum_ = roundTable.round;
+  sendRoundTable(roundTable);
+  cslog() << "NODE> RoundNumber :" << roundNum_;
+  onRoundStart(roundTable);
+}
+
+Node::MessageActions Node::chooseMessageAction(const cs::RoundNumber rNum, const MsgTypes type) {
+  const auto round = cs::Conveyer::instance().currentRoundNumber();
+
+  // starts next round, otherwise
+  if(type == MsgTypes::RoundInfo) {
+    if(rNum > round) {
+      return MessageActions::Process;
+    }
+    //TODO: detect absence of proper current round info (round may be set by SS or BB)
+    return MessageActions::Drop;
+  }
+
+  // BB: every round (for now) may be handled:
+  if(type == MsgTypes::BigBang) {
+    return MessageActions::Process;
+  }
+
+  if(type == MsgTypes::BlockRequest || type == MsgTypes::RequestedBlock) {
+    // which round would not be on the remote we may require the requested block or get block request
+    return MessageActions::Process;
+  }
+
+  // outrunning packets of other types talk about round lag
+  if(rNum > round) {
+    if(rNum - round == 1) {
+      // wait for next round
+      return MessageActions::Postpone;
+    }
+    else {
+      // more then 1 round lag, request round info
+      if(cs::Conveyer::instance().currentRoundNumber() > 1) {
+        // not on the very start
+        cswarning() << "NODE> detect round lag, request round info";
+        cs::RoundTable empty_table;
+        empty_table.round = rNum;
+        handleRoundMismatch(empty_table);
+      }
+      return MessageActions::Drop;
+    }
+  }
+
+  if (type == MsgTypes::NewCharacteristic) {
+    return MessageActions::Process;
+  }
+
+  if (type == MsgTypes::TransactionPacket) {
+    return MessageActions::Process;
+  }
+
+  if (type == MsgTypes::TransactionsPacketRequest) {
+    return MessageActions::Process;
+  }
+
+  if (type == TransactionsPacketReply) {
+    return MessageActions::Process;
+  }
+
+  if (type == MsgTypes::RoundTable) {
+    // obsolete message
+    cswarning() << "NODE> drop obsolete MsgTypes::RoundTable";
+    return MessageActions::Drop;
+  }
+
+  if (type == MsgTypes::RoundTableRequest) {
+    // obsolete message
+    cswarning() << "NODE> drop obsolete MsgTypes::RoundTableRequest";
+    return MessageActions::Drop;
+  }
+
+  if (type == MsgTypes::RoundInfoRequest) {
+    return (rNum <= round ? MessageActions::Process : MessageActions::Drop);
+  }
+
+  if (type == MsgTypes::RoundInfoReply) {
+    return (rNum >= round ? MessageActions::Process : MessageActions::Drop);
+  }
+
+  if (type == MsgTypes::BlockHashV3) {
+    if (rNum < round) {
+      // outdated
+      return MessageActions::Drop;
+    }
+    if(rNum > getBlockChain().getLastWrittenSequence() + cs::Conveyer::HashTablesStorageCapacity) {
+      // too many rounds behind the global round
+      return MessageActions::Drop;
+    }
+    if(rNum > round) {
+      cslog() << "NODE> outrunning block hash (#" << rNum << ") is postponed until get round info";
+      return MessageActions::Postpone;
+    }
+    if(!cs::Conveyer::instance().isSyncCompleted()) {
+      cslog() << "NODE> block hash is postponed until conveyer sync is completed";
+      return MessageActions::Postpone;
+    }
+    // in time
+    return MessageActions::Process;
+  }
+
+  if (rNum < round) {
+    return type == MsgTypes::NewBlock ? MessageActions::Process : MessageActions::Drop;
+  }
+
+  return (rNum == round ? MessageActions::Process : MessageActions::Postpone);
+}
+
+inline bool Node::readRoundData(cs::RoundTable& roundTable) {
+  cs::PublicKey mainNode;
+
+  uint8_t confSize = 0;
+  istream_ >> confSize;
+
+  cslog() << "NODE> Number of confidants :" << cs::numeric_cast<int>(confSize);
+
+  if (confSize < MIN_CONFIDANTS || confSize > MAX_CONFIDANTS) {
+    cswarning() << "Bad confidants num";
+    return false;
+  }
+
+  cs::ConfidantsKeys confidants;
+  confidants.reserve(confSize);
+
+  istream_ >> mainNode;
+
+  while (istream_) {
+    cs::PublicKey key;
+    istream_ >> key;
+
+    confidants.push_back(key);
+
+    if (confidants.size() == confSize && !istream_.end()) {
+      cswarning() << "Too many confidant nodes received";
+      return false;
+    }
+  }
+
+  if (!istream_.good() || confidants.size() < confSize) {
+    cswarning() << "Bad round table format, ignoring";
+    return false;
+  }
+
+  roundTable.confidants = std::move(confidants);
+  roundTable.general = mainNode;
+  roundTable.hashes.clear();
+
+  return true;
+}
+
+static const char* nodeLevelToString(NodeLevel nodeLevel) {
+  switch (nodeLevel) {
+    case NodeLevel::Normal:
+      return "Normal";
+    case NodeLevel::Confidant:
+      return "Confidant";
+    case NodeLevel::Main:
+      return "Main";
+    case NodeLevel::Writer:
+      return "Writer";
+  }
+
+  return "UNKNOWN";
+}
+
+std::ostream& operator<<(std::ostream& os, NodeLevel nodeLevel) {
+  os << nodeLevelToString(nodeLevel);
+  return os;
+}
+
+template <typename T, typename... Args>
+void Node::writeDefaultStream(const T& value, Args&&... args) {
+  ostream_ << value;
+  writeDefaultStream(std::forward<Args>(args)...);
+}
+
+template <typename T>
+void Node::writeDefaultStream(const T& value) {
+  ostream_ << value;
+}
+
+template <typename... Args>
+void Node::sendBroadcast(const cs::PublicKey& target, const MsgTypes& msgType, const cs::RoundNumber round,
+                         Args&&... args) {
+  ostream_.init(BaseFlags::Fragmented | BaseFlags::Compressed, target);
+  csdebug() << "NODE> Sending broadcast to: " << cs::Utils::byteStreamToHex(target.data(), target.size());
+
+  sendBroadcastImpl(msgType, round, std::forward<Args>(args)...);
+}
+
+template <typename... Args>
+void Node::sendBroadcastImpl(const MsgTypes& msgType, const cs::RoundNumber round, Args&&... args) {
+  ostream_ << msgType << round;
+
+  writeDefaultStream(std::forward<Args>(args)...);
+
+  csdebug() << "NODE> Sending Direct data: size = " << ostream_.getCurrentSize()
+      << ", round: " << round
+      << ", msgType: " << getMsgTypesString(msgType);
+
+  transport_->deliverBroadcast(ostream_.getPackets(), ostream_.getPacketsCount());
+  ostream_.clear();
+}
+
+///////////////////////////////////////////////////////////////////////////////////////////////////////////////////
+////                                              SOLVER 3 METHODS (START)                                     ////
+///////////////////////////////////////////////////////////////////////////////////////////////////////////////////
+//      | |                                          | |                                               | |
+//      \ /                                          \ /                                               \ /
+//       V                                            V                                                 V
+
+void Node::sendStageOne(cs::StageOne& stageOneInfo) {
+  if (myLevel_ != NodeLevel::Confidant) {
+    cswarning() << "Only confidant nodes can send consensus stages";
+    return;
+  }
+  stageOneInfo.roundTimeStamp = cs::Utils::currentTimestamp();
+  
+  csdebug() << __func__ << "(): Round = " << roundNum_ << ", Sender: " << (int)stageOneInfo.sender
+    << ", Cand Amount: " << (int)stageOneInfo.trustedCandidates.size()
+    << ", Hashes Amount: " << (int)stageOneInfo.hashesCandidates.size()
+    << ", Time Stamp: " << stageOneInfo.roundTimeStamp << std::endl
+    << "Hash: " << cs::Utils::byteStreamToHex(stageOneInfo.hash.data(), stageOneInfo.hash.size());
+
+
+  size_t pStageOneMsgSize = sizeof(stageOneInfo.sender) 
+                  + stageOneInfo.hash.size()
+                  + sizeof(uint8_t)
+                  + sizeof(cscrypto::Hash) * stageOneInfo.trustedCandidates.size()
+                  + sizeof(stageOneInfo.hashesCandidates.size())
+                  + sizeof(cscrypto::Hash) * stageOneInfo.hashesCandidates.size()
+                  + sizeof(uint8_t)
+                  + stageOneInfo.roundTimeStamp.size();
+  size_t hashedMsgSize = pStageOneMsgSize + sizeof(cs::RoundNumber) + sizeof(cs::Hash);
+  auto memPtr = allocator_.allocateNext(hashedMsgSize);
+  uint8_t* rawData = (uint8_t*)memPtr.get();
+  uint8_t* ptr = rawData;
+
+  memcpy(rawData, &roundNum_, sizeof(cs::RoundNumber));
+  ptr += sizeof(cs::RoundNumber);
+  ptr += sizeof(cs::Hash);
+  *ptr = stageOneInfo.sender;
+  ptr += 1;
+  memcpy(ptr, stageOneInfo.hash.data(), 32);
+  ptr += sizeof(cs::Hash);
+  *ptr = (uint8_t)stageOneInfo.trustedCandidates.size();
+  uint8_t tc = *ptr;
+  ptr += sizeof(uint8_t);
+
+  cslog() << "Sending TRUSTED Candidates (" << (int)tc << "):";
+  for (auto& it : stageOneInfo.trustedCandidates) {
+    memcpy(ptr, it.data(), sizeof(cs::PublicKey));
+    cslog() << "    " << cs::Utils::byteStreamToHex(it.data(),it.size());
+    ptr += sizeof(cs::PublicKey);
+  }
+  size_t hashesCandidatesAmount = stageOneInfo.hashesCandidates.size();
+  memcpy(ptr, &hashesCandidatesAmount, sizeof(size_t));
+
+  ptr += sizeof(size_t);
+  if (hashesCandidatesAmount > 0) {
+    cslog() << "Sending HASHES Candidates (" << (int)hashesCandidatesAmount << "):";
+    for (auto& it : stageOneInfo.hashesCandidates) {
+      memcpy(ptr, it.toBinary().data(), sizeof(cs::Hash));
+      cslog() << "    " << cs::Utils::byteStreamToHex(it.toBinary().data(), it.size());
+      ptr += sizeof(cs::Hash);
+    }
+  }
+
+  *ptr = (uint8_t)stageOneInfo.roundTimeStamp.size();
+  ptr += sizeof(uint8_t);
+  memcpy(ptr, stageOneInfo.roundTimeStamp.data(), stageOneInfo.roundTimeStamp.size());
+  //assert(ptr - rawData == msgSize);
+
+  //swap(stageOneInfo.roundTimeStamp,curTimeStamp);
+  cslog() << "TimeStamps: " << stageOneInfo.roundTimeStamp;
+
+  cscrypto::CalculateHash(stageOneInfo.msgHash, rawData + sizeof(cs::RoundNumber) + sizeof(cs::Hash), pStageOneMsgSize);
+  memcpy(rawData + sizeof(cs::RoundNumber), stageOneInfo.msgHash.data(), sizeof(cs::Hash));
+  cslog() << "MsgHash: " << cs::Utils::byteStreamToHex((const char*)stageOneInfo.msgHash.data(), 32);
+    cslog() << "Sending message ("<< pStageOneMsgSize << "): "<< cs::Utils::byteStreamToHex((const char*)(rawData + sizeof(cs::RoundNumber) + sizeof(cs::Hash)), pStageOneMsgSize);
+  cscrypto::GenerateSignature(stageOneInfo.sig, solver_->getPrivateKey(), rawData, sizeof(cs::RoundNumber) + sizeof(cs::Hash));
+  // cslog() << " Sig: " << byteStreamToHex((const char*)stageOneInfo.sig.val, 64);
+  //crypto_sign_ed25519_detached(stageOneInfo.sig.data(), &sig_size, rawData, sizeof(cs::RoundNumber) + sizeof(cs::Hash), solver_->getPrivateKey().data());
+  cslog() << "Signature done";
+  pStageOneMessage = std::string(cs::numeric_cast<const char*>((void*)(rawData + sizeof(cs::RoundNumber) + sizeof(cs::Hash))), pStageOneMsgSize);
+  cslog() << " Sig: " << cs::Utils::byteStreamToHex((const char*)stageOneInfo.sig.data(), 64);
+  ostream_.init(BaseFlags::Broadcast | BaseFlags::Fragmented);
+  ostream_ << MsgTypes::FirstStage
+    << roundNum_
+    << pStageOneMsgSize
+    << stageOneInfo.sig
+    << pStageOneMessage;
+
+  allocator_.shrinkLast(hashedMsgSize);
+  flushCurrentTasks();
+}
+
+// sends StageOne request to respondent about required
+void Node::requestStageOne(uint8_t respondent, uint8_t required) {
+#ifdef MYLOG
+  cslog() << "NODE> Stage ONE requesting ... ";
+#endif
+  if (myLevel_ != NodeLevel::Confidant) {
+    cswarning() << "Only confidant nodes can request consensus stages";
+    // return;
+  }
+
+  ostream_.init(0 /*need no flags!*/, cs::Conveyer::instance().currentRoundTable().confidants.at(respondent));
+  ostream_ << MsgTypes::FirstStageRequest << roundNum_ << myConfidantIndex_ << required;
+  flushCurrentTasks();
+  LOG_DEBUG("done");
+}
+
+void Node::getStageOneRequest(const uint8_t* data, const size_t size, const cs::PublicKey& requester) {
+  LOG_DEBUG(__func__);
+  // cslog() << "NODE> Getting StageOne Request";
+  if (myLevel_ != NodeLevel::Confidant) {
+    return;
+  }
+  // cslog() << "NODE> Getting StageOne 0";
+  if (nodeIdKey_ == requester) {
+    return;
+  }
+  // cslog() << "NODE> Getting StageOne 1";
+  // cslog() << "Getting Stage One Request from " << byteStreamToHex(sender.str, 32));
+  istream_.init(data, size);
+  uint8_t requesterNumber = 0;
+  uint8_t requiredNumber = 0;
+  istream_ >> requesterNumber >> requiredNumber;
+
+  if (requester != cs::Conveyer::instance().currentRoundTable().confidants.at(requesterNumber)) {
+    return;
+  }
+  if (!istream_.good() || !istream_.end()) {
+    cslog() << "Bad StageOne packet format";
+    return;
+  }
+  solver_->gotStageOneRequest(requesterNumber, requiredNumber);
+}
+
+void Node::sendStageOneReply(const cs::StageOne& stageOneInfo, const uint8_t requester) {
+  csdebug() << __func__;
+
+  if (myLevel_ != NodeLevel::Confidant) {
+    cswarning() << "Only confidant nodes can send consensus stages";
+    return;
+}
+
+  ostream_.init(BaseFlags::Fragmented, cs::Conveyer::instance().roundTable(roundNum_)->confidants.at(requester));
+
+  ostream_ << MsgTypes::FirstStage
+    << roundNum_
+    << pStageOneMsgSize
+    << stageOneInfo.sig
+    << pStageOneMessage;
+  flushCurrentTasks();
+  csdebug() << "NODE> " << __func__ << "(): done";
+}
+
+void Node::getStageOne(const uint8_t* data, const size_t size, const cs::PublicKey& sender) {
+  if (myLevel_ != NodeLevel::Confidant) {
+    csdebug() << __func__ << "(): returned from function -> Incorrect NodeLevel";
+    return;
+  }
+  if (nodeIdKey_ == sender) {
+    csdebug() << __func__ << "(): returned from function -> nodeIdKey == sender";
+    return;
+  }
+
+  cs::Hash msgHash;
+  istream_.init(data, size);
+  size_t msgSize;
+  std::string raw_bytes;
+
+  cs::StageOne stage;
+  istream_ >> msgSize
+    >> stage.sig
+    >> raw_bytes;
+  if (!istream_.good() || !istream_.end()) {
+    cserror() << "Bad StageOne packet format";
+    return;
+  }
+
+  const uint8_t* stagePtr = (const uint8_t*)raw_bytes.data();
+
+  auto memPtr = allocator_.allocateNext(msgSize + sizeof(cs::RoundNumber) + sizeof(cs::Hash));
+  uint8_t* rawData = (uint8_t*)memPtr.get();
+  memcpy(rawData, &roundNum_, sizeof(cs::RoundNumber));
+  memcpy(rawData + sizeof(cs::RoundNumber) + sizeof(cs::Hash), stagePtr, msgSize);
+
+  // cslog() << "Received message ["<< msgSize << "] :" << cs::Utils::byteStreamToHex((const char*)stagePtr , msgSize);
+
+  cscrypto::CalculateHash(stage.msgHash, stagePtr, msgSize);
+  memcpy(rawData + sizeof(cs::RoundNumber), stage.msgHash.data(), stage.msgHash.size());
+  uint8_t* ptr = rawData + sizeof(cs::RoundNumber) + sizeof(cs::Hash);
+  stage.sender = *ptr;
+
+  cslog() << __func__ <<  "(): Sender: " << (int)stage.sender << ", sender key: "
+    << cs::Utils::byteStreamToHex((const char*)cs::Conveyer::instance().roundTable(roundNum_)->confidants.at(stage.sender).data(), 32);
+  cslog() << "Message hash: " << cs::Utils::byteStreamToHex((const char*)stage.msgHash.data(),32);
+  if (!cscrypto::VerifySignature(stage.sig, cs::Conveyer::instance().roundTable(roundNum_)->confidants.at(stage.sender), 
+    rawData, sizeof(cs::RoundNumber) + sizeof(cs::Hash))) {
+    cswarning() << "NODE> Stage One from [" << (int)stage.sender << "] -  WRONG SIGNATURE!!!";
+    return;
+  }
+  else {
+    cslog() << "Signature is OK";
+  }
+  ptr += sizeof(uint8_t);
+  memcpy(stage.hash.data(), ptr, stage.hash.size());
+  ptr += sizeof(cs::Hash);
+  uint8_t trustedCandAmount = *ptr;
+  cs::PublicKey tempKey;
+  stage.trustedCandidates.reserve(trustedCandAmount);
+  ptr += sizeof(uint8_t);
+  cslog() << "Trusted Candidates Amount = " << (int)trustedCandAmount;
+  for (int i = 0; i < trustedCandAmount; i++) {
+    memcpy(tempKey.data(), ptr, 32);
+    stage.trustedCandidates.push_back(tempKey);
+    ptr += tempKey.size();
+    csdebug() << i << ". " << cs::Utils::byteStreamToHex(stage.trustedCandidates.at(i).data(), stage.trustedCandidates.at(i).size());
+}
+
+  size_t hashesCandAmount = (size_t)*ptr;
+  cslog() << "HashesAmount = " << hashesCandAmount;
+  cs::TransactionsPacketHash tempHash;
+  stage.hashesCandidates.reserve(hashesCandAmount);
+  ptr += sizeof(size_t);
+  for (int i = 0; i < hashesCandAmount; i++) {
+    //memcpy(byteHash.data(), rawData, sizeof(cs::Hash));
+
+    cs::Bytes byteHash(ptr, ptr + sizeof(cs::Hash));
+    stage.hashesCandidates.push_back(cs::TransactionsPacketHash::fromBinary(byteHash));
+    ptr += sizeof(cs::Hash);
+    csdebug() << i << ". " << cs::Utils::byteStreamToHex(stage.hashesCandidates[i].toBinary().data(), stage.hashesCandidates[i].size());
+  }
+  size_t tSize = (uint8_t)*ptr;
+  ptr += sizeof(uint8_t);
+  std::string currentTimeStamp((const char*)ptr, tSize);
+  stage.roundTimeStamp = currentTimeStamp;
+  cslog() << "TimeStamp(" << currentTimeStamp.size() << ") = " << currentTimeStamp;
+
+  allocator_.shrinkLast(msgSize + sizeof(cs::RoundNumber) + sizeof(cs::Hash));
+  //csdebug() << "Size: " << msgSize << "  Sender: " << (int)stage.sender << std::endl
+  //  << " Hash: " << cs::Utils::byteStreamToHex(stage.hash.data(), stage.hash.size()) 
+  //  << " Cand Amount: " << (int)stage.candidatesAmount << std::endl
+  //  << " Sig: " << cs::Utils::byteStreamToHex(stage.sig.data(), stage.sig.size());
+
+  solver_->gotStageOne(std::move(stage));
+}
+
+void Node::sendStageTwo(cs::StageTwo& stageTwoInfo) {
+  csdebug() << __func__;
+  if ((myLevel_ != NodeLevel::Confidant) && (myLevel_ != NodeLevel::Writer)) {
+    cswarning() << "Only confidant nodes can send consensus stages";
+    return;
+  }
+  pStageTwoMessage.clear();
+  size_t curTrustedAmount = cs::Conveyer::instance().roundTable(roundNum_)->confidants.size();
+  pStageTwoMsgSize  = sizeof(stageTwoInfo.sender)
+                    + sizeof(stageTwoInfo.sender) 
+                    + (sizeof(cs::Signature) + sizeof(cs::Hash)) * curTrustedAmount;
+
+  auto memPtr = allocator_.allocateNext(pStageTwoMsgSize + sizeof(cs::RoundNumber));
+  uint8_t* rawData = (uint8_t*)memPtr.get();
+  uint8_t* ptr = rawData;
+  memcpy(ptr, &roundNum_, sizeof(cs::RoundNumber));
+  ptr += sizeof(cs::RoundNumber);
+  *ptr= stageTwoInfo.sender;
+
+  ptr += 1;
+  *ptr = (uint8_t)curTrustedAmount;
+  ptr += 1;
+
+  for (int i = 0; i < curTrustedAmount; i++) {
+    memcpy(ptr, stageTwoInfo.signatures.at(i).data(), sizeof(cs::Signature));
+    ptr += sizeof(cs::Signature);
+    memcpy(ptr, stageTwoInfo.hashes.at(i).data(), sizeof(cs::Hash));
+    ptr += sizeof(cs::Hash);
+  }
+
+
+  unsigned long long sig_size;
+  cscrypto::GenerateSignature(stageTwoInfo.sig, solver_->getPrivateKey(), rawData, pStageTwoMsgSize + sizeof(cs::RoundNumber));
+
+  pStageTwoMessage = std::string(cs::numeric_cast<const char*>((void*)(rawData + sizeof(cs::RoundNumber))), pStageTwoMsgSize);
+  ostream_.init(BaseFlags::Broadcast | BaseFlags::Fragmented);
+  ostream_ << MsgTypes::SecondStage
+    << roundNum_
+    << pStageTwoMsgSize
+    << stageTwoInfo.sig
+    << pStageTwoMessage;
+  // cslog() << "Sending message [" << pStageTwoMsgSize << "] :" << cs::Utils::byteStreamToHex((const char*)pStageTwoMessage.data(), pStageTwoMsgSize);
+  cslog() << "NODE> Sending StageTwo:";
+  int sigAmount = stageTwoInfo.signatures.size();
+  for (int i = 0; i < sigAmount; i++) {
+    cslog() << " Sig [" << i << "]: " << cs::Utils::byteStreamToHex((const char*)stageTwoInfo.signatures.at(i).data(), stageTwoInfo.signatures.at(i).size());
+    cslog() << " Hash[" << i << "]: " << cs::Utils::byteStreamToHex((const char*)stageTwoInfo.hashes.at(i).data(), stageTwoInfo.hashes.at(i).size());
+  }
+  cslog() << "Signature       :" << cs::Utils::byteStreamToHex((const char*)stageTwoInfo.sig.data(), 64);
+
+  allocator_.shrinkLast(pStageTwoMsgSize + sizeof(cs::RoundNumber));
+  LOG_DEBUG("done");
+  flushCurrentTasks();
+}
+
+void Node::requestStageTwo(uint8_t respondent, uint8_t required) {
+  if ((myLevel_ != NodeLevel::Confidant) && (myLevel_ != NodeLevel::Writer)) {
+    cswarning() << "Only confidant nodes can request consensus stages";
+    return;
+  }
+
+  cslog() << "==============================";
+  cslog() << "NODE> Stage TWO requesting ... ";
+  cslog() << "==============================";
+
+  ostream_.init(0 /*need no flags!*/, cs::Conveyer::instance().currentRoundTable().confidants.at(respondent));
+
+  ostream_ << MsgTypes::SecondStageRequest << roundNum_ << myConfidantIndex_ << required;
+  flushCurrentTasks();
+  LOG_DEBUG("done");
+}
+
+void Node::getStageTwoRequest(const uint8_t* data, const size_t size, const cs::PublicKey& requester) {
+  LOG_DEBUG(__func__);
+
+  if ((myLevel_ != NodeLevel::Confidant) && (myLevel_ != NodeLevel::Writer)) {
+    return;
+  }
+  if (nodeIdKey_ == requester) {
+    return;
+  }
+
+  istream_.init(data, size);
+  uint8_t requesterNumber = 0u;
+  uint8_t requiredNumber =0u;
+  istream_ >> requesterNumber >> requiredNumber;
+
+  cslog() << "NODE> Getting StageTwo Request from [" << (int)requesterNumber << "] ";
+  if (requester != cs::Conveyer::instance().currentRoundTable().confidants.at(requesterNumber))
+    return;
+
+  if (!istream_.good() || !istream_.end()) {
+    cserror() << "Bad StageTwo packet format";
+    return;
+  }
+  solver_->gotStageTwoRequest(requesterNumber, requiredNumber);
+}
+
+void Node::sendStageTwoReply(const cs::StageTwo& stageTwoInfo, const uint8_t requester) {
+  csdebug() << __func__;
+  if ((myLevel_ != NodeLevel::Confidant) && (myLevel_ != NodeLevel::Writer)) {
+    cswarning() << "Only confidant nodes can send consensus stages";
+    return;
+  }
+  ostream_.init(BaseFlags::Fragmented, cs::Conveyer::instance().roundTable(roundNum_)->confidants.at(requester));
+
+  ostream_ << MsgTypes::SecondStage
+    << roundNum_
+    << pStageTwoMsgSize
+    << stageTwoInfo.sig
+    << pStageTwoMessage;
+  LOG_DEBUG("done");
+  flushCurrentTasks();
+}
+
+void Node::getStageTwo(const uint8_t* data, const size_t size, const cs::PublicKey& sender) {
+  if ((myLevel_ != NodeLevel::Confidant) && (myLevel_ != NodeLevel::Writer)) {
+    csdebug() << __func__ << "(): returned from function -> Incorrect NodeLevel";
+    return;
+  }
+  if (nodeIdKey_ == sender) {
+    csdebug() << __func__ << "(): returned from function -> nodeIdKey == sender";
+    return;
+  }
+  //LOG_EVENT(FILE_NAME_ << "Getting Stage Two from " << byteStreamToHex(sender.str, 32));
+
+  istream_.init(data, size);
+  size_t msgSize;
+  cs::StageTwo stage;
+  istream_ >> msgSize
+           >> stage.sig;
+
+  std::string rawBytes;
+  istream_ >> rawBytes;
+  if (!istream_.good() || !istream_.end()) {
+    cserror() << "Bad StageTwo packet format";
+    return;
+  }
+
+  const uint8_t* stagePtr = (uint8_t*)rawBytes.data();
+  auto memPtr = allocator_.allocateNext(msgSize + sizeof(cs::RoundNumber));
+  uint8_t* rawData = (uint8_t*)memPtr.get();
+
+  memcpy(rawData, &roundNum_, sizeof(cs::RoundNumber));
+  memcpy(rawData + sizeof(cs::RoundNumber), stagePtr, rawBytes.size());
+
+  stage.sender = *(rawData + sizeof(cs::RoundNumber));
+  // cslog() << "Received message (" << msgSize << ") from [" << (int)stage.sender  << "] :" << cs::Utils::byteStreamToHex((const char*)rawData, msgSize +4);
+
+  cslog() << __func__  << "(): Sender             :" << cs::Utils::byteStreamToHex(sender.data(), 32);
+  //cslog() << "Sender from trusted:" << cs::Utils::byteStreamToHex(cs::Conveyer::instance().roundTable().confidants.at(stage.sender).data(),32); 
+  cslog() << "Signature          :" << cs::Utils::byteStreamToHex((const char*)stage.sig.data(), 64);
+  
+  if (!cscrypto::VerifySignature(stage.sig, cs::Conveyer::instance().roundTable(roundNum_)->confidants.at(stage.sender), 
+      rawData, msgSize + sizeof(cs::RoundNumber)))
+  {
+    cslog() << "Stage Two from [" << (int)stage.sender << "] -  WRONG SIGNATURE!!!";
+    return;
+  }
+  rawData += (sizeof(uint8_t) + sizeof(cs::RoundNumber));
+  uint8_t trustedAmount = *rawData;
+  rawData += sizeof(uint8_t);;
+  cs::Signature tempSig;
+  cs::Hash tempHash;
+  for (int i = 0; i < trustedAmount; i++) {
+    memcpy(tempSig.data(), rawData, tempSig.size());
+    stage.signatures.push_back(tempSig);
+    rawData += sizeof(cs::Signature);
+    cslog() << " Sig [" << i << "]: " << cs::Utils::byteStreamToHex((const char*)stage.signatures.at(i).data(), stage.signatures.at(i).size());
+    memcpy(tempHash.data(), rawData, tempHash.size());
+    stage.hashes.push_back(tempHash);
+    rawData += sizeof(cs::Hash);
+    cslog() << " Hash[" << i << "]: " << cs::Utils::byteStreamToHex((const char*)stage.hashes.at(i).data(), stage.hashes.at(i).size());
+  }
+
+  allocator_.shrinkLast(msgSize + sizeof(cs::RoundNumber));
+  cslog() << "   Get Stage Two succeeded";
+  solver_->gotStageTwo(std::move(stage));
+}
+
+void Node::sendStageThree(cs::StageThree& stageThreeInfo) {
+  LOG_DEBUG(__func__);
+#ifdef MYLOG
+  cslog() << "NODE> Stage THREE sending";
+#endif
+  if (myLevel_ != NodeLevel::Confidant) {
+    cswarning() << "Only confidant nodes can send consensus stages";
+    return;
+  }
+
+  pStageThreeMsgSize = 2 * sizeof(uint8_t) + 3 * sizeof(cs::Hash) + stageThreeInfo.realTrustedMask.size();
+  pStageThreeMessage.clear();
+  auto memPtr = allocator_.allocateNext(pStageThreeMsgSize + sizeof(cs::RoundNumber));
+  uint8_t* rawData = (uint8_t*)memPtr.get();
+  uint8_t* msgPtr = rawData;
+  memcpy(rawData, &roundNum_, sizeof(cs::RoundNumber));
+  rawData += sizeof(cs::RoundNumber);
+
+  *rawData = stageThreeInfo.sender;
+  rawData += sizeof(uint8_t);
+  *rawData = stageThreeInfo.sender;
+  rawData += sizeof(uint8_t);
+  *rawData = stageThreeInfo.writer;
+  rawData += sizeof(uint8_t);
+  memcpy(rawData, stageThreeInfo.hashBlock.data(), stageThreeInfo.hashBlock.size());
+  rawData += stageThreeInfo.hashBlock.size();
+  memcpy(rawData, stageThreeInfo.hashCandidatesList.data(), stageThreeInfo.hashCandidatesList.size());
+  rawData += stageThreeInfo.hashCandidatesList.size();
+  memcpy(rawData, stageThreeInfo.hashHashesList.data(), stageThreeInfo.hashHashesList.size());
+  rawData += stageThreeInfo.hashHashesList.size();
+  *rawData = (uint8_t)stageThreeInfo.realTrustedMask.size();
+  rawData += sizeof(uint8_t);
+  memcpy(rawData, stageThreeInfo.realTrustedMask.data(), stageThreeInfo.realTrustedMask.size());
+
+  unsigned long long sig_size;
+  cscrypto::GenerateSignature(stageThreeInfo.sig,solver_->getPrivateKey(), msgPtr,pStageThreeMsgSize + sizeof(cs::RoundNumber));
+  pStageThreeMessage = std::string(cs::numeric_cast<const char*>((void*)(msgPtr + sizeof(cs::RoundNumber))), pStageThreeMsgSize);
+  ostream_.init(BaseFlags::Broadcast);
+  ostream_ << MsgTypes::ThirdStage
+    << roundNum_
+    << pStageThreeMsgSize
+    << stageThreeInfo.sig
+    << pStageThreeMessage;
+  allocator_.shrinkLast(pStageThreeMsgSize + sizeof(cs::RoundNumber));
+  LOG_DEBUG("done");
+  flushCurrentTasks();
+}
+
+void Node::requestStageThree(uint8_t respondent, uint8_t required) {
+#ifdef MYLOG
+  cslog() << "NODE> Stage THREE requesting ... ";
+#endif
+  if (myLevel_ != NodeLevel::Confidant) {
+    cswarning() << "Only confidant nodes can request consensus stages";
+    // return;
+  }
+
+  ostream_.init(0 /*need no flags!*/, cs::Conveyer::instance().currentRoundTable().confidants.at(respondent));
+
+  ostream_ << MsgTypes::ThirdStageRequest << roundNum_ << myConfidantIndex_ << required;
+  flushCurrentTasks();
+  LOG_DEBUG("done");
+}
+
+void Node::getStageThreeRequest(const uint8_t* data, const size_t size, const cs::PublicKey& requester) {
+  LOG_DEBUG(__func__);
+  // cslog() << "NODE> Getting StageThree Request";
+  if (myLevel_ != NodeLevel::Confidant) {
+    return;
+  }
+  if (nodeIdKey_ == requester) {
+    return;
+  }
+
+  istream_.init(data, size);
+  uint8_t requesterNumber = 0u;
+  uint8_t requiredNumber = 0u;
+  istream_ >> requesterNumber >> requiredNumber;
+
+  if (requester != cs::Conveyer::instance().currentRoundTable().confidants.at(requesterNumber)) {
+    return;
+  }
+
+  if (!istream_.good() || !istream_.end()) {
+    cserror() << "Bad StageThree packet format";
+    return;
+  }
+  solver_->gotStageThreeRequest(requesterNumber, requiredNumber);
+}
+
+void Node::sendStageThreeReply(const cs::StageThree& stageThreeInfo, const uint8_t requester) {
+  LOG_DEBUG(__func__);
+#ifdef MYLOG
+  cslog() << "NODE> Stage THREE Reply sending";
+#endif
+  if (myLevel_ != NodeLevel::Confidant) {
+    cswarning() << "Only confidant nodes can send consensus stages";
+    return;
+  }
+
+  ostream_.init(0/*need no flags!*/, cs::Conveyer::instance().roundTable(roundNum_)->confidants.at(requester));
+
+  ostream_ << MsgTypes::ThirdStage
+    << roundNum_
+    << pStageThreeMsgSize
+    << stageThreeInfo.sig
+    << pStageThreeMessage;
+  LOG_DEBUG("done");
+  flushCurrentTasks();
+}
+
+void Node::getStageThree(const uint8_t* data, const size_t size, const cs::PublicKey& sender) {
+  LOG_DEBUG(__func__);
+  if (myLevel_ != NodeLevel::Confidant && myLevel_ != NodeLevel::Writer) {
+    return;
+  }
+  if (nodeIdKey_ == sender) {
+    return;
+  }
+  // cslog()<< "NODE> Getting Stage Three  ";
+  // LOG_EVENT(FILE_NAME_ << "Getting Stage Three from " << byteStreamToHex(sender.str, 32));
+  size_t msgSize;
+  istream_.init(data, size);
+  cs::StageThree stage;
+  istream_ >> msgSize
+    >> stage.sig;
+  std::string raw_bytes;
+  istream_ >> raw_bytes;
+  const uint8_t* stagePtr = (uint8_t*)raw_bytes.data();
+  auto memPtr = allocator_.allocateNext(msgSize + sizeof(cs::RoundNumber));
+  uint8_t* rawData = (uint8_t*)memPtr.get();
+  memcpy(rawData, &roundNum_, sizeof(cs::RoundNumber));
+  memcpy(rawData + sizeof(cs::RoundNumber), stagePtr, msgSize);
+  if (!istream_.good() || !istream_.end()) {
+    cserror() << "Bad StageTwo packet format";
+    return;
+  }
+  //rawData += sizeof(cs::RoundNumber);
+  stage.sender = *(rawData + sizeof(cs::RoundNumber));
+  //cslog() << "Received message: "<< byteStreamToHex((const char*)rawData, msgSize);
+
+  
+  if (!cscrypto::VerifySignature(stage.sig, cs::Conveyer::instance().roundTable(roundNum_)->confidants.at(stage.sender), rawData, msgSize + sizeof(cs::RoundNumber))) {
+    cslog() << "NODE> Stage Three from [" << (int)stage.sender << "] -  WRONG SIGNATURE!!!";
+    return;
+  }
+  //cslog() << "NODE> Signature is OK!";
+  rawData += (sizeof(cs::RoundNumber) + sizeof(uint8_t));
+  stage.writer = *rawData;
+  rawData += sizeof(uint8_t);
+  memcpy(stage.hashBlock.data(), rawData, stage.hashBlock.size());
+  rawData += stage.hashBlock.size();
+  memcpy(stage.hashCandidatesList.data(), rawData, stage.hashCandidatesList.size());
+  rawData += stage.hashCandidatesList.size();
+  memcpy(stage.hashHashesList.data(), rawData, stage.hashHashesList.size());
+  rawData += stage.hashHashesList.size();
+  uint8_t mSize8 = (uint8_t)*rawData;
+  size_t mSize = mSize8;
+  rawData += sizeof(uint8_t);
+  std::string realTrustedMask((const char*)rawData, mSize);
+  memcpy(stage.realTrustedMask.data(), realTrustedMask.data(), mSize);
+  allocator_.shrinkLast(msgSize);
+  solver_->gotStageThree(std::move(stage));
+}
+
+void Node::prepareMetaForSending(cs::RoundTable& roundTable, std::string timeStamp) {
+  csdebug() << "NODE> " << __func__ << "():" << " timestamp = " << timeStamp;
+  // only for new consensus
+  cs::PoolMetaInfo poolMetaInfo;
+  poolMetaInfo.sequenceNumber = bc_.getLastWrittenSequence() + 1;  // change for roundNumber
+  poolMetaInfo.timestamp = timeStamp;
+
+  /////////////////////////////////////////////////////////////////////////// preparing block meta info
+  cs::Conveyer& conveyer = cs::Conveyer::instance();
+  cs::PublicKey pk;
+  memset(pk.data(), 0, 32);
+  std::optional<csdb::Pool> pool = conveyer.applyCharacteristic(poolMetaInfo, pk);// solver_->getPublicKey());
+  if (!pool.has_value()) {
+    cserror() << "NODE> APPLY CHARACTERISTIC ERROR!";
+    return;
+  }
+
+  pool = getBlockChain().createBlock(pool.value(), solver_->getPrivateKey());
+  if(!pool.has_value()) {
+    cserror() << "NODE> CREATE BLOCK ERROR!";
+    return;
+  }
+
+  stat_.totalAcceptedTransactions_ += pool.value().transactions_count();
+
+  ::std::vector <uint8_t> tmp;
+  std::vector <::std::vector<uint8_t>> confs;
+  for (auto& it : roundTable.confidants) {
+    tmp.clear();
+    for (int itt = 0; itt < 32; itt++) {
+      tmp.push_back(it[itt]);
+    }
+    confs.push_back(tmp);
+  }
+  pool.value().set_confidants(confs);
+  //for(auto& it : stageThreeStorage)
+  //pool.value().add_signature()
+
+  // array
+  cs::Signature poolSignature;
+  const auto& signature = pool.value().signature();
+  std::copy(signature.begin(), signature.end(), poolSignature.begin());
+
+  csdebug() << "\tsignature: " << cs::Utils::byteStreamToHex(poolSignature.data(), poolSignature.size());
+  csdebug() << "\tverify signature: " << pool.value().verify_signature();
+
+  logPool(pool.value());
+  sendRoundInfo(roundTable, poolMetaInfo, poolSignature);
+}
+
+void Node::sendRoundInfo(cs::RoundTable& roundTable, cs::PoolMetaInfo poolMetaInfo, cs::Signature poolSignature) {
+  cs::Conveyer& conveyer = cs::Conveyer::instance();
+  roundNum_ = roundTable.round;
+  // update hashes in round table here, they are free of stored packets' hashes
+  //if (!roundTable.hashes.empty()) {
+  //  roundTable.hashes.clear();
+  //}
+  //{
+  //  cs::SharedLock lock(conveyer.sharedMutex());
+  //  for (const auto& element : conveyer.transactionsPacketTable()) {
+  //    roundTable.hashes.push_back(element.first);
+  //  }
+  //}
+  const cs::Characteristic* block_characteristic = conveyer.characteristic(conveyer.currentRoundNumber());
+
+  if (!block_characteristic) {
+    cserror() << "Send round info characteristic not found, logic error";
+    return;
+  }
+  stat_.totalReceivedTransactions_ += block_characteristic->mask.size();
+
+  conveyer.setRound(std::move(roundTable));
+  /////////////////////////////////////////////////////////////////////////// sending round info and block
+  createRoundPackage(conveyer.currentRoundTable(), poolMetaInfo, *block_characteristic, poolSignature);
+  storeRoundPackageData(conveyer.currentRoundTable(), poolMetaInfo, *block_characteristic, poolSignature);
+
+  flushCurrentTasks();
+
+  /////////////////////////////////////////////////////////////////////////// screen output
+  cslog() << "------------------------------------------  SendRoundTable  ---------------------------------------";
+  const cs::RoundTable& table = conveyer.currentRoundTable();
+  const cs::ConfidantsKeys confidants = table.confidants;
+  cslog() << "Round " << roundNum_ << ", Confidants count " << confidants.size();
+
+  // for (std::size_t i = 0; i < confidants.size(); ++i) {
+  //  const cs::PublicKey& confidant = confidants[i];
+  //  if (confidant != table.general) {
+  //    cslog() << i << ". " << cs::Utils::byteStreamToHex(confidant.data(), confidant.size());
+  //  }
+  //}
+
+  const cs::Hashes& hashes = table.hashes;
+  cslog() << "Hashes count: " << hashes.size();
+
+  // for (std::size_t i = 0; i < hashes.size(); ++i) {
+  //  csdebug() << i << ". " << hashes[i].toString();
+  //}
+
+  transport_->clearTasks();
+
+  onRoundStart_V3(table);
+  startConsensus();
+}
+
+void Node::getRoundInfo(const uint8_t* data, const size_t size, const cs::RoundNumber rNum,
+                        const cs::PublicKey& sender) {
+  csdebug() << "\n";
+  cslog() << "NODE> " << __func__ << "():";
+
+  if (myLevel_ == NodeLevel::Writer) {
+    cswarning() << "\tWriters don't need ROUNDINFO";
+    return;
+  }
+
+  istream_.init(data, size);
+
+  // RoundTable evocation
+  std::size_t confidantsCount = 0;
+  istream_ >> confidantsCount;
+
+  if (confidantsCount == 0) {
+    cserror() << "NODE> " << __func__ << "(): Bad confidants count in round table";
+    return;
+  }
+
+  std::size_t hashesCount = 0;
+  istream_ >> hashesCount;
+
+  cs::RoundTable roundTable;
+  roundTable.round = rNum;
+  // to node
+
+  cs::ConfidantsKeys confidants;
+  confidants.reserve(confidantsCount);
+
+  for (std::size_t i = 0; i < confidantsCount; ++i) {
+    cs::PublicKey key;
+    istream_ >> key;
+
+    confidants.push_back(std::move(key));
+  }
+
+  cs::Hashes hashes;
+  hashes.reserve(hashesCount);
+
+  for (std::size_t i = 0; i < hashesCount; ++i) {
+    cs::TransactionsPacketHash hash;
+    istream_ >> hash;
+
+    hashes.push_back(hash);
+  }
+
+  roundTable.confidants = std::move(confidants);
+  roundTable.hashes = std::move(hashes);
+  roundTable.general = sender;
+
+  const cs::ConfidantsKeys confidants_ = roundTable.confidants;
+  cslog() << "\tconfidants: " << confidants_.size();
+  ///////////////////////////////////// Round table received
+
+  ///////////////////////////////////// Parcing char func
+
+  cs::Conveyer& conveyer = cs::Conveyer::instance();
+
+  // rNum has been incremented just before:
+  if (!conveyer.isSyncCompleted(conveyer.currentRoundNumber())) {
+    cslog() << "\tpacket sync not finished, saving characteristic meta to call after sync";
+
+    cs::Bytes characteristicBytes(istream_.getCurrentPtr(), istream_.getEndPtr());
+
+    cslog() << "\tsaving characteristic meta with bytes size " << characteristicBytes.size();
+
+    cs::CharacteristicMeta meta;
+    meta.bytes = std::move(characteristicBytes);
+    meta.sender = sender;
+
+    conveyer.addCharacteristicMeta(conveyer.currentRoundNumber(), std::move(meta));
+    // no return, perform some more actions at the end
+  }
+  else {
+    std::string time;
+    cs::Bytes characteristicMask;
+    csdb::Pool::sequence_t sequence = 0;
+
+    cslog() << "\tconveyer sync completed, parsing data size " << size;
+
+    istream_ >> time;
+    istream_ >> characteristicMask >> sequence;
+
+    cs::PoolMetaInfo poolMetaInfo;
+    poolMetaInfo.sequenceNumber = sequence;
+    poolMetaInfo.timestamp = std::move(time);
+
+    cs::Signature signature;
+    istream_ >> signature;
+
+    cs::PublicKey writerPublicKey;
+    istream_ >> writerPublicKey;
+
+    if (!istream_.good()) {
+      cserror() << "NODE> " << __func__ << "(): round info parsing failed, data is corrupted";
+    }
+
+    cslog() << "\tsequence " << poolMetaInfo.sequenceNumber << ", mask size " << characteristicMask.size();
+    csdebug() << "\ttime = " << poolMetaInfo.timestamp;
+
+    if(getBlockChain().getLastWrittenSequence() < sequence) {
+      // otherwise senseless, this block is already in chain
+      cs::Characteristic characteristic;
+      characteristic.mask = std::move(characteristicMask);
+
+      stat_.totalReceivedTransactions_ += characteristic.mask.size();
+
+      assert(sequence <= this->getRoundNumber());
+      ////////////////////////////////////////////////////////////////////////////////////////////////////
+
+    conveyer.setCharacteristic(characteristic, cs::numeric_cast<cs::RoundNumber>(poolMetaInfo.sequenceNumber));
+    cs::PublicKey pk;
+    memset(pk.data(), 0, 32);
+    std::optional<csdb::Pool> pool = conveyer.applyCharacteristic(poolMetaInfo, pk);// writerPublicKey);
+
+      if(pool.has_value()) {
+
+      if(!getBlockChain().storeBlock(pool.value(), signature)) {
+        cserror() << "NODE> failed to store block in BlockChain";
+      }
+      else {
+        ::std::vector <uint8_t> tmp;
+        std::vector <::std::vector<uint8_t>> confs;
+        for (auto& it : roundTable.confidants) {
+          tmp.clear();
+          for (int itt = 0; itt < 32; itt++) {
+            tmp.push_back(it[itt]);
+          }
+          confs.push_back(tmp);
+        }
+        pool.value().set_confidants(confs);
+
+        stat_.totalAcceptedTransactions_ += pool.value().transactions_count();
+      }
+    }
+  }
+
+  onRoundStart_V3(roundTable);
+#ifdef SYNCRO
+  blockchainSync();
+#endif
+  onRoundStartConveyer(std::move(roundTable));
+  // defer until solver_->gotRound() called:
+  // transport_->processPostponed(roundNum_);
+
+  cslog() << "NODE> " << __func__ << "(): done\n";
+}
+
+void Node::logPool(csdb::Pool& pool) {
+  csdebug() << "======== BLOCK DETAILS ========";
+  const auto& conf = pool.confidants();
+  if (conf.empty()) {
+    csdebug() << "    trusted: empty";
+  }
+  else {
+    csdebug() << "    trusted: " << conf.size();
+  }
+  csdebug() << " prev. hash: " << pool.previous_hash().to_string();
+  csdebug() << "       hash: " << pool.hash().to_string();
+  csdebug() << " writer key: "
+            << cs::Utils::byteStreamToHex(pool.writer_public_key().data(), pool.writer_public_key().size());
+  if (pool.transactions().empty()) {
+    csdebug() << "      trans: empty";
+  }
+  else {
+    std::ostringstream os;
+    int i = 0;
+    for (const auto& t : pool.transactions()) {
+      os << ' ' << t.innerID();
+      ++i;
+      if (i == 15) {
+        os << "...";
+        break;
+      }
+    }
+    csdebug() << "trans. (" << pool.transactions_count() << "):" << os.str();
+  }
+  csdebug() << "===============================";
+}
+
+void Node::sendHash_V3(cs::RoundNumber round)
+{
+  if(monitorNode) {
+    // to block request trusted status
+    return;
+  }
+
+  if(getBlockChain().getLastWrittenSequence() != round - 1) {
+    // should not send hash until have got proper block sequence
+    return;
+  }
+
+  const auto& tmp = getBlockChain().getLastWrittenHash();
+
+  cswarning() << "Sending hash " << tmp.to_string() << " to ALL";
+  ostream_.init(BaseFlags::Broadcast);
+  ostream_ << MsgTypes::BlockHashV3 << round << tmp;
+  flushCurrentTasks();
+}
+
+void Node::getHash_V3(const uint8_t* data, const size_t size, cs::RoundNumber rNum, const cs::PublicKey& sender) {
+  if (myLevel_ != NodeLevel::Confidant) {
+    csdebug() << "NODE> ignore hash as no confidant";
+    return;
+  }
+
+  cslog() << "NODE> get hash of round " << rNum << ", data size " << size;
+
+  istream_.init(data, size);
+
+  csdb::PoolHash tmp;
+  istream_ >> tmp;
+
+  if (!istream_.good() || !istream_.end()) {
+    cswarning() << "NODE> bad hash packet format";
+    return;
+  }
+
+  solver_->gotHash(std::move(tmp), sender);
+}
+
+void Node::sendRoundInfoRequest(uint8_t respondent) {
+  // ask for round info from current trusted on current round
+  const auto cnt = (uint8_t) cs::Conveyer::instance().currentRoundTable().confidants.size();
+  if(respondent < cnt) {
+    sendRoundInfoRequest(cs::Conveyer::instance().currentRoundTable().confidants.at(respondent));
+  }
+  else {
+    cserror() << "NODE> cannot request round info, incorrect respondent number";
+  }
+}
+
+constexpr const uint8_t InvalidTrustedIndex = (uint8_t) -1;
+
+void Node::sendNextRoundRequest()
+{
+  ostream_.init(0 /*need no flags!*/);
+  // 0xFF means we ask for last writer node simply to repeat round info
+  ostream_ << MsgTypes::RoundInfoRequest << InvalidTrustedIndex;
+  flushCurrentTasks();
+}
+
+void Node::sendRoundInfoRequest(const cs::PublicKey& respondent)
+{
+  cslog() << "NODE> send request for next round info after #" << roundNum_;
+
+  ostream_.init(0 /*need no flags!*/, respondent);
+  // ask for next round info:
+  ostream_ << MsgTypes::RoundInfoRequest << roundNum_ + 1 << myConfidantIndex_;
+  flushCurrentTasks();
+}
+
+void Node::getRoundInfoRequest(const uint8_t* data, const size_t size, const cs::RoundNumber rNum,
+                               const cs::PublicKey& requester) {
+  csdebug() << "NODE> " << __func__;
+  if (nodeIdKey_ == requester) {
+    return;
+  }
+  istream_.init(data, size);
+
+  uint8_t requesterNumber;
+  istream_ >> requesterNumber;
+
+  if (!istream_.good() || !istream_.end()) {
+    cserror() << "NODE> bad RoundInfo request packet format";
+    return;
+  }
+
+  // special request to re-send again handling
+  if(requesterNumber == InvalidTrustedIndex) {
+    csdebug() << "NODE> som enode asks for last round info to repeat";
+    if(lastSentRoundData_.roundTable.round == rNum) {
+      if(tryResendRoundInfo(requester, rNum)) {
+        cslog() << "NODE> round info #" << rNum << " has sent again";
+      }
+      else {
+        cslog() << "NODE> unable to send round info #" << rNum << " again";
+      }
+    }
+    return;
+  }
+
+  // default request from other trusted node handling
+  cslog() << "NODE> get request for next round info after #" << rNum << " from [" << (int)requesterNumber << "]";
+  solver_->gotRoundInfoRequest(requester, rNum);
+}
+
+void Node::sendRoundInfoReply(const cs::PublicKey& target, bool has_requested_info) {
+  cslog() << "NODE> send RoundInfo reply to " << cs::Utils::byteStreamToHex(target.data(), target.size());
+  if (myLevel_ != NodeLevel::Confidant) {
+    cswarning() << "Only confidant nodes can reply consensus stages";
+    // return;
+  }
+
+  ostream_.init(0 /*need no flags!*/, target);
+  ostream_ << MsgTypes::RoundInfoReply << roundNum_ << (has_requested_info ? (uint8_t)1 : (uint8_t)0);
+  flushCurrentTasks();
+}
+
+bool Node::tryResendRoundInfo(std::optional<const cs::PublicKey> /*respondent*/, cs::RoundNumber rNum) {
+  if (lastSentRoundData_.roundTable.round != rNum) {
+    cswarning() << "NODE> unable to repeat round data #" << rNum;
+    return false;
+  }
+  //TODO: use respondent.value() to send info directly, otherwise broadcast info
+  createRoundPackage(lastSentRoundData_.roundTable, lastSentRoundData_.poolMetaInfo, lastSentRoundData_.characteristic,
+                     lastSentRoundData_.poolSignature /*, last_sent_round_data.notifications*/);
+  flushCurrentTasks();
+  cslog() << "NODE> re-send last round info #" << rNum << " to ALL";
+          //<< cs::Utils::byteStreamToHex(respondent.data(), respondent.size());
+  return true;
+}
+
+void Node::getRoundInfoReply(const uint8_t* data, const size_t size,
+                             const cs::PublicKey& respondent) {
+  csdebug() << "NODE> " << __func__;
+  if (myLevel_ != NodeLevel::Confidant) {
+    return;
+  }
+  if (nodeIdKey_ == respondent) {
+    return;
+  }
+  istream_.init(data, size);
+
+  uint8_t reply;
+  istream_ >> reply;
+  if (!istream_.good() || !istream_.end()) {
+    cserror() << "NODE> bad RoundInfo reply packet format";
+    return;
+  }
+  solver_->gotRoundInfoReply(reply != 0, respondent);
+}
+
+void Node::onRoundStart_V3(const cs::RoundTable& roundTable) {
+  roundNum_ = roundTable.round;
+  bool found = false;
+  uint8_t conf_no = 0;
+  for (auto& conf : roundTable.confidants) {
+    if (conf == nodeIdKey_) {
+      myLevel_ = NodeLevel::Confidant;
+      myConfidantIndex_ = conf_no;
+      found = true;
+      break;
+    }
+    conf_no++;
+  }
+  if (!found) {
+    myLevel_ = NodeLevel::Normal;
+  }
+
+  constexpr int pad_width = 30;
+  int width = 0;
+  std::ostringstream line1;
+  for (int i = 0; i < pad_width; i++) {
+    line1 << '=';
+  }
+  width += pad_width;
+  line1 << " ROUND " << roundNum_ << ". ";
+  width += 9;
+  if (NodeLevel::Normal == myLevel_) {
+    line1 << "NORMAL";
+    width += 6;
+  }
+  else {
+    line1 << "TRUSTED [" << (int)myConfidantIndex_ << "]";
+    width += 11;
+    if (myConfidantIndex_ > 9) {
+      width += 1;
+    }
+  }
+  line1 << ' ';
+  width += 1;
+  for (int i = 0; i < pad_width; i++) {
+    line1 << '=';
+  }
+  width += pad_width;
+  const auto s = line1.str();
+  int fixed_width = (int)s.size();
+  cslog() << s;
+  cslog() << " Node key " << cs::Utils::byteStreamToHex(nodeIdKey_.data(), nodeIdKey_.size());
+  cslog() << " last written sequence = " << getBlockChain().getLastWrittenSequence();
+
+  std::ostringstream line2;
+  for (int i = 0; i < fixed_width; ++i) {
+    line2 << '-';
+  }
+  cslog() << line2.str();
+
+  cslog() << " Confidants:";
+  int i = 0;
+  for (const auto& e : roundTable.confidants) {
+    cslog() << "[" << i << "] "
+            << (NodeLevel::Confidant == myLevel_ && i == myConfidantIndex_
+                    ? "me"
+                    : cs::Utils::byteStreamToHex(e.data(), e.size()));
+    i++;
+  }
+  cslog() << " Hashes: (" << roundTable.hashes.size() << "): ";
+  for (int i=0; i< roundTable.hashes.size(); i++) {
+    cslog() << "[" << i << "] " << cs::Utils::byteStreamToHex(roundTable.hashes.at(i).toBinary().data(), roundTable.hashes.at(i).size());
+  }
+  cslog() << line2.str();
+  stat_.onRoundStart(roundNum_);
+  cslog() << line2.str();
+
+  solver_->nextRound();
+
+  if (!sendingTimer_.isRunning()) {
+    cslog() << "NODE> Transaction timer started";
+    sendingTimer_.start(cs::TransactionsPacketInterval);
+  }
+}
+
+void Node::startConsensus() {
+  cs::RoundNumber rnum = cs::Conveyer::instance().currentRoundNumber();
+  solver_->gotRound(rnum);
+  transport_->processPostponed(rnum);
+  auto lws = getBlockChain().getLastWrittenSequence();
+  // claim the trusted role only if have got proper blockchain:
+  if (rnum > lws && rnum - lws == 1) {
+    sendHash_V3(rnum);
+  }
+}
+
+void Node::passBlockToSolver(csdb::Pool& pool, const cs::PublicKey& sender) {
+  solver_->rndStorageProcessing();
+  if (pool.sequence() == getBlockChain().getLastWrittenSequence() + 1) {
+    if (getBlockChain().getLastHash() == pool.previous_hash()) {
+      solver_->gotBlock(std::move(pool), sender);
+    }
+    else {
+      size_t localSeq = getBlockChain().getLastWrittenSequence();
+      size_t blockSeq = pool.sequence();
+      cswarning() << "Node: prev. hash of block [" << blockSeq << "] != blockchain last hash of block [" << localSeq
+                  << "]";
+      cslog() << "Blockchain last hash = " << getBlockChain().getLastHash().to_string();
+      cslog() << "Block prev. hash = " << pool.previous_hash().to_string();
+      // TODO:: reimplement required
+      // getBlockChain().revertLastBlock();
+      solver_->gotIncorrectBlock(std::move(pool), sender);
+    }
+  }
+  else {
+    solver_->gotIncorrectBlock(std::move(pool), sender);
+  }
+}
+//          A                                          A                                              A
+///////////////////////////////////////////////////////////////////////////////////////////////////////////////////
+////                                              SOLVER 3 METHODS (FINISH)                                    ////
+///////////////////////////////////////////////////////////////////////////////////////////////////////////////////
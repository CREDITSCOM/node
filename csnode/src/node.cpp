#include <sstream>
#include <iostream>

#include <solver2/SolverCore.h>

#include <csnode/nodecore.h>
#include <csnode/node.hpp>
#include <csnode/conveyer.h>

#include <lib/system/logger.hpp>
#include <lib/system/utils.hpp>

#include <net/transport.hpp>

#include <base58.h>

#include <boost/optional.hpp>

#include <lz4.h>
#include <sodium.h>

#include <snappy.h>
#include <sodium.h>

const unsigned MIN_CONFIDANTS = 3;
const unsigned MAX_CONFIDANTS = 100;

const csdb::Address Node::genesisAddress_ = csdb::Address::from_string("0000000000000000000000000000000000000000000000000000000000000001");
const csdb::Address Node::startAddress_   = csdb::Address::from_string("0000000000000000000000000000000000000000000000000000000000000002");
const csdb::Address Node::spammerAddress_ = csdb::Address::from_string("0000000000000000000000000000000000000000000000000000000000000003");

Node::Node(const Config& config):
  myPublicKey_(config.getMyPublicKey()),
  bc_(config.getPathToDB().c_str(), genesisAddress_, startAddress_, spammerAddress_),
  solver_(new slv2::SolverCore(this, genesisAddress_, startAddress_
#ifdef SPAMMER
    , spammerAddress_
#endif
  )),
  transport_(new Transport(config, this)),
#ifdef MONITOR_NODE
  stats_(bc_),
#endif
#ifdef NODE_API
  api_(bc_, solver_),
#endif
  allocator_(1 << 24, 5),
  packStreamAllocator_(1 << 26, 5),
  ostream_(&packStreamAllocator_, myPublicKey_) {
  good_ = init();
}

Node::~Node() {
  delete transport_;
  delete solver_;
}

bool Node::init() {
  if (!transport_->isGood()) {
    return false;
  }

  if (!bc_.isGood()) {
    return false;
  }

  // Create solver
  if (!solver_) {
    return false;
  }

  csdebug() << "Everything init";

  // check file with keys
  if (!checkKeysFile()) {
    return false;
  }

  cs::PublicKey publicKey; 
  std::copy(myPublicForSig.begin(), myPublicForSig.end(), publicKey.begin());

  cs::PrivateKey privateKey;
  std::copy(myPrivateForSig.begin(), myPrivateForSig.end(), privateKey.begin());

  solver_->setKeysPair(publicKey, privateKey);
  solver_->runSpammer();

  cs::Conveyer::instance().setNode(this);
  cs::Connector::connect(cs::Conveyer::instance().flushSignal(), this, &Node::onTransactionsPacketFlushed);

  return true;
}

bool Node::checkKeysFile() {
  std::ifstream pub("NodePublic.txt");    // 44
  std::ifstream priv("NodePrivate.txt");  // 88

  if (!pub.is_open() || !priv.is_open()) {
    cslog() << "\n\nNo suitable keys were found. Type \"g\" to generate or \"q\" to quit.";

    char gen_flag = 'a';
    std::cin >> gen_flag;

    if (gen_flag == 'g') {
      generateKeys();
      return true;
    }
    else {
      return false;
    }

  }
  else {
    std::string pub58, priv58;
    std::getline(pub, pub58);
    std::getline(priv, priv58);

    pub.close();
    priv.close();

    DecodeBase58(pub58, myPublicForSig);
    DecodeBase58(priv58, myPrivateForSig);

    if (myPublicForSig.size() != 32 || myPrivateForSig.size() != 64) {
      cslog() << "\n\nThe size of keys found is not correct. Type \"g\" to generate or \"q\" to quit.";

      char gen_flag = 'a';
      std::cin >> gen_flag;

      bool needGenerateKeys = gen_flag == 'g';

      if (gen_flag == 'g') {
        generateKeys();
      }

      return needGenerateKeys;
    }

    return checkKeysForSig();
  }
}

void Node::generateKeys() {
  myPublicForSig.clear();
  myPrivateForSig.clear();

  std::string pub58, priv58;
  pub58  = EncodeBase58(myPublicForSig);
  priv58 = EncodeBase58(myPrivateForSig);

  myPublicForSig.resize(32);
  myPrivateForSig.resize(64);

  crypto_sign_keypair(myPublicForSig.data(), myPrivateForSig.data());

  std::ofstream f_pub("NodePublic.txt");
  f_pub << EncodeBase58(myPublicForSig);
  f_pub.close();

  std::ofstream f_priv("NodePrivate.txt");
  f_priv << EncodeBase58(myPrivateForSig);
  f_priv.close();
}

bool Node::checkKeysForSig() {
  const uint8_t msg[] = {255, 0, 0, 0, 255};
  uint8_t signature[64], public_key[32], private_key[64];

  for (size_t i = 0; i < 32; i++) {
    public_key[i] = myPublicForSig[i];
  }

  for (size_t i = 0; i < 64; i++) {
    private_key[i] = myPrivateForSig[i];
  }

  unsigned long long sig_size;
  crypto_sign_detached(signature, &sig_size, msg, 5, private_key);

  int ver_ok = crypto_sign_verify_detached(signature, msg, 5, public_key);

  if (ver_ok == 0) {
    return true;
  }

  cslog() << "\n\nThe keys for node are not correct. Type \"g\" to generate or \"q\" to quit.";

  char gen_flag = 'a';
  std::cin >> gen_flag;

  if (gen_flag == 'g') {
    generateKeys();
    return true;
  }

  return false;
}

void Node::run() {
  transport_->run();
}

/* Requests */
void Node::flushCurrentTasks() {
  transport_->addTask(ostream_.getPackets(), ostream_.getPacketsCount());
  ostream_.clear();
}

void Node::getRoundTableSS(const uint8_t* data, const size_t size, const RoundNum rNum, uint8_t type) {
  istream_.init(data, size);

  cslog() << "NODE> Get Round Table";

  if (roundNum_ < rNum || type == MsgTypes::BigBang) {
    roundNum_ = rNum;
  } else {
    cswarning() << "Bad round number, ignoring";
    return;
  }

  cs::RoundTable roundTable;

  if (!readRoundData(roundTable)) {
    return;
  }

  if (myLevel_ == NodeLevel::Main) {
    if (!istream_.good()) {
      cswarning() << "Bad round table format, ignoring";
      return;
    }
  }

  transport_->clearTasks();

  // start round on node
  onRoundStart(roundTable);
  onRoundStartConveyer(std::move(roundTable));

  // TODO: think how to improve this code
  cs::Timer::singleShot(TIME_TO_AWAIT_SS_ROUND, [this]() {
    solver_->gotRound();
  });
}

void Node::getBigBang(const uint8_t* data, const size_t size, const RoundNum rNum, uint8_t type) {
  uint32_t lastBlock = getBlockChain().getLastWrittenSequence();

  if (rNum > lastBlock && rNum >= roundNum_) {
    getRoundTableSS(data, size, rNum, type);
    solver_->setBigBangStatus(true);
  } else {
    cslog() << "BigBang else";
  }
}

void Node::sendRoundTable(const cs::RoundTable& roundTable) {
  ostream_.init(BaseFlags::Broadcast | BaseFlags::Fragmented | BaseFlags::Compressed);
  ostream_ << MsgTypes::RoundTable;

  cs::Bytes bytes;
  cs::DataStream stream(bytes);

  stream << roundTable.round;
  stream << roundTable.confidants.size();
  stream << roundTable.hashes.size();
  stream << roundTable.general;

  for (const auto& confidant : roundTable.confidants) {
    stream << confidant;
    cslog() << __FUNCTION__ << " confidant: " << confidant.data();
  }

  for (const auto& hash : roundTable.hashes) {
    stream << hash;
  }

  cslog() << "------------------------------------------  SendRoundTable  ---------------------------------------";
  cslog() << "Round " << roundNum_ << ", General: " << cs::Utils::byteStreamToHex(roundTable.general.data(), roundTable.general.size()) << "Confidants: ";

  const cs::ConfidantsKeys confidants = roundTable.confidants;

  for (std::size_t i = 0; i < confidants.size(); ++i) {
    const cs::PublicKey& confidant = confidants[i];

    if (confidant != roundTable.general) {
      cslog() << i << ". " << cs::Utils::byteStreamToHex(confidant.data(), confidant.size());
    }
  }

  cslog() << "Hashes";

  const cs::Hashes& hashes = roundTable.hashes;

  for (std::size_t i = 0; i < hashes.size(); ++i) {
    cslog() << i << ". " << hashes[i].toString();
  }

  ostream_ << bytes;

  flushCurrentTasks();
}

void Node::sendRoundTableRequest(size_t rNum) {
  if (rNum < roundNum_) {
    return;
  }

  cslog() << "rNum = " << rNum << ", real RoundNumber = " << roundNum_;

  ostream_.init(BaseFlags::Broadcast);
  ostream_ << MsgTypes::RoundTableRequest << roundNum_;

  cslog() << "Sending RoundTable request";

  flushCurrentTasks();
}

void Node::getRoundTableRequest(const uint8_t* data, const size_t size, const cs::PublicKey& sender) {
  istream_.init(data, size);

  size_t rNum;
  istream_ >> rNum;

  if (rNum >= roundNum_) {
    return;
  }

  cslog() << "NODE> Get RT request from " << cs::Utils::byteStreamToHex(sender.data(), sender.size());

  if (!istream_.good()) {
    cswarning() << "Bad RoundTableRequest format";
    return;
  }

  sendRoundTable(cs::Conveyer::instance().roundTable());
}

void Node::getTransaction(const uint8_t* data, const size_t size) {
  if (solver_->getIPoolClosed()) {
    return;
  }

  if (myLevel_ != NodeLevel::Main && myLevel_ != NodeLevel::Writer) {
    return;
  }

  istream_.init(data, size);

  csdb::Pool pool;
  istream_ >> pool;

  cslog() << "NODE> Transactions amount got " << pool.transactions_count();

  if (!istream_.good() || !istream_.end()) {
    cswarning() << "Bad transactions packet format";
    return;
  }

  auto& trx = pool.transactions();
  uint16_t i   = 0;

  for (auto& tr : trx) {
    cslog() << "NODE> Get transaction #:" << i << " from " << tr.source().to_string() << " ID= " << tr.innerID();

    solver_->gotTransaction(std::move(tr));
    i++;
  }
}

void Node::getFirstTransaction(const uint8_t* data, const size_t size) {
  if (myLevel_ != NodeLevel::Confidant) {
    return;
  }

  istream_.init(data, size);

  csdb::Transaction trans;
  istream_ >> trans;

  if (!istream_.good() || !istream_.end()) {
    cswarning() << "Bad transaction packet format";
    return;
  }

  csdb::Pool pool_;
  pool_.add_transaction(trans);

  cslog() << "Got first transaction, initializing consensus...";
}

void Node::sendFirstTransaction(const csdb::Transaction& trans) {
  if (myLevel_ != NodeLevel::Main) {
    cserror() << "Only main nodes can initialize the consensus procedure";
    return;
  }

  ostream_.init(BaseFlags::Broadcast);
  ostream_ << MsgTypes::FirstTransaction << roundNum_ << trans;

  flushCurrentTasks();
}

void Node::getTransactionsList(const uint8_t* data, const size_t size) {
  if (myLevel_ != NodeLevel::Confidant) {
    return;
  }

  csdb::Pool pool;
  pool = csdb::Pool{};

  cslog() << "Getting List: list size: " << size;

  if (!((size == 0) || (size > 2000000000))) {
    istream_.init(data, size);
    istream_ >> pool;

    if (!istream_.good() || !istream_.end()) {
      cswarning() << "Bad transactions list packet format";
      pool = csdb::Pool{};
    }

    cslog() << "Got full transactions list of " << pool.transactions_count();
  }
}

void Node::sendTransactionList(const csdb::Pool& pool) {  //, const PublicKey& target) {
  if ((myLevel_ == NodeLevel::Confidant) || (myLevel_ == NodeLevel::Normal)) {
    LOG_WARN("Only main nodes can send transaction lists");
    return;
  }

  ostream_.init(BaseFlags::Fragmented | BaseFlags::Compressed | BaseFlags::Broadcast);
  composeMessageWithBlock(pool, MsgTypes::TransactionList);

  flushCurrentTasks();
}

void Node::sendVectorRequest(const cs::PublicKey& node) {
  if (myLevel_ != NodeLevel::Confidant) {
    cswarning() << "Only confidant nodes can send vectors";
    return;
  }

  cslog() << "NODE> Sending vector request to  " << cs::Utils::byteStreamToHex(node.data(), node.size());

  ostream_.init(BaseFlags::Signed, node);
  ostream_ << MsgTypes::ConsVectorRequest << roundNum_ << 1;

  flushCurrentTasks();
}

void Node::getVectorRequest(const uint8_t* data, const size_t size) {
  cslog() << __func__;

  if (myLevel_ != NodeLevel::Confidant) {
    return;
  }

  cslog() << "NODE> Getting vector Request from ";  // byteStreamToHex(sender.str, 32) <<

  istream_.init(data, size);

  int num;
  istream_ >> num;

  if (num == 1) {
    sendVector(solver_->getMyVector());
  }
  if (!istream_.good() || !istream_.end()) {
    cswarning() << "Bad vector packet format";
    return;
  }
}

void Node::sendWritingConfirmation(const cs::PublicKey& node) {
  if (myLevel_ != NodeLevel::Confidant) {
    cserror() << "Only confidant nodes can send confirmation of the Writer";
    return;
  }

  cslog() << "NODE> Sending writing confirmation to  " << cs::Utils::byteStreamToHex(node.data(), node.size());

  ostream_.init(BaseFlags::Signed, node);
  ostream_ << MsgTypes::ConsVectorRequest << roundNum_ << getConfidantNumber();

  flushCurrentTasks();
}

void Node::sendTLRequest() {
  if ((myLevel_ != NodeLevel::Confidant) || (roundNum_ < 2)) {
    cserror() << "Only confidant nodes need TransactionList";
    return;
  }

  const auto& mainNode = cs::Conveyer::instance().roundTable().general;

  cslog() << "NODE> Sending TransactionList request to  " << cs::Utils::byteStreamToHex(mainNode.data(), mainNode.size());

  ostream_.init(BaseFlags::Signed, mainNode);
  ostream_ << MsgTypes::ConsTLRequest << getConfidantNumber();

  flushCurrentTasks();
}

void Node::getTlRequest(const uint8_t* data, const size_t size) {
  if (myLevel_ != NodeLevel::Main) {
    cserror() << "Only main nodes can send TransactionList";
    return;
  }

  cslog() << "NODE> Getting TransactionList request";

  istream_.init(data, size);

  uint8_t num;
  istream_ >> num;

  if (!istream_.good() || !istream_.end()) {
    return;
  }

  if (num < cs::Conveyer::instance().roundTable().confidants.size()) {
    sendMatrix(solver_->getMyMatrix());
  }
}

void Node::sendMatrixRequest(const cs::PublicKey& node) {
  if (myLevel_ != NodeLevel::Confidant) {
    cserror() << "Only confidant nodes can send vectors";
    return;
  }

  cslog() << "NODE> Sending vector request to  " << cs::Utils::byteStreamToHex(node.data(), node.size());

  ostream_.init(BaseFlags::Signed, node);
  ostream_ << MsgTypes::ConsMatrixRequest << roundNum_ << 1;
  flushCurrentTasks();
}

void Node::getMatrixRequest(const uint8_t* data, const size_t size) {
  if (myLevel_ != NodeLevel::Confidant) {
    return;
  }

  cslog() << "NODE> Getting matrix Request";

  istream_.init(data, size);

  int num;
  istream_ >> num;

  if (!istream_.good() || !istream_.end()) {
    LOG_ERROR("Bad vector packet format");
    return;
  }

  if (num == 1) {
    sendMatrix(solver_->getMyMatrix());
  }
}

void Node::getVector(const uint8_t* data, const size_t size, const cs::PublicKey& sender) {
  if (myLevel_ != NodeLevel::Confidant) {
    return;
  }

  if (myPublicKey_ == sender) {
    return;
  }

  cslog() << "NODE> Getting vector from " << cs::Utils::byteStreamToHex(sender.data(), sender.size());

  cs::DataStream stream(data, size);

  cs::HashVector vec;
  stream >> vec;

  cslog() << "Got vector";

  solver_->gotVector(std::move(vec));
}

void Node::sendVector(const cs::HashVector& vector) {
  cslog() << "NODE> 0 Sending vector";

  if (myLevel_ != NodeLevel::Confidant) {
    cserror() << "Only confidant nodes can send vectors";
    return;
  }

  ostream_.init(BaseFlags::Broadcast | BaseFlags::Fragmented | BaseFlags::Compressed);
  ostream_ << MsgTypes::ConsVector << roundNum_;

  cs::Bytes bytes;
  cs::DataStream stream(bytes);

  stream << vector;

  ostream_ << bytes;

  flushCurrentTasks();
}

void Node::getMatrix(const uint8_t* data, const size_t size, const cs::PublicKey& sender) {
  if (myLevel_ != NodeLevel::Confidant) {
    return;
  }

  if (myPublicKey_ == sender) {
    return;
  }

  cs::DataStream stream(data, size);

  cs::HashMatrix mat;
  stream >> mat;

  cslog() << "NODE> Getting matrix from " << cs::Utils::byteStreamToHex(sender.data(), sender.size());
  cslog() << "Got matrix";

  solver_->gotMatrix(std::move(mat));
}

void Node::sendMatrix(const cs::HashMatrix& matrix) {
  cslog() << "NODE> 0 Sending matrix to ";

  if (myLevel_ != NodeLevel::Confidant) {
    cserror() << "Only confidant nodes can send matrices";
    return;
  }

<<<<<<< HEAD
  cslog() << "NODE> 1 Sending matrix to ";

  ostream_.init(BaseFlags::Broadcast | BaseFlags::Fragmented | BaseFlags::Compressed);
=======
  ostream_.init(BaseFlags::Broadcast | BaseFlags::Fragmented);
>>>>>>> 2e7940dd
  ostream_ << MsgTypes::ConsMatrix << roundNum_;

  cs::Bytes bytes;
  cs::DataStream stream(bytes);

  stream << matrix;

  ostream_ << bytes;

  flushCurrentTasks();
}

uint32_t Node::getRoundNumber() {
  return roundNum_;
}

void Node::getBlock(const uint8_t* data, const size_t size, const cs::PublicKey& sender) {
  if (myLevel_ == NodeLevel::Writer) {
    cswarning() << "Writer cannot get blocks";
    return;
  }

  csunused(sender);

  istream_.init(data, size);

  csdb::Pool pool;
  istream_ >> pool;

  if (!istream_.good() || !istream_.end()) {
    cswarning() << "Bad block packet format";
    return;
  }

  size_t localSeq = getBlockChain().getLastWrittenSequence();
  size_t blockSeq = pool.sequence();

  if (roundNum_ == blockSeq) {
    getBlockChain().setGlobalSequence(cs::numeric_cast<uint32_t>(blockSeq));
  }

  if (localSeq >= blockSeq) {
    return;
  }

  if (!blocksReceivingStarted_) {
    blocksReceivingStarted_ = true;
    lastStartSequence_      = pool.sequence();
    csdebug() << "GETBLOCK> Setting first got block: " << lastStartSequence_;
  }

  if (pool.sequence() == getBlockChain().getLastWrittenSequence() + 1) {
    solver_->gotBlock(std::move(pool), sender);
  }
  else {
    solver_->gotIncorrectBlock(std::move(pool), sender);
  }
}

void Node::sendBlock(const csdb::Pool& pool) {
  if (myLevel_ != NodeLevel::Writer) {
    cserror() << "Only writer nodes can send blocks";
    return;
  }

  ostream_.init(BaseFlags::Broadcast | BaseFlags::Fragmented | BaseFlags::Compressed);
  composeMessageWithBlock(pool, MsgTypes::NewBlock);

  csdebug() << "Sending block of " << pool.transactions_count() << " transactions of seq " << pool.sequence()
            << " and hash " << pool.hash().to_string() << " and ts " << pool.user_field(0).value<std::string>();

  flushCurrentTasks();
}

void Node::getBadBlock(const uint8_t* data, const size_t size, const cs::PublicKey& sender) {
  if (myLevel_ == NodeLevel::Writer) {
    cswarning() << "Writer cannot get bad blocks";
    return;
  }

  istream_.init(data, size);

  csdb::Pool pool;
  istream_ >> pool;

  if (!istream_.good() || !istream_.end()) {
    cswarning() << "Bad block packet format";
    return;
  }

  cslog() << "Got block of " << pool.transactions_count() << " transactions";

  solver_->gotBadBlockHandler(std::move(pool), sender);
}

void Node::sendBadBlock(const csdb::Pool& pool) {
  if (myLevel_ != NodeLevel::Writer) {
    cserror() << "Only writer nodes can send bad blocks";
    return;
  }

  ostream_.init(BaseFlags::Broadcast | BaseFlags::Fragmented | BaseFlags::Compressed);
  composeMessageWithBlock(pool, MsgTypes::NewBadBlock);
}

void Node::getHash(const uint8_t* data, const size_t size, const cs::PublicKey& sender) {
  if (myLevel_ != NodeLevel::Writer) {
    return;
  }

  cslog() << "Get hash size: " << size;

  istream_.init(data, size);

  std::string hash;
  istream_ >> hash;

  if (!istream_.good() || !istream_.end()) {
    cswarning() << "Bad hash packet format";
    return;
  }

  solver_->gotHash(std::move(hash), sender);
}

void Node::getTransactionsPacket(const uint8_t* data, const std::size_t size) {
  istream_.init(data, size);

  cs::Bytes bytes;
  istream_ >> bytes;

  cs::TransactionsPacket packet = cs::TransactionsPacket::fromBinary(bytes);

  csdebug() << "NODE> Transactions amount got " << packet.transactionsCount();

  if (packet.hash().isEmpty()) {
    cswarning() << "Received transaction packet hash is empty";
    return;
  }

  processTransactionsPacket(std::move(packet));
}

void Node::getPacketHashesRequest(const uint8_t* data, const std::size_t size, const RoundNum round, const cs::PublicKey& sender) {
  cs::DataStream stream(data, size);

  std::size_t hashesCount = 0;
  stream >> hashesCount;

  cs::Hashes hashes;
  hashes.reserve(hashesCount);

  for (std::size_t i = 0; i < hashesCount; ++i) {
    cs::TransactionsPacketHash hash;
    stream >> hash;

    hashes.push_back(std::move(hash));
  }

  cslog() << "NODE> Hashes request got hashes count: " << hashesCount;

  if (hashesCount != hashes.size()) {
    cserror() << "Bad hashes created";
    return;
  }

  processPacketsRequest(std::move(hashes), round, sender);
}

void Node::getPacketHashesReply(const uint8_t* data, const std::size_t size) {
  cs::DataStream stream(data, size);

  cs::TransactionsPacket packet;
  stream >> packet;

  cslog() << "NODE> Get transactions hashes answer amount got " << packet.transactionsCount();
  cslog() << "NODE> Get transactions packet hash " << packet.hash().toString();

  if (packet.hash().isEmpty()) {
    cserror() << "NODE> Received transaction hashes answer packet hash is empty";
    return;
  }

  processPacketsReply(std::move(packet));
}

void Node::getRoundTable(const uint8_t* data, const size_t size, const RoundNum round) {
  cslog() << "NODE> RoundTableUpdated";

  cs::DataStream stream(data, size);
                        
  std::size_t confidantsCount = 0;
  stream >> confidantsCount;

  if (confidantsCount == 0) {
    cserror() << "Bad confidants count in round table";
    return;
  }

  std::size_t hashesCount = 0;
  stream >> hashesCount;

  cs::RoundTable roundTable;
  roundTable.round = round;

  // to node
  roundNum_ = round;

  cs::PublicKey general;
  stream >> general;

  cs::ConfidantsKeys confidants;
  confidants.reserve(confidantsCount);

  for (std::size_t i = 0; i < confidantsCount; ++i) {
    cs::PublicKey key;
    stream >> key;

    confidants.push_back(std::move(key));
  }

  cs::Hashes hashes;
  hashes.reserve(hashesCount);

  for (std::size_t i = 0; i < hashesCount; ++i) {
    cs::TransactionsPacketHash hash;
    stream >> hash;

    hashes.push_back(hash);
  }

  roundTable.general = std::move(general);
  roundTable.confidants = std::move(confidants);
  roundTable.hashes = std::move(hashes);

  onRoundStart(roundTable);
  onRoundStartConveyer(std::move(roundTable));

  solver_->gotRound();
}

void Node::getCharacteristic(const uint8_t* data, const size_t size, const cs::PublicKey& sender) {
  cslog() << "NODE> Characteric has arrived";
  cs::Conveyer& conveyer = cs::Conveyer::instance();

  if (!conveyer.isSyncCompleted()) {
    cslog() << "NODE> Packet sync not finished, saving characteristic meta to call after sync";

    cs::Bytes characteristicBytes;
    characteristicBytes.assign(data, data + size);

    cs::CharacteristicMeta meta;
    meta.bytes = std::move(characteristicBytes);
    meta.round = conveyer.roundTable().round;
    meta.sender = sender;

    conveyer.addCharacteristicMeta(meta);
  }

  cs::DataStream stream(data, size);

  std::string time;
  cs::Bytes characteristicMask;
  uint64_t sequence = 0;

  cslog() << "NODE> Characteristic data size: " << size;

  stream >> time;
  stream >> characteristicMask >> sequence;

  cs::PoolMetaInfo poolMetaInfo;
  poolMetaInfo.sequenceNumber = sequence;
  poolMetaInfo.timestamp = std::move(time);

  cs::Signature signature;
  stream >> signature;

  std::size_t notificationsSize;
  stream >> notificationsSize;

  if (notificationsSize == 0) {
    cserror() << "NODE> Get characteristic: notifications count is zero";
  }

  for (std::size_t i = 0; i < notificationsSize; ++i) {
    cs::Bytes notification;
    stream >> notification;

    conveyer.addNotification(notification);
  }

  std::vector<cs::Hash> confidantsHashes;

  for (const auto& notification : conveyer.notifications()) {
    cs::Hash hash;
    cs::DataStream notificationStream(notification.data(), notification.size());

    notificationStream >> hash;

    confidantsHashes.push_back(hash);
  }

  cs::Hash characteristicHash = getBlake2Hash(characteristicMask.data(), characteristicMask.size());

  for (const auto& hash : confidantsHashes) {
    if (hash != characteristicHash) {
      cserror() << "NODE> Some of confidants hashes is dirty";
      return;
    }
  }

  cslog() << "NODE> GetCharacteristic " << poolMetaInfo.sequenceNumber << " maskbit count " << characteristicMask.size();
  cslog() << "NODE> Time >> " << poolMetaInfo.timestamp << "  << Time";

  cs::Characteristic characteristic;
  characteristic.mask = std::move(characteristicMask);

  assert(sequence <= this->getRoundNumber());

  cs::PublicKey writerPublicKey;
  stream >> writerPublicKey;

  conveyer.setCharacteristic(characteristic);
  std::optional<csdb::Pool> pool = conveyer.applyCharacteristic(poolMetaInfo, sender);

  if (pool) {
    solver_->countFeesInPool(&pool.value());
    getBlockChain().finishNewBlock(pool.value());

    const uint8_t* message = pool->to_binary().data();
    const size_t messageSize = pool->to_binary().size();

    if (cs::Utils::verifySignature(signature, writerPublicKey, message, messageSize)) {
      cswarning() << "NODE> RECEIVED KEY Writer verification successfull";
      writeBlock(pool.value(), sequence, sender);
    }
    else {
      cswarning() << "NODE> RECEIVED KEY Writer verification failed";
    }
  }
}

void Node::onTransactionsPacketFlushed(const cs::TransactionsPacket& packet) {
  CallsQueue::instance().insert(std::bind(&Node::sendTransactionsPacket, this, packet));
}

void Node::writeBlock(csdb::Pool newPool, size_t sequence, const cs::PublicKey& sender) {
  csdebug() << "GOT NEW BLOCK: global sequence = " << sequence;

  if (sequence > this->getRoundNumber()) {
    return;  // remove this line when the block candidate signing of all trusted will be implemented
  }

  this->getBlockChain().setGlobalSequence(cs::numeric_cast<uint32_t>(sequence));

  if (sequence == (this->getBlockChain().getLastWrittenSequence() + 1)) {
    this->getBlockChain().putBlock(newPool);

#ifndef MONITOR_NODE
    if ((this->getNodeLevel() != NodeLevel::Writer) && (this->getNodeLevel() != NodeLevel::Main)) {
      auto hash = this->getBlockChain().getLastWrittenHash().to_string();

      this->sendHash(hash, sender);

      cslog() << "SENDING HASH to writer: " << hash;
    } else {
      cslog() << "I'm node " << this->getNodeLevel() << " and do not send hash";
    }
#endif
  }
}

void Node::getWriterNotification(const uint8_t* data, const std::size_t size, const cs::PublicKey& senderPublicKey) {
  if (!isCorrectNotification(data, size)) {
    cswarning() << "NODE> Notification failed " << cs::Utils::byteStreamToHex(senderPublicKey.data(), senderPublicKey.size());
    return;
  }

  cs::Conveyer& conveyer = cs::Conveyer::instance();
  cs::Bytes notification(data, data + size);
  conveyer.addNotification(notification);

  if (conveyer.isEnoughNotifications(cs::Conveyer::NotificationState::Equal) && myLevel_ == NodeLevel::Writer) {
    cslog() << "NODE> Confidants count more then 51%";
    applyNotifications();
  }
}

void Node::applyNotifications() {
  csdebug() << "NODE> Apply notifications";

  cs::PoolMetaInfo poolMetaInfo;
  poolMetaInfo.sequenceNumber = bc_.getLastWrittenSequence() + 1;
  poolMetaInfo.timestamp = cs::Utils::currentTimestamp();

  cs::Conveyer& conveyer = cs::Conveyer::instance();
  std::optional<csdb::Pool> pool = conveyer.applyCharacteristic(poolMetaInfo, myPublicKey_);

  if (!pool) {
    cserror() << "NODE> APPLY CHARACTERISTIC ERROR!";
    return;
  }

  solver_->countFeesInPool(&pool.value());
  getBlockChain().finishNewBlock(pool.value());

  //TODO: need to write confidants notifications bytes to csdb::Pool user fields
  #ifdef MONITOR_NODE
  cs::Solver::addTimestampToPool(pool.value()));
  #endif

  const cs::Bytes& poolBinary = pool.value().to_binary();
  const cs::Signature poolSignature = cs::Utils::sign(poolBinary, solver_->getPrivateKey());
  csdebug() << "NODE> ApplyNotification " << " Signature: " << cs::Utils::byteStreamToHex(poolSignature.data(), poolSignature.size());

  const bool isVerified = cs::Utils::verifySignature(poolSignature, solver_->getPublicKey(), poolBinary);
  cslog() << "NODE> After sign: isVerified == " << isVerified;

  writeBlock(pool.value(), poolMetaInfo.sequenceNumber, cs::PublicKey());

  ostream_.init(BaseFlags::Broadcast | BaseFlags::Compressed | BaseFlags::Fragmented);
  ostream_ << MsgTypes::NewCharacteristic << roundNum_;
  ostream_ << createBlockValidatingPacket(poolMetaInfo, conveyer.characteristic(), poolSignature, conveyer.notifications());
  ostream_ << solver_->getPublicKey();

  flushCurrentTasks();
}

bool Node::isCorrectNotification(const uint8_t* data, const std::size_t size) {
  cs::DataStream stream(data, size);

  cs::Hash characteristicHash;
  stream >> characteristicHash;

  cs::Conveyer& conveyer = cs::Conveyer::instance();
  cs::Hash currentCharacteristicHash = conveyer.characteristicHash();

  if (characteristicHash != currentCharacteristicHash) {
    csdebug() << "NODE> Characteristic equals failed";
    csdebug() << "NODE> Received characteristic - " << cs::Utils::byteStreamToHex(characteristicHash.data(), characteristicHash.size());
    csdebug() << "NODE> Writer solver chracteristic - " << cs::Utils::byteStreamToHex(currentCharacteristicHash.data(), currentCharacteristicHash.size());
    return false;
  }

  cs::PublicKey writerPublicKey;
  stream >> writerPublicKey;

  if (writerPublicKey != myPublicKey_) {
    csdebug() << "NODE> Writer public key equals failed";
    return false;
  }

  cs::Signature signature;
  stream >> signature;

  cs::PublicKey publicKey;
  stream >> publicKey;

  std::size_t messageSize = size - signature.size() - publicKey.size();

  if (!cs::Utils::verifySignature(signature, publicKey, data, messageSize)) {
    cserror() << "NODE> Writer verify signature notification failed";

    csdebug() << "Data: " << cs::Utils::byteStreamToHex(data, messageSize) << " verification failed";
    csdebug() << "Signature: " << cs::Utils::byteStreamToHex(signature.data(), signature.size());

    return false;
  }

  return true;
}

cs::Bytes Node::createBlockValidatingPacket(const cs::PoolMetaInfo& poolMetaInfo,
                                            const cs::Characteristic& characteristic,
                                            const cs::Signature& signature,
                                            const cs::Notifications& notifications) {
  cs::Bytes bytes;
  cs::DataStream stream(bytes);

  stream << poolMetaInfo.timestamp;
  stream << characteristic.mask;
  stream << poolMetaInfo.sequenceNumber;

  stream << signature;
  stream << notifications.size();

  for (const auto& notification : notifications) {
    stream << notification;
  }

  return bytes;
}

void Node::sendWriterNotification() {
  ostream_.init(BaseFlags::Compressed | BaseFlags::Fragmented, solver_->getWriterPublicKey());
  ostream_ << MsgTypes::WriterNotification;
  ostream_ << roundNum_;

  ostream_ << createNotification();

  cslog() << "NODE> Notification sent to writer";

  flushCurrentTasks();
}

cs::Bytes Node::createNotification() {
  cs::Hash characteristicHash = cs::Conveyer::instance().characteristicHash();
  cs::PublicKey writerPublicKey = solver_->getWriterPublicKey();

  cs::Bytes bytes;
  cs::DataStream stream(bytes);

  stream << characteristicHash << writerPublicKey;

  cs::Signature signature = cs::Utils::sign(bytes, solver_->getPrivateKey());

  stream << signature;
  stream << solver_->getPublicKey();

  return bytes;
}

void Node::sendHash(const std::string& hash, const cs::PublicKey& target) {
  if (myLevel_ == NodeLevel::Writer || myLevel_ == NodeLevel::Main) {
    cserror() << "Writer and Main node shouldn't send hashes";
    return;
  }

  cswarning() << "Sending hash of " << roundNum_ << " to " << cs::Utils::byteStreamToHex(target.data(), target.size());
  cslog() << "Hash is " << hash;

  ostream_.init(BaseFlags::Fragmented, target);
  ostream_ << MsgTypes::BlockHash << roundNum_ << hash;

  flushCurrentTasks();
}

void Node::sendTransactionsPacket(const cs::TransactionsPacket& packet) {
  if (packet.hash().isEmpty()) {
    cswarning() << "Send transaction packet with empty hash failed";
    return;
  }

  ostream_.init(BaseFlags::Compressed | BaseFlags::Fragmented | BaseFlags::Broadcast);
  ostream_ << MsgTypes::TransactionPacket << roundNum_ << packet.toBinary();

  flushCurrentTasks();
}

void Node::sendPacketHashesRequest(const std::vector<cs::TransactionsPacketHash>& hashes) {
  if (myLevel_ == NodeLevel::Writer) {
    cserror() << "Writer should has all transactions hashes";
    return;
  }

  ostream_.init(BaseFlags::Fragmented | BaseFlags::Broadcast | BaseFlags::Compressed);

  cs::Bytes bytes;
  cs::DataStream stream(bytes);

  stream << hashes.size();

  for (const auto& hash : hashes) {
    stream << hash;
  }

  cslog() << "NODE> Sending transaction packet request: size: " << bytes.size();

  ostream_ << MsgTypes::TransactionsPacketRequest << roundNum_ << bytes;

  flushCurrentTasks();
}

void Node::sendPacketHashesReply(const cs::TransactionsPacket& packet, const cs::PublicKey& sender) {
  if (packet.hash().isEmpty()) {
    cswarning() << "Send transaction packet reply with empty hash failed";
    return;
  }

  ostream_.init(BaseFlags::Fragmented | BaseFlags::Compressed, sender);
  ostream_ << MsgTypes::TransactionsPacketReply << roundNum_;

  cs::Bytes bytes;
  cs::DataStream stream(bytes);

  stream << packet;

  cslog() << "Node> Sending transaction packet reply: size: " << bytes.size();

  ostream_ << bytes;

  flushCurrentTasks();
}

void Node::getBlockRequest(const uint8_t* data, const size_t size, const cs::PublicKey& sender) {
  uint32_t requested_seq;

  istream_.init(data, size);
  istream_ >> requested_seq;

  cslog() << "GETBLOCKREQUEST> Getting the request for block: " << requested_seq;

  if (requested_seq > getBlockChain().getLastWrittenSequence()) {
    cslog() << "GETBLOCKREQUEST> The requested block: " << requested_seq << " is BEYOND my CHAIN";
    return;
  }

  solver_->gotBlockRequest(getBlockChain().getHashBySequence(requested_seq), sender);
}

void Node::sendBlockRequest(uint32_t seq) {
  static uint32_t lfReq, lfTimes;

  solver_->rndStorageProcessing();
  seq = getBlockChain().getLastWrittenSequence() + 1;

  csdb::Pool::sequence_t lws = getBlockChain().getLastWrittenSequence();
  csdb::Pool::sequence_t gs = getBlockChain().getGlobalSequence();
  if (gs == 0) {
    gs = roundNum_;
  }
  csdb::Pool::sequence_t cached = solver_->getCountCahchedBlock(lws, gs);
  const uint32_t syncStatus = static_cast<int>((1.0f - (gs * 1.0f - lws * 1.0f - cached * 1.0f) / gs) * 100.0f);
  std::stringstream progress;
  if (syncStatus <= 100) {
    progress << "SYNC: [";
    for (uint32_t i = 0; i < syncStatus; ++i) if (i % 2) progress << "#";
    for (uint32_t i = syncStatus; i < 100; ++i) if (i % 2) progress << "-";
    progress << "] " << syncStatus << "%";
  }
  cslog() << progress.str();

  uint32_t reqSeq = seq;

  if (lfReq != seq) {
    lfReq = seq;
    lfTimes = 0;
  }

  while (reqSeq) {
    bool alreadyRequested = false;
    ConnectionPtr requestee = transport_->getSyncRequestee(reqSeq, alreadyRequested);
    if (!requestee) {
      break;  // No more free requestees
    }

    if (!alreadyRequested) {  // Already requested this block from this guy?
      LOG_NOTICE("Sending request for block " << reqSeq << " from nbr " << requestee->id);
      ostream_.init(BaseFlags::Direct | BaseFlags::Signed);
      ostream_ << MsgTypes::BlockRequest << roundNum_ << reqSeq;
      transport_->deliverDirect(ostream_.getPackets(), ostream_.getPacketsCount(), requestee);
      if (lfReq == reqSeq && ++lfTimes >= 4)
        transport_->sendBroadcast(ostream_.getPackets());
      ostream_.clear();
    }

    reqSeq = solver_->getNextMissingBlock(reqSeq);
  }

  //#endif
  sendBlockRequestSequence = seq;
  awaitingSyncroBlock = true;
  awaitingRecBlockCount = 0;

  csdebug() << "SENDBLOCKREQUEST> Sending request for block: " << seq;
}

void Node::getBlockReply(const uint8_t* data, const size_t size) {
  cslog() << __func__;

  csdb::Pool pool;

  istream_.init(data, size);
  istream_ >> pool;

  cslog() << "GETBLOCKREPLY> Getting block " << pool.sequence();

  if (pool.sequence() == sendBlockRequestSequence) {
    cslog() << "GETBLOCKREPLY> Block Sequence is Ok";
  }

  transport_->syncReplied(pool.sequence());

  if (getBlockChain().getGlobalSequence() < pool.sequence()) {
    getBlockChain().setGlobalSequence(pool.sequence());
  }

  if (pool.sequence() == sendBlockRequestSequence) {
    cslog() << "GETBLOCKREPLY> Block Sequence is Ok";
    solver_->gotBlockReply(std::move(pool));
    awaitingSyncroBlock = false;
    solver_->rndStorageProcessing();
  }
  else {
    solver_->gotFreeSyncroBlock(std::move(pool));
  }

  if (getBlockChain().getGlobalSequence() > getBlockChain().getLastWrittenSequence()) {  //&&(getBlockChain().getGlobalSequence()<=roundNum_))
    sendBlockRequest(getBlockChain().getLastWrittenSequence() + 1);
  } else {
    syncro_started = false;
    cslog() << "SYNCRO FINISHED!!!";
  }
}

void Node::sendBlockReply(const csdb::Pool& pool, const cs::PublicKey& sender) {
  ConnectionPtr conn = transport_->getConnectionByKey(sender);
  if (!conn) return;

  ostream_.init(BaseFlags::Direct | BaseFlags::Broadcast | BaseFlags::Fragmented | BaseFlags::Compressed);
  composeMessageWithBlock(pool, MsgTypes::RequestedBlock);
  transport_->deliverDirect(ostream_.getPackets(),
                            ostream_.getPacketsCount(),
                            conn);
  ostream_.clear();
}

void Node::becomeWriter() {
  myLevel_ = NodeLevel::Writer;
  cslog() << "NODE> Became writer";

  if (cs::Conveyer::instance().isEnoughNotifications(cs::Conveyer::NotificationState::GreaterEqual)) {
    applyNotifications();
  }
}

void Node::onRoundStart(const cs::RoundTable& roundTable) {
  if ((!solver_->isPoolClosed()) && (!solver_->getBigBangStatus())) {
    solver_->sendTL();
  }

  cslog() << "======================================== ROUND " << roundTable.round
          << " ========================================";
  cslog() << "Node PK = " << cs::Utils::byteStreamToHex(myPublicKey_.data(), myPublicKey_.size());

  const cs::ConfidantsKeys& confidants = roundTable.confidants;

  if (roundTable.general == myPublicKey_) {
    myLevel_ = NodeLevel::Main;
  }
  else {
    const auto iter = std::find(confidants.begin(), confidants.end(), myPublicKey_);

    if (iter != confidants.end()) {
      myLevel_ = NodeLevel::Confidant;
      myConfidantIndex_ = static_cast<uint8_t>(std::distance(confidants.begin(), iter));
    }
    else {
      myLevel_ = NodeLevel::Normal;
    }
  }

  // Pretty printing...
  cslog() << "Round " << roundTable.round << " started. Mynode_type:=" << myLevel_ << " Confidants: ";

  for (std::size_t i = 0; i < confidants.size(); ++i) {
    const auto& confidant = confidants[i];
    cslog() << i << ". " << cs::Utils::byteStreamToHex(confidant.data(), confidant.size());
  }

  const cs::Hashes& hashes = roundTable.hashes;

  cslog() << "Transaction packets hashes count: " << hashes.size();

  for (std::size_t i = 0; i < hashes.size(); ++i) {
    csdebug() << i << ". " << hashes[i].toString();
  }

#ifdef SYNCRO
  if ((roundNum_ > getBlockChain().getLastWrittenSequence() + 1) || (getBlockChain().getBlockRequestNeed())) {
    sendBlockRequest(getBlockChain().getLastWrittenSequence() + 1);
    syncro_started = true;
  }

  if (roundNum_ == getBlockChain().getLastWrittenSequence() + 1) {
    syncro_started = false;
    awaitingSyncroBlock = false;
  }
#endif

  // TODO: think now to improve this code
  solver_->nextRound();

  // TODO: check if this removes current tasks? if true - thats bad
  transport_->processPostponed(roundNum_);
}

void Node::processPacketsRequest(cs::Hashes&& hashes, const cs::RoundNumber round, const cs::PublicKey& sender) {
  csdebug() << "NODE> Processing packets sync request";

  for (const auto& hash : hashes){
    std::optional<cs::TransactionsPacket> packet = cs::Conveyer::instance().searchPacket(hash, round);

    if (packet) {
      sendPacketHashesReply(packet.value(), sender);
    }
  }
}

void Node::processPacketsReply(cs::TransactionsPacket&& packet) {
  csdebug() << "NODE> Processing packets reply";

  cs::Conveyer& conveyer = cs::Conveyer::instance();
  conveyer.addFoundPacket(std::move(packet));

  if (conveyer.isSyncCompleted()) {
    csdebug() << "NODE> Packets sync completed";
    solver_->gotRound();

    const cs::RoundNumber currentRound = conveyer.roundTable().round;

    if (auto meta = conveyer.characteristicMeta(currentRound); meta.has_value()) {
      csdebug() << "NODE> Run characteristic meta";

      if (meta->round != 0) {
        getCharacteristic(meta->bytes.data(), meta->bytes.size(), meta->sender);
      }
      else {
        csfatal() << "NODE> Can not call node get characteristic method";
      }
    }
  }
}

void Node::processTransactionsPacket(cs::TransactionsPacket&& packet)
{
  csdebug() << "NODE> Process transaction packet";
  cs::Conveyer::instance().addTransactionsPacket(packet);
}

void Node::onRoundStartConveyer(cs::RoundTable&& roundTable) {
  cs::Conveyer& conveyer = cs::Conveyer::instance();
  conveyer.setRound(std::move(roundTable));

  if (conveyer.isSyncCompleted()) {
    cslog() << "NODE> All hashes in conveyer";
  }
  else {
    csdebug() << "NODE> Sending packet hashes request";
    sendPacketHashesRequest(conveyer.neededHashes());
  }
}

bool Node::getSyncroStarted() {
  return syncro_started;
}

uint8_t Node::getConfidantNumber() {
  return myConfidantIndex_;
}

void Node::initNextRound(const cs::RoundTable& roundTable) {
  roundNum_ = roundTable.round;

  sendRoundTable(roundTable);

  cslog() << "NODE> RoundNumber :" << roundNum_;

  onRoundStart(roundTable);
}

Node::MessageActions Node::chooseMessageAction(const RoundNum rNum, const MsgTypes type) {
  if (type == MsgTypes::NewCharacteristic && rNum <= roundNum_) {
    return MessageActions::Process;
  }

  if (type == MsgTypes::TransactionPacket) {
    return MessageActions::Process;
  }

  if (type == MsgTypes::TransactionsPacketRequest) {
    return MessageActions::Process;
  }

  if (type == TransactionsPacketReply) {
    return MessageActions::Process;
  }

  if (type == MsgTypes::RoundTable) {
    return (rNum > roundNum_ ? MessageActions::Process : MessageActions::Drop);
  }

  if (type == MsgTypes::BigBang && rNum > getBlockChain().getLastWrittenSequence()) {
    return MessageActions::Process;
  }

  if (type == MsgTypes::RoundTableRequest) {
    return (rNum < roundNum_ ? MessageActions::Process : MessageActions::Drop);
  }

  if (type == MsgTypes::RoundTableSS) {
    return (rNum > roundNum_ ? MessageActions::Process : MessageActions::Drop);
  }

  if (type == MsgTypes::BlockRequest || type == MsgTypes::RequestedBlock) {
    return (rNum <= roundNum_ ? MessageActions::Process : MessageActions::Drop);
  }

  if (rNum < roundNum_) {
    return type == MsgTypes::NewBlock ? MessageActions::Process : MessageActions::Drop;
  }

  return (rNum == roundNum_ ? MessageActions::Process : MessageActions::Postpone);
}

inline bool Node::readRoundData(cs::RoundTable& roundTable) {
  cs::PublicKey mainNode;

  uint8_t confSize = 0;
  istream_ >> confSize;

  cslog() << "NODE> Number of confidants :" << static_cast<int>(confSize);

  if (confSize < MIN_CONFIDANTS || confSize > MAX_CONFIDANTS) {
    cswarning() << "Bad confidants num";
    return false;
  }

  cs::ConfidantsKeys confidants;
  confidants.reserve(confSize);

  istream_ >> mainNode;

  while (istream_) {
    cs::PublicKey key;
    istream_ >> key;

    confidants.push_back(key);

    if (confidants.size() == confSize && !istream_.end()) {
      cswarning() << "Too many confidant nodes received";
      return false;
    }
  }

  if (!istream_.good() || confidants.size() < confSize) {
    cswarning() << "Bad round table format, ignoring";
    return false;
  }

  cslog() << "NODE> RoundNumber: " << roundNum_;

  roundTable.confidants = std::move(confidants);
  roundTable.general = mainNode;
  roundTable.round = roundNum_;
  roundTable.hashes.clear();

  return true;
}

void Node::composeMessageWithBlock(const csdb::Pool& pool, const MsgTypes type) {
  uint32_t bSize;
  const void* data = const_cast<csdb::Pool&>(pool).to_byte_stream(bSize);
  composeCompressed(data, bSize, type);
}

void Node::composeCompressed(const void* data, const uint32_t bSize, const MsgTypes type) {
  auto max    = LZ4_compressBound(cs::numeric_cast<int>(bSize));
  auto memPtr = allocator_.allocateNext(cs::numeric_cast<uint32_t>(max));

  auto realSize = LZ4_compress_default((const char*)data, (char*)memPtr.get(), bSize, memPtr.size());

  allocator_.shrinkLast(cs::numeric_cast<uint32_t>(realSize));
  ostream_ << type << roundNum_ << bSize;
  ostream_ << std::string(static_cast<char*>(memPtr.get()), memPtr.size());
}

const char* getNodeLevelString(NodeLevel nodeLevel) {
  switch (nodeLevel) {
  case NodeLevel::Normal:
    return "Normal";
  case NodeLevel::Confidant:
    return "Confidant";
  case NodeLevel::Main:
    return "Main";
  case NodeLevel::Writer:
    return "Writer";
  }
  return "UNKNOWN";
}

std::ostream& operator<< (std::ostream& os, NodeLevel nodeLevel) {
  os << getNodeLevelString(nodeLevel);
  return os;
}
<|MERGE_RESOLUTION|>--- conflicted
+++ resolved
@@ -1,1624 +1,1618 @@
-#include <sstream>
-#include <iostream>
-
-#include <solver2/SolverCore.h>
-
-#include <csnode/nodecore.h>
-#include <csnode/node.hpp>
-#include <csnode/conveyer.h>
-
-#include <lib/system/logger.hpp>
-#include <lib/system/utils.hpp>
-
-#include <net/transport.hpp>
-
-#include <base58.h>
-
-#include <boost/optional.hpp>
-
-#include <lz4.h>
-#include <sodium.h>
-
-#include <snappy.h>
-#include <sodium.h>
-
-const unsigned MIN_CONFIDANTS = 3;
-const unsigned MAX_CONFIDANTS = 100;
-
-const csdb::Address Node::genesisAddress_ = csdb::Address::from_string("0000000000000000000000000000000000000000000000000000000000000001");
-const csdb::Address Node::startAddress_   = csdb::Address::from_string("0000000000000000000000000000000000000000000000000000000000000002");
-const csdb::Address Node::spammerAddress_ = csdb::Address::from_string("0000000000000000000000000000000000000000000000000000000000000003");
-
-Node::Node(const Config& config):
-  myPublicKey_(config.getMyPublicKey()),
-  bc_(config.getPathToDB().c_str(), genesisAddress_, startAddress_, spammerAddress_),
-  solver_(new slv2::SolverCore(this, genesisAddress_, startAddress_
-#ifdef SPAMMER
-    , spammerAddress_
-#endif
-  )),
-  transport_(new Transport(config, this)),
-#ifdef MONITOR_NODE
-  stats_(bc_),
-#endif
-#ifdef NODE_API
-  api_(bc_, solver_),
-#endif
-  allocator_(1 << 24, 5),
-  packStreamAllocator_(1 << 26, 5),
-  ostream_(&packStreamAllocator_, myPublicKey_) {
-  good_ = init();
-}
-
-Node::~Node() {
-  delete transport_;
-  delete solver_;
-}
-
-bool Node::init() {
-  if (!transport_->isGood()) {
-    return false;
-  }
-
-  if (!bc_.isGood()) {
-    return false;
-  }
-
-  // Create solver
-  if (!solver_) {
-    return false;
-  }
-
-  csdebug() << "Everything init";
-
-  // check file with keys
-  if (!checkKeysFile()) {
-    return false;
-  }
-
-  cs::PublicKey publicKey; 
-  std::copy(myPublicForSig.begin(), myPublicForSig.end(), publicKey.begin());
-
-  cs::PrivateKey privateKey;
-  std::copy(myPrivateForSig.begin(), myPrivateForSig.end(), privateKey.begin());
-
-  solver_->setKeysPair(publicKey, privateKey);
-  solver_->runSpammer();
-
-  cs::Conveyer::instance().setNode(this);
-  cs::Connector::connect(cs::Conveyer::instance().flushSignal(), this, &Node::onTransactionsPacketFlushed);
-
-  return true;
-}
-
-bool Node::checkKeysFile() {
-  std::ifstream pub("NodePublic.txt");    // 44
-  std::ifstream priv("NodePrivate.txt");  // 88
-
-  if (!pub.is_open() || !priv.is_open()) {
-    cslog() << "\n\nNo suitable keys were found. Type \"g\" to generate or \"q\" to quit.";
-
-    char gen_flag = 'a';
-    std::cin >> gen_flag;
-
-    if (gen_flag == 'g') {
-      generateKeys();
-      return true;
-    }
-    else {
-      return false;
-    }
-
-  }
-  else {
-    std::string pub58, priv58;
-    std::getline(pub, pub58);
-    std::getline(priv, priv58);
-
-    pub.close();
-    priv.close();
-
-    DecodeBase58(pub58, myPublicForSig);
-    DecodeBase58(priv58, myPrivateForSig);
-
-    if (myPublicForSig.size() != 32 || myPrivateForSig.size() != 64) {
-      cslog() << "\n\nThe size of keys found is not correct. Type \"g\" to generate or \"q\" to quit.";
-
-      char gen_flag = 'a';
-      std::cin >> gen_flag;
-
-      bool needGenerateKeys = gen_flag == 'g';
-
-      if (gen_flag == 'g') {
-        generateKeys();
-      }
-
-      return needGenerateKeys;
-    }
-
-    return checkKeysForSig();
-  }
-}
-
-void Node::generateKeys() {
-  myPublicForSig.clear();
-  myPrivateForSig.clear();
-
-  std::string pub58, priv58;
-  pub58  = EncodeBase58(myPublicForSig);
-  priv58 = EncodeBase58(myPrivateForSig);
-
-  myPublicForSig.resize(32);
-  myPrivateForSig.resize(64);
-
-  crypto_sign_keypair(myPublicForSig.data(), myPrivateForSig.data());
-
-  std::ofstream f_pub("NodePublic.txt");
-  f_pub << EncodeBase58(myPublicForSig);
-  f_pub.close();
-
-  std::ofstream f_priv("NodePrivate.txt");
-  f_priv << EncodeBase58(myPrivateForSig);
-  f_priv.close();
-}
-
-bool Node::checkKeysForSig() {
-  const uint8_t msg[] = {255, 0, 0, 0, 255};
-  uint8_t signature[64], public_key[32], private_key[64];
-
-  for (size_t i = 0; i < 32; i++) {
-    public_key[i] = myPublicForSig[i];
-  }
-
-  for (size_t i = 0; i < 64; i++) {
-    private_key[i] = myPrivateForSig[i];
-  }
-
-  unsigned long long sig_size;
-  crypto_sign_detached(signature, &sig_size, msg, 5, private_key);
-
-  int ver_ok = crypto_sign_verify_detached(signature, msg, 5, public_key);
-
-  if (ver_ok == 0) {
-    return true;
-  }
-
-  cslog() << "\n\nThe keys for node are not correct. Type \"g\" to generate or \"q\" to quit.";
-
-  char gen_flag = 'a';
-  std::cin >> gen_flag;
-
-  if (gen_flag == 'g') {
-    generateKeys();
-    return true;
-  }
-
-  return false;
-}
-
-void Node::run() {
-  transport_->run();
-}
-
-/* Requests */
-void Node::flushCurrentTasks() {
-  transport_->addTask(ostream_.getPackets(), ostream_.getPacketsCount());
-  ostream_.clear();
-}
-
-void Node::getRoundTableSS(const uint8_t* data, const size_t size, const RoundNum rNum, uint8_t type) {
-  istream_.init(data, size);
-
-  cslog() << "NODE> Get Round Table";
-
-  if (roundNum_ < rNum || type == MsgTypes::BigBang) {
-    roundNum_ = rNum;
-  } else {
-    cswarning() << "Bad round number, ignoring";
-    return;
-  }
-
-  cs::RoundTable roundTable;
-
-  if (!readRoundData(roundTable)) {
-    return;
-  }
-
-  if (myLevel_ == NodeLevel::Main) {
-    if (!istream_.good()) {
-      cswarning() << "Bad round table format, ignoring";
-      return;
-    }
-  }
-
-  transport_->clearTasks();
-
-  // start round on node
-  onRoundStart(roundTable);
-  onRoundStartConveyer(std::move(roundTable));
-
-  // TODO: think how to improve this code
-  cs::Timer::singleShot(TIME_TO_AWAIT_SS_ROUND, [this]() {
-    solver_->gotRound();
-  });
-}
-
-void Node::getBigBang(const uint8_t* data, const size_t size, const RoundNum rNum, uint8_t type) {
-  uint32_t lastBlock = getBlockChain().getLastWrittenSequence();
-
-  if (rNum > lastBlock && rNum >= roundNum_) {
-    getRoundTableSS(data, size, rNum, type);
-    solver_->setBigBangStatus(true);
-  } else {
-    cslog() << "BigBang else";
-  }
-}
-
-void Node::sendRoundTable(const cs::RoundTable& roundTable) {
-  ostream_.init(BaseFlags::Broadcast | BaseFlags::Fragmented | BaseFlags::Compressed);
-  ostream_ << MsgTypes::RoundTable;
-
-  cs::Bytes bytes;
-  cs::DataStream stream(bytes);
-
-  stream << roundTable.round;
-  stream << roundTable.confidants.size();
-  stream << roundTable.hashes.size();
-  stream << roundTable.general;
-
-  for (const auto& confidant : roundTable.confidants) {
-    stream << confidant;
-    cslog() << __FUNCTION__ << " confidant: " << confidant.data();
-  }
-
-  for (const auto& hash : roundTable.hashes) {
-    stream << hash;
-  }
-
-  cslog() << "------------------------------------------  SendRoundTable  ---------------------------------------";
-  cslog() << "Round " << roundNum_ << ", General: " << cs::Utils::byteStreamToHex(roundTable.general.data(), roundTable.general.size()) << "Confidants: ";
-
-  const cs::ConfidantsKeys confidants = roundTable.confidants;
-
-  for (std::size_t i = 0; i < confidants.size(); ++i) {
-    const cs::PublicKey& confidant = confidants[i];
-
-    if (confidant != roundTable.general) {
-      cslog() << i << ". " << cs::Utils::byteStreamToHex(confidant.data(), confidant.size());
-    }
-  }
-
-  cslog() << "Hashes";
-
-  const cs::Hashes& hashes = roundTable.hashes;
-
-  for (std::size_t i = 0; i < hashes.size(); ++i) {
-    cslog() << i << ". " << hashes[i].toString();
-  }
-
-  ostream_ << bytes;
-
-  flushCurrentTasks();
-}
-
-void Node::sendRoundTableRequest(size_t rNum) {
-  if (rNum < roundNum_) {
-    return;
-  }
-
-  cslog() << "rNum = " << rNum << ", real RoundNumber = " << roundNum_;
-
-  ostream_.init(BaseFlags::Broadcast);
-  ostream_ << MsgTypes::RoundTableRequest << roundNum_;
-
-  cslog() << "Sending RoundTable request";
-
-  flushCurrentTasks();
-}
-
-void Node::getRoundTableRequest(const uint8_t* data, const size_t size, const cs::PublicKey& sender) {
-  istream_.init(data, size);
-
-  size_t rNum;
-  istream_ >> rNum;
-
-  if (rNum >= roundNum_) {
-    return;
-  }
-
-  cslog() << "NODE> Get RT request from " << cs::Utils::byteStreamToHex(sender.data(), sender.size());
-
-  if (!istream_.good()) {
-    cswarning() << "Bad RoundTableRequest format";
-    return;
-  }
-
-  sendRoundTable(cs::Conveyer::instance().roundTable());
-}
-
-void Node::getTransaction(const uint8_t* data, const size_t size) {
-  if (solver_->getIPoolClosed()) {
-    return;
-  }
-
-  if (myLevel_ != NodeLevel::Main && myLevel_ != NodeLevel::Writer) {
-    return;
-  }
-
-  istream_.init(data, size);
-
-  csdb::Pool pool;
-  istream_ >> pool;
-
-  cslog() << "NODE> Transactions amount got " << pool.transactions_count();
-
-  if (!istream_.good() || !istream_.end()) {
-    cswarning() << "Bad transactions packet format";
-    return;
-  }
-
-  auto& trx = pool.transactions();
-  uint16_t i   = 0;
-
-  for (auto& tr : trx) {
-    cslog() << "NODE> Get transaction #:" << i << " from " << tr.source().to_string() << " ID= " << tr.innerID();
-
-    solver_->gotTransaction(std::move(tr));
-    i++;
-  }
-}
-
-void Node::getFirstTransaction(const uint8_t* data, const size_t size) {
-  if (myLevel_ != NodeLevel::Confidant) {
-    return;
-  }
-
-  istream_.init(data, size);
-
-  csdb::Transaction trans;
-  istream_ >> trans;
-
-  if (!istream_.good() || !istream_.end()) {
-    cswarning() << "Bad transaction packet format";
-    return;
-  }
-
-  csdb::Pool pool_;
-  pool_.add_transaction(trans);
-
-  cslog() << "Got first transaction, initializing consensus...";
-}
-
-void Node::sendFirstTransaction(const csdb::Transaction& trans) {
-  if (myLevel_ != NodeLevel::Main) {
-    cserror() << "Only main nodes can initialize the consensus procedure";
-    return;
-  }
-
-  ostream_.init(BaseFlags::Broadcast);
-  ostream_ << MsgTypes::FirstTransaction << roundNum_ << trans;
-
-  flushCurrentTasks();
-}
-
-void Node::getTransactionsList(const uint8_t* data, const size_t size) {
-  if (myLevel_ != NodeLevel::Confidant) {
-    return;
-  }
-
-  csdb::Pool pool;
-  pool = csdb::Pool{};
-
-  cslog() << "Getting List: list size: " << size;
-
-  if (!((size == 0) || (size > 2000000000))) {
-    istream_.init(data, size);
-    istream_ >> pool;
-
-    if (!istream_.good() || !istream_.end()) {
-      cswarning() << "Bad transactions list packet format";
-      pool = csdb::Pool{};
-    }
-
-    cslog() << "Got full transactions list of " << pool.transactions_count();
-  }
-}
-
-void Node::sendTransactionList(const csdb::Pool& pool) {  //, const PublicKey& target) {
-  if ((myLevel_ == NodeLevel::Confidant) || (myLevel_ == NodeLevel::Normal)) {
-    LOG_WARN("Only main nodes can send transaction lists");
-    return;
-  }
-
-  ostream_.init(BaseFlags::Fragmented | BaseFlags::Compressed | BaseFlags::Broadcast);
-  composeMessageWithBlock(pool, MsgTypes::TransactionList);
-
-  flushCurrentTasks();
-}
-
-void Node::sendVectorRequest(const cs::PublicKey& node) {
-  if (myLevel_ != NodeLevel::Confidant) {
-    cswarning() << "Only confidant nodes can send vectors";
-    return;
-  }
-
-  cslog() << "NODE> Sending vector request to  " << cs::Utils::byteStreamToHex(node.data(), node.size());
-
-  ostream_.init(BaseFlags::Signed, node);
-  ostream_ << MsgTypes::ConsVectorRequest << roundNum_ << 1;
-
-  flushCurrentTasks();
-}
-
-void Node::getVectorRequest(const uint8_t* data, const size_t size) {
-  cslog() << __func__;
-
-  if (myLevel_ != NodeLevel::Confidant) {
-    return;
-  }
-
-  cslog() << "NODE> Getting vector Request from ";  // byteStreamToHex(sender.str, 32) <<
-
-  istream_.init(data, size);
-
-  int num;
-  istream_ >> num;
-
-  if (num == 1) {
-    sendVector(solver_->getMyVector());
-  }
-  if (!istream_.good() || !istream_.end()) {
-    cswarning() << "Bad vector packet format";
-    return;
-  }
-}
-
-void Node::sendWritingConfirmation(const cs::PublicKey& node) {
-  if (myLevel_ != NodeLevel::Confidant) {
-    cserror() << "Only confidant nodes can send confirmation of the Writer";
-    return;
-  }
-
-  cslog() << "NODE> Sending writing confirmation to  " << cs::Utils::byteStreamToHex(node.data(), node.size());
-
-  ostream_.init(BaseFlags::Signed, node);
-  ostream_ << MsgTypes::ConsVectorRequest << roundNum_ << getConfidantNumber();
-
-  flushCurrentTasks();
-}
-
-void Node::sendTLRequest() {
-  if ((myLevel_ != NodeLevel::Confidant) || (roundNum_ < 2)) {
-    cserror() << "Only confidant nodes need TransactionList";
-    return;
-  }
-
-  const auto& mainNode = cs::Conveyer::instance().roundTable().general;
-
-  cslog() << "NODE> Sending TransactionList request to  " << cs::Utils::byteStreamToHex(mainNode.data(), mainNode.size());
-
-  ostream_.init(BaseFlags::Signed, mainNode);
-  ostream_ << MsgTypes::ConsTLRequest << getConfidantNumber();
-
-  flushCurrentTasks();
-}
-
-void Node::getTlRequest(const uint8_t* data, const size_t size) {
-  if (myLevel_ != NodeLevel::Main) {
-    cserror() << "Only main nodes can send TransactionList";
-    return;
-  }
-
-  cslog() << "NODE> Getting TransactionList request";
-
-  istream_.init(data, size);
-
-  uint8_t num;
-  istream_ >> num;
-
-  if (!istream_.good() || !istream_.end()) {
-    return;
-  }
-
-  if (num < cs::Conveyer::instance().roundTable().confidants.size()) {
-    sendMatrix(solver_->getMyMatrix());
-  }
-}
-
-void Node::sendMatrixRequest(const cs::PublicKey& node) {
-  if (myLevel_ != NodeLevel::Confidant) {
-    cserror() << "Only confidant nodes can send vectors";
-    return;
-  }
-
-  cslog() << "NODE> Sending vector request to  " << cs::Utils::byteStreamToHex(node.data(), node.size());
-
-  ostream_.init(BaseFlags::Signed, node);
-  ostream_ << MsgTypes::ConsMatrixRequest << roundNum_ << 1;
-  flushCurrentTasks();
-}
-
-void Node::getMatrixRequest(const uint8_t* data, const size_t size) {
-  if (myLevel_ != NodeLevel::Confidant) {
-    return;
-  }
-
-  cslog() << "NODE> Getting matrix Request";
-
-  istream_.init(data, size);
-
-  int num;
-  istream_ >> num;
-
-  if (!istream_.good() || !istream_.end()) {
-    LOG_ERROR("Bad vector packet format");
-    return;
-  }
-
-  if (num == 1) {
-    sendMatrix(solver_->getMyMatrix());
-  }
-}
-
-void Node::getVector(const uint8_t* data, const size_t size, const cs::PublicKey& sender) {
-  if (myLevel_ != NodeLevel::Confidant) {
-    return;
-  }
-
-  if (myPublicKey_ == sender) {
-    return;
-  }
-
-  cslog() << "NODE> Getting vector from " << cs::Utils::byteStreamToHex(sender.data(), sender.size());
-
-  cs::DataStream stream(data, size);
-
-  cs::HashVector vec;
-  stream >> vec;
-
-  cslog() << "Got vector";
-
-  solver_->gotVector(std::move(vec));
-}
-
-void Node::sendVector(const cs::HashVector& vector) {
-  cslog() << "NODE> 0 Sending vector";
-
-  if (myLevel_ != NodeLevel::Confidant) {
-    cserror() << "Only confidant nodes can send vectors";
-    return;
-  }
-
-  ostream_.init(BaseFlags::Broadcast | BaseFlags::Fragmented | BaseFlags::Compressed);
-  ostream_ << MsgTypes::ConsVector << roundNum_;
-
-  cs::Bytes bytes;
-  cs::DataStream stream(bytes);
-
-  stream << vector;
-
-  ostream_ << bytes;
-
-  flushCurrentTasks();
-}
-
-void Node::getMatrix(const uint8_t* data, const size_t size, const cs::PublicKey& sender) {
-  if (myLevel_ != NodeLevel::Confidant) {
-    return;
-  }
-
-  if (myPublicKey_ == sender) {
-    return;
-  }
-
-  cs::DataStream stream(data, size);
-
-  cs::HashMatrix mat;
-  stream >> mat;
-
-  cslog() << "NODE> Getting matrix from " << cs::Utils::byteStreamToHex(sender.data(), sender.size());
-  cslog() << "Got matrix";
-
-  solver_->gotMatrix(std::move(mat));
-}
-
-void Node::sendMatrix(const cs::HashMatrix& matrix) {
-  cslog() << "NODE> 0 Sending matrix to ";
-
-  if (myLevel_ != NodeLevel::Confidant) {
-    cserror() << "Only confidant nodes can send matrices";
-    return;
-  }
-
-<<<<<<< HEAD
-  cslog() << "NODE> 1 Sending matrix to ";
-
-  ostream_.init(BaseFlags::Broadcast | BaseFlags::Fragmented | BaseFlags::Compressed);
-=======
-  ostream_.init(BaseFlags::Broadcast | BaseFlags::Fragmented);
->>>>>>> 2e7940dd
-  ostream_ << MsgTypes::ConsMatrix << roundNum_;
-
-  cs::Bytes bytes;
-  cs::DataStream stream(bytes);
-
-  stream << matrix;
-
-  ostream_ << bytes;
-
-  flushCurrentTasks();
-}
-
-uint32_t Node::getRoundNumber() {
-  return roundNum_;
-}
-
-void Node::getBlock(const uint8_t* data, const size_t size, const cs::PublicKey& sender) {
-  if (myLevel_ == NodeLevel::Writer) {
-    cswarning() << "Writer cannot get blocks";
-    return;
-  }
-
-  csunused(sender);
-
-  istream_.init(data, size);
-
-  csdb::Pool pool;
-  istream_ >> pool;
-
-  if (!istream_.good() || !istream_.end()) {
-    cswarning() << "Bad block packet format";
-    return;
-  }
-
-  size_t localSeq = getBlockChain().getLastWrittenSequence();
-  size_t blockSeq = pool.sequence();
-
-  if (roundNum_ == blockSeq) {
-    getBlockChain().setGlobalSequence(cs::numeric_cast<uint32_t>(blockSeq));
-  }
-
-  if (localSeq >= blockSeq) {
-    return;
-  }
-
-  if (!blocksReceivingStarted_) {
-    blocksReceivingStarted_ = true;
-    lastStartSequence_      = pool.sequence();
-    csdebug() << "GETBLOCK> Setting first got block: " << lastStartSequence_;
-  }
-
-  if (pool.sequence() == getBlockChain().getLastWrittenSequence() + 1) {
-    solver_->gotBlock(std::move(pool), sender);
-  }
-  else {
-    solver_->gotIncorrectBlock(std::move(pool), sender);
-  }
-}
-
-void Node::sendBlock(const csdb::Pool& pool) {
-  if (myLevel_ != NodeLevel::Writer) {
-    cserror() << "Only writer nodes can send blocks";
-    return;
-  }
-
-  ostream_.init(BaseFlags::Broadcast | BaseFlags::Fragmented | BaseFlags::Compressed);
-  composeMessageWithBlock(pool, MsgTypes::NewBlock);
-
-  csdebug() << "Sending block of " << pool.transactions_count() << " transactions of seq " << pool.sequence()
-            << " and hash " << pool.hash().to_string() << " and ts " << pool.user_field(0).value<std::string>();
-
-  flushCurrentTasks();
-}
-
-void Node::getBadBlock(const uint8_t* data, const size_t size, const cs::PublicKey& sender) {
-  if (myLevel_ == NodeLevel::Writer) {
-    cswarning() << "Writer cannot get bad blocks";
-    return;
-  }
-
-  istream_.init(data, size);
-
-  csdb::Pool pool;
-  istream_ >> pool;
-
-  if (!istream_.good() || !istream_.end()) {
-    cswarning() << "Bad block packet format";
-    return;
-  }
-
-  cslog() << "Got block of " << pool.transactions_count() << " transactions";
-
-  solver_->gotBadBlockHandler(std::move(pool), sender);
-}
-
-void Node::sendBadBlock(const csdb::Pool& pool) {
-  if (myLevel_ != NodeLevel::Writer) {
-    cserror() << "Only writer nodes can send bad blocks";
-    return;
-  }
-
-  ostream_.init(BaseFlags::Broadcast | BaseFlags::Fragmented | BaseFlags::Compressed);
-  composeMessageWithBlock(pool, MsgTypes::NewBadBlock);
-}
-
-void Node::getHash(const uint8_t* data, const size_t size, const cs::PublicKey& sender) {
-  if (myLevel_ != NodeLevel::Writer) {
-    return;
-  }
-
-  cslog() << "Get hash size: " << size;
-
-  istream_.init(data, size);
-
-  std::string hash;
-  istream_ >> hash;
-
-  if (!istream_.good() || !istream_.end()) {
-    cswarning() << "Bad hash packet format";
-    return;
-  }
-
-  solver_->gotHash(std::move(hash), sender);
-}
-
-void Node::getTransactionsPacket(const uint8_t* data, const std::size_t size) {
-  istream_.init(data, size);
-
-  cs::Bytes bytes;
-  istream_ >> bytes;
-
-  cs::TransactionsPacket packet = cs::TransactionsPacket::fromBinary(bytes);
-
-  csdebug() << "NODE> Transactions amount got " << packet.transactionsCount();
-
-  if (packet.hash().isEmpty()) {
-    cswarning() << "Received transaction packet hash is empty";
-    return;
-  }
-
-  processTransactionsPacket(std::move(packet));
-}
-
-void Node::getPacketHashesRequest(const uint8_t* data, const std::size_t size, const RoundNum round, const cs::PublicKey& sender) {
-  cs::DataStream stream(data, size);
-
-  std::size_t hashesCount = 0;
-  stream >> hashesCount;
-
-  cs::Hashes hashes;
-  hashes.reserve(hashesCount);
-
-  for (std::size_t i = 0; i < hashesCount; ++i) {
-    cs::TransactionsPacketHash hash;
-    stream >> hash;
-
-    hashes.push_back(std::move(hash));
-  }
-
-  cslog() << "NODE> Hashes request got hashes count: " << hashesCount;
-
-  if (hashesCount != hashes.size()) {
-    cserror() << "Bad hashes created";
-    return;
-  }
-
-  processPacketsRequest(std::move(hashes), round, sender);
-}
-
-void Node::getPacketHashesReply(const uint8_t* data, const std::size_t size) {
-  cs::DataStream stream(data, size);
-
-  cs::TransactionsPacket packet;
-  stream >> packet;
-
-  cslog() << "NODE> Get transactions hashes answer amount got " << packet.transactionsCount();
-  cslog() << "NODE> Get transactions packet hash " << packet.hash().toString();
-
-  if (packet.hash().isEmpty()) {
-    cserror() << "NODE> Received transaction hashes answer packet hash is empty";
-    return;
-  }
-
-  processPacketsReply(std::move(packet));
-}
-
-void Node::getRoundTable(const uint8_t* data, const size_t size, const RoundNum round) {
-  cslog() << "NODE> RoundTableUpdated";
-
-  cs::DataStream stream(data, size);
-                        
-  std::size_t confidantsCount = 0;
-  stream >> confidantsCount;
-
-  if (confidantsCount == 0) {
-    cserror() << "Bad confidants count in round table";
-    return;
-  }
-
-  std::size_t hashesCount = 0;
-  stream >> hashesCount;
-
-  cs::RoundTable roundTable;
-  roundTable.round = round;
-
-  // to node
-  roundNum_ = round;
-
-  cs::PublicKey general;
-  stream >> general;
-
-  cs::ConfidantsKeys confidants;
-  confidants.reserve(confidantsCount);
-
-  for (std::size_t i = 0; i < confidantsCount; ++i) {
-    cs::PublicKey key;
-    stream >> key;
-
-    confidants.push_back(std::move(key));
-  }
-
-  cs::Hashes hashes;
-  hashes.reserve(hashesCount);
-
-  for (std::size_t i = 0; i < hashesCount; ++i) {
-    cs::TransactionsPacketHash hash;
-    stream >> hash;
-
-    hashes.push_back(hash);
-  }
-
-  roundTable.general = std::move(general);
-  roundTable.confidants = std::move(confidants);
-  roundTable.hashes = std::move(hashes);
-
-  onRoundStart(roundTable);
-  onRoundStartConveyer(std::move(roundTable));
-
-  solver_->gotRound();
-}
-
-void Node::getCharacteristic(const uint8_t* data, const size_t size, const cs::PublicKey& sender) {
-  cslog() << "NODE> Characteric has arrived";
-  cs::Conveyer& conveyer = cs::Conveyer::instance();
-
-  if (!conveyer.isSyncCompleted()) {
-    cslog() << "NODE> Packet sync not finished, saving characteristic meta to call after sync";
-
-    cs::Bytes characteristicBytes;
-    characteristicBytes.assign(data, data + size);
-
-    cs::CharacteristicMeta meta;
-    meta.bytes = std::move(characteristicBytes);
-    meta.round = conveyer.roundTable().round;
-    meta.sender = sender;
-
-    conveyer.addCharacteristicMeta(meta);
-  }
-
-  cs::DataStream stream(data, size);
-
-  std::string time;
-  cs::Bytes characteristicMask;
-  uint64_t sequence = 0;
-
-  cslog() << "NODE> Characteristic data size: " << size;
-
-  stream >> time;
-  stream >> characteristicMask >> sequence;
-
-  cs::PoolMetaInfo poolMetaInfo;
-  poolMetaInfo.sequenceNumber = sequence;
-  poolMetaInfo.timestamp = std::move(time);
-
-  cs::Signature signature;
-  stream >> signature;
-
-  std::size_t notificationsSize;
-  stream >> notificationsSize;
-
-  if (notificationsSize == 0) {
-    cserror() << "NODE> Get characteristic: notifications count is zero";
-  }
-
-  for (std::size_t i = 0; i < notificationsSize; ++i) {
-    cs::Bytes notification;
-    stream >> notification;
-
-    conveyer.addNotification(notification);
-  }
-
-  std::vector<cs::Hash> confidantsHashes;
-
-  for (const auto& notification : conveyer.notifications()) {
-    cs::Hash hash;
-    cs::DataStream notificationStream(notification.data(), notification.size());
-
-    notificationStream >> hash;
-
-    confidantsHashes.push_back(hash);
-  }
-
-  cs::Hash characteristicHash = getBlake2Hash(characteristicMask.data(), characteristicMask.size());
-
-  for (const auto& hash : confidantsHashes) {
-    if (hash != characteristicHash) {
-      cserror() << "NODE> Some of confidants hashes is dirty";
-      return;
-    }
-  }
-
-  cslog() << "NODE> GetCharacteristic " << poolMetaInfo.sequenceNumber << " maskbit count " << characteristicMask.size();
-  cslog() << "NODE> Time >> " << poolMetaInfo.timestamp << "  << Time";
-
-  cs::Characteristic characteristic;
-  characteristic.mask = std::move(characteristicMask);
-
-  assert(sequence <= this->getRoundNumber());
-
-  cs::PublicKey writerPublicKey;
-  stream >> writerPublicKey;
-
-  conveyer.setCharacteristic(characteristic);
-  std::optional<csdb::Pool> pool = conveyer.applyCharacteristic(poolMetaInfo, sender);
-
-  if (pool) {
-    solver_->countFeesInPool(&pool.value());
-    getBlockChain().finishNewBlock(pool.value());
-
-    const uint8_t* message = pool->to_binary().data();
-    const size_t messageSize = pool->to_binary().size();
-
-    if (cs::Utils::verifySignature(signature, writerPublicKey, message, messageSize)) {
-      cswarning() << "NODE> RECEIVED KEY Writer verification successfull";
-      writeBlock(pool.value(), sequence, sender);
-    }
-    else {
-      cswarning() << "NODE> RECEIVED KEY Writer verification failed";
-    }
-  }
-}
-
-void Node::onTransactionsPacketFlushed(const cs::TransactionsPacket& packet) {
-  CallsQueue::instance().insert(std::bind(&Node::sendTransactionsPacket, this, packet));
-}
-
-void Node::writeBlock(csdb::Pool newPool, size_t sequence, const cs::PublicKey& sender) {
-  csdebug() << "GOT NEW BLOCK: global sequence = " << sequence;
-
-  if (sequence > this->getRoundNumber()) {
-    return;  // remove this line when the block candidate signing of all trusted will be implemented
-  }
-
-  this->getBlockChain().setGlobalSequence(cs::numeric_cast<uint32_t>(sequence));
-
-  if (sequence == (this->getBlockChain().getLastWrittenSequence() + 1)) {
-    this->getBlockChain().putBlock(newPool);
-
-#ifndef MONITOR_NODE
-    if ((this->getNodeLevel() != NodeLevel::Writer) && (this->getNodeLevel() != NodeLevel::Main)) {
-      auto hash = this->getBlockChain().getLastWrittenHash().to_string();
-
-      this->sendHash(hash, sender);
-
-      cslog() << "SENDING HASH to writer: " << hash;
-    } else {
-      cslog() << "I'm node " << this->getNodeLevel() << " and do not send hash";
-    }
-#endif
-  }
-}
-
-void Node::getWriterNotification(const uint8_t* data, const std::size_t size, const cs::PublicKey& senderPublicKey) {
-  if (!isCorrectNotification(data, size)) {
-    cswarning() << "NODE> Notification failed " << cs::Utils::byteStreamToHex(senderPublicKey.data(), senderPublicKey.size());
-    return;
-  }
-
-  cs::Conveyer& conveyer = cs::Conveyer::instance();
-  cs::Bytes notification(data, data + size);
-  conveyer.addNotification(notification);
-
-  if (conveyer.isEnoughNotifications(cs::Conveyer::NotificationState::Equal) && myLevel_ == NodeLevel::Writer) {
-    cslog() << "NODE> Confidants count more then 51%";
-    applyNotifications();
-  }
-}
-
-void Node::applyNotifications() {
-  csdebug() << "NODE> Apply notifications";
-
-  cs::PoolMetaInfo poolMetaInfo;
-  poolMetaInfo.sequenceNumber = bc_.getLastWrittenSequence() + 1;
-  poolMetaInfo.timestamp = cs::Utils::currentTimestamp();
-
-  cs::Conveyer& conveyer = cs::Conveyer::instance();
-  std::optional<csdb::Pool> pool = conveyer.applyCharacteristic(poolMetaInfo, myPublicKey_);
-
-  if (!pool) {
-    cserror() << "NODE> APPLY CHARACTERISTIC ERROR!";
-    return;
-  }
-
-  solver_->countFeesInPool(&pool.value());
-  getBlockChain().finishNewBlock(pool.value());
-
-  //TODO: need to write confidants notifications bytes to csdb::Pool user fields
-  #ifdef MONITOR_NODE
-  cs::Solver::addTimestampToPool(pool.value()));
-  #endif
-
-  const cs::Bytes& poolBinary = pool.value().to_binary();
-  const cs::Signature poolSignature = cs::Utils::sign(poolBinary, solver_->getPrivateKey());
-  csdebug() << "NODE> ApplyNotification " << " Signature: " << cs::Utils::byteStreamToHex(poolSignature.data(), poolSignature.size());
-
-  const bool isVerified = cs::Utils::verifySignature(poolSignature, solver_->getPublicKey(), poolBinary);
-  cslog() << "NODE> After sign: isVerified == " << isVerified;
-
-  writeBlock(pool.value(), poolMetaInfo.sequenceNumber, cs::PublicKey());
-
-  ostream_.init(BaseFlags::Broadcast | BaseFlags::Compressed | BaseFlags::Fragmented);
-  ostream_ << MsgTypes::NewCharacteristic << roundNum_;
-  ostream_ << createBlockValidatingPacket(poolMetaInfo, conveyer.characteristic(), poolSignature, conveyer.notifications());
-  ostream_ << solver_->getPublicKey();
-
-  flushCurrentTasks();
-}
-
-bool Node::isCorrectNotification(const uint8_t* data, const std::size_t size) {
-  cs::DataStream stream(data, size);
-
-  cs::Hash characteristicHash;
-  stream >> characteristicHash;
-
-  cs::Conveyer& conveyer = cs::Conveyer::instance();
-  cs::Hash currentCharacteristicHash = conveyer.characteristicHash();
-
-  if (characteristicHash != currentCharacteristicHash) {
-    csdebug() << "NODE> Characteristic equals failed";
-    csdebug() << "NODE> Received characteristic - " << cs::Utils::byteStreamToHex(characteristicHash.data(), characteristicHash.size());
-    csdebug() << "NODE> Writer solver chracteristic - " << cs::Utils::byteStreamToHex(currentCharacteristicHash.data(), currentCharacteristicHash.size());
-    return false;
-  }
-
-  cs::PublicKey writerPublicKey;
-  stream >> writerPublicKey;
-
-  if (writerPublicKey != myPublicKey_) {
-    csdebug() << "NODE> Writer public key equals failed";
-    return false;
-  }
-
-  cs::Signature signature;
-  stream >> signature;
-
-  cs::PublicKey publicKey;
-  stream >> publicKey;
-
-  std::size_t messageSize = size - signature.size() - publicKey.size();
-
-  if (!cs::Utils::verifySignature(signature, publicKey, data, messageSize)) {
-    cserror() << "NODE> Writer verify signature notification failed";
-
-    csdebug() << "Data: " << cs::Utils::byteStreamToHex(data, messageSize) << " verification failed";
-    csdebug() << "Signature: " << cs::Utils::byteStreamToHex(signature.data(), signature.size());
-
-    return false;
-  }
-
-  return true;
-}
-
-cs::Bytes Node::createBlockValidatingPacket(const cs::PoolMetaInfo& poolMetaInfo,
-                                            const cs::Characteristic& characteristic,
-                                            const cs::Signature& signature,
-                                            const cs::Notifications& notifications) {
-  cs::Bytes bytes;
-  cs::DataStream stream(bytes);
-
-  stream << poolMetaInfo.timestamp;
-  stream << characteristic.mask;
-  stream << poolMetaInfo.sequenceNumber;
-
-  stream << signature;
-  stream << notifications.size();
-
-  for (const auto& notification : notifications) {
-    stream << notification;
-  }
-
-  return bytes;
-}
-
-void Node::sendWriterNotification() {
-  ostream_.init(BaseFlags::Compressed | BaseFlags::Fragmented, solver_->getWriterPublicKey());
-  ostream_ << MsgTypes::WriterNotification;
-  ostream_ << roundNum_;
-
-  ostream_ << createNotification();
-
-  cslog() << "NODE> Notification sent to writer";
-
-  flushCurrentTasks();
-}
-
-cs::Bytes Node::createNotification() {
-  cs::Hash characteristicHash = cs::Conveyer::instance().characteristicHash();
-  cs::PublicKey writerPublicKey = solver_->getWriterPublicKey();
-
-  cs::Bytes bytes;
-  cs::DataStream stream(bytes);
-
-  stream << characteristicHash << writerPublicKey;
-
-  cs::Signature signature = cs::Utils::sign(bytes, solver_->getPrivateKey());
-
-  stream << signature;
-  stream << solver_->getPublicKey();
-
-  return bytes;
-}
-
-void Node::sendHash(const std::string& hash, const cs::PublicKey& target) {
-  if (myLevel_ == NodeLevel::Writer || myLevel_ == NodeLevel::Main) {
-    cserror() << "Writer and Main node shouldn't send hashes";
-    return;
-  }
-
-  cswarning() << "Sending hash of " << roundNum_ << " to " << cs::Utils::byteStreamToHex(target.data(), target.size());
-  cslog() << "Hash is " << hash;
-
-  ostream_.init(BaseFlags::Fragmented, target);
-  ostream_ << MsgTypes::BlockHash << roundNum_ << hash;
-
-  flushCurrentTasks();
-}
-
-void Node::sendTransactionsPacket(const cs::TransactionsPacket& packet) {
-  if (packet.hash().isEmpty()) {
-    cswarning() << "Send transaction packet with empty hash failed";
-    return;
-  }
-
-  ostream_.init(BaseFlags::Compressed | BaseFlags::Fragmented | BaseFlags::Broadcast);
-  ostream_ << MsgTypes::TransactionPacket << roundNum_ << packet.toBinary();
-
-  flushCurrentTasks();
-}
-
-void Node::sendPacketHashesRequest(const std::vector<cs::TransactionsPacketHash>& hashes) {
-  if (myLevel_ == NodeLevel::Writer) {
-    cserror() << "Writer should has all transactions hashes";
-    return;
-  }
-
-  ostream_.init(BaseFlags::Fragmented | BaseFlags::Broadcast | BaseFlags::Compressed);
-
-  cs::Bytes bytes;
-  cs::DataStream stream(bytes);
-
-  stream << hashes.size();
-
-  for (const auto& hash : hashes) {
-    stream << hash;
-  }
-
-  cslog() << "NODE> Sending transaction packet request: size: " << bytes.size();
-
-  ostream_ << MsgTypes::TransactionsPacketRequest << roundNum_ << bytes;
-
-  flushCurrentTasks();
-}
-
-void Node::sendPacketHashesReply(const cs::TransactionsPacket& packet, const cs::PublicKey& sender) {
-  if (packet.hash().isEmpty()) {
-    cswarning() << "Send transaction packet reply with empty hash failed";
-    return;
-  }
-
-  ostream_.init(BaseFlags::Fragmented | BaseFlags::Compressed, sender);
-  ostream_ << MsgTypes::TransactionsPacketReply << roundNum_;
-
-  cs::Bytes bytes;
-  cs::DataStream stream(bytes);
-
-  stream << packet;
-
-  cslog() << "Node> Sending transaction packet reply: size: " << bytes.size();
-
-  ostream_ << bytes;
-
-  flushCurrentTasks();
-}
-
-void Node::getBlockRequest(const uint8_t* data, const size_t size, const cs::PublicKey& sender) {
-  uint32_t requested_seq;
-
-  istream_.init(data, size);
-  istream_ >> requested_seq;
-
-  cslog() << "GETBLOCKREQUEST> Getting the request for block: " << requested_seq;
-
-  if (requested_seq > getBlockChain().getLastWrittenSequence()) {
-    cslog() << "GETBLOCKREQUEST> The requested block: " << requested_seq << " is BEYOND my CHAIN";
-    return;
-  }
-
-  solver_->gotBlockRequest(getBlockChain().getHashBySequence(requested_seq), sender);
-}
-
-void Node::sendBlockRequest(uint32_t seq) {
-  static uint32_t lfReq, lfTimes;
-
-  solver_->rndStorageProcessing();
-  seq = getBlockChain().getLastWrittenSequence() + 1;
-
-  csdb::Pool::sequence_t lws = getBlockChain().getLastWrittenSequence();
-  csdb::Pool::sequence_t gs = getBlockChain().getGlobalSequence();
-  if (gs == 0) {
-    gs = roundNum_;
-  }
-  csdb::Pool::sequence_t cached = solver_->getCountCahchedBlock(lws, gs);
-  const uint32_t syncStatus = static_cast<int>((1.0f - (gs * 1.0f - lws * 1.0f - cached * 1.0f) / gs) * 100.0f);
-  std::stringstream progress;
-  if (syncStatus <= 100) {
-    progress << "SYNC: [";
-    for (uint32_t i = 0; i < syncStatus; ++i) if (i % 2) progress << "#";
-    for (uint32_t i = syncStatus; i < 100; ++i) if (i % 2) progress << "-";
-    progress << "] " << syncStatus << "%";
-  }
-  cslog() << progress.str();
-
-  uint32_t reqSeq = seq;
-
-  if (lfReq != seq) {
-    lfReq = seq;
-    lfTimes = 0;
-  }
-
-  while (reqSeq) {
-    bool alreadyRequested = false;
-    ConnectionPtr requestee = transport_->getSyncRequestee(reqSeq, alreadyRequested);
-    if (!requestee) {
-      break;  // No more free requestees
-    }
-
-    if (!alreadyRequested) {  // Already requested this block from this guy?
-      LOG_NOTICE("Sending request for block " << reqSeq << " from nbr " << requestee->id);
-      ostream_.init(BaseFlags::Direct | BaseFlags::Signed);
-      ostream_ << MsgTypes::BlockRequest << roundNum_ << reqSeq;
-      transport_->deliverDirect(ostream_.getPackets(), ostream_.getPacketsCount(), requestee);
-      if (lfReq == reqSeq && ++lfTimes >= 4)
-        transport_->sendBroadcast(ostream_.getPackets());
-      ostream_.clear();
-    }
-
-    reqSeq = solver_->getNextMissingBlock(reqSeq);
-  }
-
-  //#endif
-  sendBlockRequestSequence = seq;
-  awaitingSyncroBlock = true;
-  awaitingRecBlockCount = 0;
-
-  csdebug() << "SENDBLOCKREQUEST> Sending request for block: " << seq;
-}
-
-void Node::getBlockReply(const uint8_t* data, const size_t size) {
-  cslog() << __func__;
-
-  csdb::Pool pool;
-
-  istream_.init(data, size);
-  istream_ >> pool;
-
-  cslog() << "GETBLOCKREPLY> Getting block " << pool.sequence();
-
-  if (pool.sequence() == sendBlockRequestSequence) {
-    cslog() << "GETBLOCKREPLY> Block Sequence is Ok";
-  }
-
-  transport_->syncReplied(pool.sequence());
-
-  if (getBlockChain().getGlobalSequence() < pool.sequence()) {
-    getBlockChain().setGlobalSequence(pool.sequence());
-  }
-
-  if (pool.sequence() == sendBlockRequestSequence) {
-    cslog() << "GETBLOCKREPLY> Block Sequence is Ok";
-    solver_->gotBlockReply(std::move(pool));
-    awaitingSyncroBlock = false;
-    solver_->rndStorageProcessing();
-  }
-  else {
-    solver_->gotFreeSyncroBlock(std::move(pool));
-  }
-
-  if (getBlockChain().getGlobalSequence() > getBlockChain().getLastWrittenSequence()) {  //&&(getBlockChain().getGlobalSequence()<=roundNum_))
-    sendBlockRequest(getBlockChain().getLastWrittenSequence() + 1);
-  } else {
-    syncro_started = false;
-    cslog() << "SYNCRO FINISHED!!!";
-  }
-}
-
-void Node::sendBlockReply(const csdb::Pool& pool, const cs::PublicKey& sender) {
-  ConnectionPtr conn = transport_->getConnectionByKey(sender);
-  if (!conn) return;
-
-  ostream_.init(BaseFlags::Direct | BaseFlags::Broadcast | BaseFlags::Fragmented | BaseFlags::Compressed);
-  composeMessageWithBlock(pool, MsgTypes::RequestedBlock);
-  transport_->deliverDirect(ostream_.getPackets(),
-                            ostream_.getPacketsCount(),
-                            conn);
-  ostream_.clear();
-}
-
-void Node::becomeWriter() {
-  myLevel_ = NodeLevel::Writer;
-  cslog() << "NODE> Became writer";
-
-  if (cs::Conveyer::instance().isEnoughNotifications(cs::Conveyer::NotificationState::GreaterEqual)) {
-    applyNotifications();
-  }
-}
-
-void Node::onRoundStart(const cs::RoundTable& roundTable) {
-  if ((!solver_->isPoolClosed()) && (!solver_->getBigBangStatus())) {
-    solver_->sendTL();
-  }
-
-  cslog() << "======================================== ROUND " << roundTable.round
-          << " ========================================";
-  cslog() << "Node PK = " << cs::Utils::byteStreamToHex(myPublicKey_.data(), myPublicKey_.size());
-
-  const cs::ConfidantsKeys& confidants = roundTable.confidants;
-
-  if (roundTable.general == myPublicKey_) {
-    myLevel_ = NodeLevel::Main;
-  }
-  else {
-    const auto iter = std::find(confidants.begin(), confidants.end(), myPublicKey_);
-
-    if (iter != confidants.end()) {
-      myLevel_ = NodeLevel::Confidant;
-      myConfidantIndex_ = static_cast<uint8_t>(std::distance(confidants.begin(), iter));
-    }
-    else {
-      myLevel_ = NodeLevel::Normal;
-    }
-  }
-
-  // Pretty printing...
-  cslog() << "Round " << roundTable.round << " started. Mynode_type:=" << myLevel_ << " Confidants: ";
-
-  for (std::size_t i = 0; i < confidants.size(); ++i) {
-    const auto& confidant = confidants[i];
-    cslog() << i << ". " << cs::Utils::byteStreamToHex(confidant.data(), confidant.size());
-  }
-
-  const cs::Hashes& hashes = roundTable.hashes;
-
-  cslog() << "Transaction packets hashes count: " << hashes.size();
-
-  for (std::size_t i = 0; i < hashes.size(); ++i) {
-    csdebug() << i << ". " << hashes[i].toString();
-  }
-
-#ifdef SYNCRO
-  if ((roundNum_ > getBlockChain().getLastWrittenSequence() + 1) || (getBlockChain().getBlockRequestNeed())) {
-    sendBlockRequest(getBlockChain().getLastWrittenSequence() + 1);
-    syncro_started = true;
-  }
-
-  if (roundNum_ == getBlockChain().getLastWrittenSequence() + 1) {
-    syncro_started = false;
-    awaitingSyncroBlock = false;
-  }
-#endif
-
-  // TODO: think now to improve this code
-  solver_->nextRound();
-
-  // TODO: check if this removes current tasks? if true - thats bad
-  transport_->processPostponed(roundNum_);
-}
-
-void Node::processPacketsRequest(cs::Hashes&& hashes, const cs::RoundNumber round, const cs::PublicKey& sender) {
-  csdebug() << "NODE> Processing packets sync request";
-
-  for (const auto& hash : hashes){
-    std::optional<cs::TransactionsPacket> packet = cs::Conveyer::instance().searchPacket(hash, round);
-
-    if (packet) {
-      sendPacketHashesReply(packet.value(), sender);
-    }
-  }
-}
-
-void Node::processPacketsReply(cs::TransactionsPacket&& packet) {
-  csdebug() << "NODE> Processing packets reply";
-
-  cs::Conveyer& conveyer = cs::Conveyer::instance();
-  conveyer.addFoundPacket(std::move(packet));
-
-  if (conveyer.isSyncCompleted()) {
-    csdebug() << "NODE> Packets sync completed";
-    solver_->gotRound();
-
-    const cs::RoundNumber currentRound = conveyer.roundTable().round;
-
-    if (auto meta = conveyer.characteristicMeta(currentRound); meta.has_value()) {
-      csdebug() << "NODE> Run characteristic meta";
-
-      if (meta->round != 0) {
-        getCharacteristic(meta->bytes.data(), meta->bytes.size(), meta->sender);
-      }
-      else {
-        csfatal() << "NODE> Can not call node get characteristic method";
-      }
-    }
-  }
-}
-
-void Node::processTransactionsPacket(cs::TransactionsPacket&& packet)
-{
-  csdebug() << "NODE> Process transaction packet";
-  cs::Conveyer::instance().addTransactionsPacket(packet);
-}
-
-void Node::onRoundStartConveyer(cs::RoundTable&& roundTable) {
-  cs::Conveyer& conveyer = cs::Conveyer::instance();
-  conveyer.setRound(std::move(roundTable));
-
-  if (conveyer.isSyncCompleted()) {
-    cslog() << "NODE> All hashes in conveyer";
-  }
-  else {
-    csdebug() << "NODE> Sending packet hashes request";
-    sendPacketHashesRequest(conveyer.neededHashes());
-  }
-}
-
-bool Node::getSyncroStarted() {
-  return syncro_started;
-}
-
-uint8_t Node::getConfidantNumber() {
-  return myConfidantIndex_;
-}
-
-void Node::initNextRound(const cs::RoundTable& roundTable) {
-  roundNum_ = roundTable.round;
-
-  sendRoundTable(roundTable);
-
-  cslog() << "NODE> RoundNumber :" << roundNum_;
-
-  onRoundStart(roundTable);
-}
-
-Node::MessageActions Node::chooseMessageAction(const RoundNum rNum, const MsgTypes type) {
-  if (type == MsgTypes::NewCharacteristic && rNum <= roundNum_) {
-    return MessageActions::Process;
-  }
-
-  if (type == MsgTypes::TransactionPacket) {
-    return MessageActions::Process;
-  }
-
-  if (type == MsgTypes::TransactionsPacketRequest) {
-    return MessageActions::Process;
-  }
-
-  if (type == TransactionsPacketReply) {
-    return MessageActions::Process;
-  }
-
-  if (type == MsgTypes::RoundTable) {
-    return (rNum > roundNum_ ? MessageActions::Process : MessageActions::Drop);
-  }
-
-  if (type == MsgTypes::BigBang && rNum > getBlockChain().getLastWrittenSequence()) {
-    return MessageActions::Process;
-  }
-
-  if (type == MsgTypes::RoundTableRequest) {
-    return (rNum < roundNum_ ? MessageActions::Process : MessageActions::Drop);
-  }
-
-  if (type == MsgTypes::RoundTableSS) {
-    return (rNum > roundNum_ ? MessageActions::Process : MessageActions::Drop);
-  }
-
-  if (type == MsgTypes::BlockRequest || type == MsgTypes::RequestedBlock) {
-    return (rNum <= roundNum_ ? MessageActions::Process : MessageActions::Drop);
-  }
-
-  if (rNum < roundNum_) {
-    return type == MsgTypes::NewBlock ? MessageActions::Process : MessageActions::Drop;
-  }
-
-  return (rNum == roundNum_ ? MessageActions::Process : MessageActions::Postpone);
-}
-
-inline bool Node::readRoundData(cs::RoundTable& roundTable) {
-  cs::PublicKey mainNode;
-
-  uint8_t confSize = 0;
-  istream_ >> confSize;
-
-  cslog() << "NODE> Number of confidants :" << static_cast<int>(confSize);
-
-  if (confSize < MIN_CONFIDANTS || confSize > MAX_CONFIDANTS) {
-    cswarning() << "Bad confidants num";
-    return false;
-  }
-
-  cs::ConfidantsKeys confidants;
-  confidants.reserve(confSize);
-
-  istream_ >> mainNode;
-
-  while (istream_) {
-    cs::PublicKey key;
-    istream_ >> key;
-
-    confidants.push_back(key);
-
-    if (confidants.size() == confSize && !istream_.end()) {
-      cswarning() << "Too many confidant nodes received";
-      return false;
-    }
-  }
-
-  if (!istream_.good() || confidants.size() < confSize) {
-    cswarning() << "Bad round table format, ignoring";
-    return false;
-  }
-
-  cslog() << "NODE> RoundNumber: " << roundNum_;
-
-  roundTable.confidants = std::move(confidants);
-  roundTable.general = mainNode;
-  roundTable.round = roundNum_;
-  roundTable.hashes.clear();
-
-  return true;
-}
-
-void Node::composeMessageWithBlock(const csdb::Pool& pool, const MsgTypes type) {
-  uint32_t bSize;
-  const void* data = const_cast<csdb::Pool&>(pool).to_byte_stream(bSize);
-  composeCompressed(data, bSize, type);
-}
-
-void Node::composeCompressed(const void* data, const uint32_t bSize, const MsgTypes type) {
-  auto max    = LZ4_compressBound(cs::numeric_cast<int>(bSize));
-  auto memPtr = allocator_.allocateNext(cs::numeric_cast<uint32_t>(max));
-
-  auto realSize = LZ4_compress_default((const char*)data, (char*)memPtr.get(), bSize, memPtr.size());
-
-  allocator_.shrinkLast(cs::numeric_cast<uint32_t>(realSize));
-  ostream_ << type << roundNum_ << bSize;
-  ostream_ << std::string(static_cast<char*>(memPtr.get()), memPtr.size());
-}
-
-const char* getNodeLevelString(NodeLevel nodeLevel) {
-  switch (nodeLevel) {
-  case NodeLevel::Normal:
-    return "Normal";
-  case NodeLevel::Confidant:
-    return "Confidant";
-  case NodeLevel::Main:
-    return "Main";
-  case NodeLevel::Writer:
-    return "Writer";
-  }
-  return "UNKNOWN";
-}
-
-std::ostream& operator<< (std::ostream& os, NodeLevel nodeLevel) {
-  os << getNodeLevelString(nodeLevel);
-  return os;
-}
+#include <sstream>
+#include <iostream>
+
+#include <solver2/SolverCore.h>
+
+#include <csnode/nodecore.h>
+#include <csnode/node.hpp>
+#include <csnode/conveyer.h>
+
+#include <lib/system/logger.hpp>
+#include <lib/system/utils.hpp>
+
+#include <net/transport.hpp>
+
+#include <base58.h>
+
+#include <boost/optional.hpp>
+
+#include <lz4.h>
+#include <sodium.h>
+
+#include <snappy.h>
+#include <sodium.h>
+
+const unsigned MIN_CONFIDANTS = 3;
+const unsigned MAX_CONFIDANTS = 100;
+
+const csdb::Address Node::genesisAddress_ = csdb::Address::from_string("0000000000000000000000000000000000000000000000000000000000000001");
+const csdb::Address Node::startAddress_   = csdb::Address::from_string("0000000000000000000000000000000000000000000000000000000000000002");
+const csdb::Address Node::spammerAddress_ = csdb::Address::from_string("0000000000000000000000000000000000000000000000000000000000000003");
+
+Node::Node(const Config& config):
+  myPublicKey_(config.getMyPublicKey()),
+  bc_(config.getPathToDB().c_str(), genesisAddress_, startAddress_, spammerAddress_),
+  solver_(new slv2::SolverCore(this, genesisAddress_, startAddress_
+#ifdef SPAMMER
+    , spammerAddress_
+#endif
+  )),
+  transport_(new Transport(config, this)),
+#ifdef MONITOR_NODE
+  stats_(bc_),
+#endif
+#ifdef NODE_API
+  api_(bc_, solver_),
+#endif
+  allocator_(1 << 24, 5),
+  packStreamAllocator_(1 << 26, 5),
+  ostream_(&packStreamAllocator_, myPublicKey_) {
+  good_ = init();
+}
+
+Node::~Node() {
+  delete transport_;
+  delete solver_;
+}
+
+bool Node::init() {
+  if (!transport_->isGood()) {
+    return false;
+  }
+
+  if (!bc_.isGood()) {
+    return false;
+  }
+
+  // Create solver
+  if (!solver_) {
+    return false;
+  }
+
+  csdebug() << "Everything init";
+
+  // check file with keys
+  if (!checkKeysFile()) {
+    return false;
+  }
+
+  cs::PublicKey publicKey; 
+  std::copy(myPublicForSig.begin(), myPublicForSig.end(), publicKey.begin());
+
+  cs::PrivateKey privateKey;
+  std::copy(myPrivateForSig.begin(), myPrivateForSig.end(), privateKey.begin());
+
+  solver_->setKeysPair(publicKey, privateKey);
+  solver_->runSpammer();
+
+  cs::Conveyer::instance().setNode(this);
+  cs::Connector::connect(cs::Conveyer::instance().flushSignal(), this, &Node::onTransactionsPacketFlushed);
+
+  return true;
+}
+
+bool Node::checkKeysFile() {
+  std::ifstream pub("NodePublic.txt");    // 44
+  std::ifstream priv("NodePrivate.txt");  // 88
+
+  if (!pub.is_open() || !priv.is_open()) {
+    cslog() << "\n\nNo suitable keys were found. Type \"g\" to generate or \"q\" to quit.";
+
+    char gen_flag = 'a';
+    std::cin >> gen_flag;
+
+    if (gen_flag == 'g') {
+      generateKeys();
+      return true;
+    }
+    else {
+      return false;
+    }
+
+  }
+  else {
+    std::string pub58, priv58;
+    std::getline(pub, pub58);
+    std::getline(priv, priv58);
+
+    pub.close();
+    priv.close();
+
+    DecodeBase58(pub58, myPublicForSig);
+    DecodeBase58(priv58, myPrivateForSig);
+
+    if (myPublicForSig.size() != 32 || myPrivateForSig.size() != 64) {
+      cslog() << "\n\nThe size of keys found is not correct. Type \"g\" to generate or \"q\" to quit.";
+
+      char gen_flag = 'a';
+      std::cin >> gen_flag;
+
+      bool needGenerateKeys = gen_flag == 'g';
+
+      if (gen_flag == 'g') {
+        generateKeys();
+      }
+
+      return needGenerateKeys;
+    }
+
+    return checkKeysForSig();
+  }
+}
+
+void Node::generateKeys() {
+  myPublicForSig.clear();
+  myPrivateForSig.clear();
+
+  std::string pub58, priv58;
+  pub58  = EncodeBase58(myPublicForSig);
+  priv58 = EncodeBase58(myPrivateForSig);
+
+  myPublicForSig.resize(32);
+  myPrivateForSig.resize(64);
+
+  crypto_sign_keypair(myPublicForSig.data(), myPrivateForSig.data());
+
+  std::ofstream f_pub("NodePublic.txt");
+  f_pub << EncodeBase58(myPublicForSig);
+  f_pub.close();
+
+  std::ofstream f_priv("NodePrivate.txt");
+  f_priv << EncodeBase58(myPrivateForSig);
+  f_priv.close();
+}
+
+bool Node::checkKeysForSig() {
+  const uint8_t msg[] = {255, 0, 0, 0, 255};
+  uint8_t signature[64], public_key[32], private_key[64];
+
+  for (size_t i = 0; i < 32; i++) {
+    public_key[i] = myPublicForSig[i];
+  }
+
+  for (size_t i = 0; i < 64; i++) {
+    private_key[i] = myPrivateForSig[i];
+  }
+
+  unsigned long long sig_size;
+  crypto_sign_detached(signature, &sig_size, msg, 5, private_key);
+
+  int ver_ok = crypto_sign_verify_detached(signature, msg, 5, public_key);
+
+  if (ver_ok == 0) {
+    return true;
+  }
+
+  cslog() << "\n\nThe keys for node are not correct. Type \"g\" to generate or \"q\" to quit.";
+
+  char gen_flag = 'a';
+  std::cin >> gen_flag;
+
+  if (gen_flag == 'g') {
+    generateKeys();
+    return true;
+  }
+
+  return false;
+}
+
+void Node::run() {
+  transport_->run();
+}
+
+/* Requests */
+void Node::flushCurrentTasks() {
+  transport_->addTask(ostream_.getPackets(), ostream_.getPacketsCount());
+  ostream_.clear();
+}
+
+void Node::getRoundTableSS(const uint8_t* data, const size_t size, const RoundNum rNum, uint8_t type) {
+  istream_.init(data, size);
+
+  cslog() << "NODE> Get Round Table";
+
+  if (roundNum_ < rNum || type == MsgTypes::BigBang) {
+    roundNum_ = rNum;
+  } else {
+    cswarning() << "Bad round number, ignoring";
+    return;
+  }
+
+  cs::RoundTable roundTable;
+
+  if (!readRoundData(roundTable)) {
+    return;
+  }
+
+  if (myLevel_ == NodeLevel::Main) {
+    if (!istream_.good()) {
+      cswarning() << "Bad round table format, ignoring";
+      return;
+    }
+  }
+
+  transport_->clearTasks();
+
+  // start round on node
+  onRoundStart(roundTable);
+  onRoundStartConveyer(std::move(roundTable));
+
+  // TODO: think how to improve this code
+  cs::Timer::singleShot(TIME_TO_AWAIT_SS_ROUND, [this]() {
+    solver_->gotRound();
+  });
+}
+
+void Node::getBigBang(const uint8_t* data, const size_t size, const RoundNum rNum, uint8_t type) {
+  uint32_t lastBlock = getBlockChain().getLastWrittenSequence();
+
+  if (rNum > lastBlock && rNum >= roundNum_) {
+    getRoundTableSS(data, size, rNum, type);
+    solver_->setBigBangStatus(true);
+  } else {
+    cslog() << "BigBang else";
+  }
+}
+
+void Node::sendRoundTable(const cs::RoundTable& roundTable) {
+  ostream_.init(BaseFlags::Broadcast | BaseFlags::Fragmented | BaseFlags::Compressed);
+  ostream_ << MsgTypes::RoundTable;
+
+  cs::Bytes bytes;
+  cs::DataStream stream(bytes);
+
+  stream << roundTable.round;
+  stream << roundTable.confidants.size();
+  stream << roundTable.hashes.size();
+  stream << roundTable.general;
+
+  for (const auto& confidant : roundTable.confidants) {
+    stream << confidant;
+    cslog() << __FUNCTION__ << " confidant: " << confidant.data();
+  }
+
+  for (const auto& hash : roundTable.hashes) {
+    stream << hash;
+  }
+
+  cslog() << "------------------------------------------  SendRoundTable  ---------------------------------------";
+  cslog() << "Round " << roundNum_ << ", General: " << cs::Utils::byteStreamToHex(roundTable.general.data(), roundTable.general.size()) << "Confidants: ";
+
+  const cs::ConfidantsKeys confidants = roundTable.confidants;
+
+  for (std::size_t i = 0; i < confidants.size(); ++i) {
+    const cs::PublicKey& confidant = confidants[i];
+
+    if (confidant != roundTable.general) {
+      cslog() << i << ". " << cs::Utils::byteStreamToHex(confidant.data(), confidant.size());
+    }
+  }
+
+  cslog() << "Hashes";
+
+  const cs::Hashes& hashes = roundTable.hashes;
+
+  for (std::size_t i = 0; i < hashes.size(); ++i) {
+    cslog() << i << ". " << hashes[i].toString();
+  }
+
+  ostream_ << bytes;
+
+  flushCurrentTasks();
+}
+
+void Node::sendRoundTableRequest(size_t rNum) {
+  if (rNum < roundNum_) {
+    return;
+  }
+
+  cslog() << "rNum = " << rNum << ", real RoundNumber = " << roundNum_;
+
+  ostream_.init(BaseFlags::Broadcast);
+  ostream_ << MsgTypes::RoundTableRequest << roundNum_;
+
+  cslog() << "Sending RoundTable request";
+
+  flushCurrentTasks();
+}
+
+void Node::getRoundTableRequest(const uint8_t* data, const size_t size, const cs::PublicKey& sender) {
+  istream_.init(data, size);
+
+  size_t rNum;
+  istream_ >> rNum;
+
+  if (rNum >= roundNum_) {
+    return;
+  }
+
+  cslog() << "NODE> Get RT request from " << cs::Utils::byteStreamToHex(sender.data(), sender.size());
+
+  if (!istream_.good()) {
+    cswarning() << "Bad RoundTableRequest format";
+    return;
+  }
+
+  sendRoundTable(cs::Conveyer::instance().roundTable());
+}
+
+void Node::getTransaction(const uint8_t* data, const size_t size) {
+  if (solver_->getIPoolClosed()) {
+    return;
+  }
+
+  if (myLevel_ != NodeLevel::Main && myLevel_ != NodeLevel::Writer) {
+    return;
+  }
+
+  istream_.init(data, size);
+
+  csdb::Pool pool;
+  istream_ >> pool;
+
+  cslog() << "NODE> Transactions amount got " << pool.transactions_count();
+
+  if (!istream_.good() || !istream_.end()) {
+    cswarning() << "Bad transactions packet format";
+    return;
+  }
+
+  auto& trx = pool.transactions();
+  uint16_t i   = 0;
+
+  for (auto& tr : trx) {
+    cslog() << "NODE> Get transaction #:" << i << " from " << tr.source().to_string() << " ID= " << tr.innerID();
+
+    solver_->gotTransaction(std::move(tr));
+    i++;
+  }
+}
+
+void Node::getFirstTransaction(const uint8_t* data, const size_t size) {
+  if (myLevel_ != NodeLevel::Confidant) {
+    return;
+  }
+
+  istream_.init(data, size);
+
+  csdb::Transaction trans;
+  istream_ >> trans;
+
+  if (!istream_.good() || !istream_.end()) {
+    cswarning() << "Bad transaction packet format";
+    return;
+  }
+
+  csdb::Pool pool_;
+  pool_.add_transaction(trans);
+
+  cslog() << "Got first transaction, initializing consensus...";
+}
+
+void Node::sendFirstTransaction(const csdb::Transaction& trans) {
+  if (myLevel_ != NodeLevel::Main) {
+    cserror() << "Only main nodes can initialize the consensus procedure";
+    return;
+  }
+
+  ostream_.init(BaseFlags::Broadcast);
+  ostream_ << MsgTypes::FirstTransaction << roundNum_ << trans;
+
+  flushCurrentTasks();
+}
+
+void Node::getTransactionsList(const uint8_t* data, const size_t size) {
+  if (myLevel_ != NodeLevel::Confidant) {
+    return;
+  }
+
+  csdb::Pool pool;
+  pool = csdb::Pool{};
+
+  cslog() << "Getting List: list size: " << size;
+
+  if (!((size == 0) || (size > 2000000000))) {
+    istream_.init(data, size);
+    istream_ >> pool;
+
+    if (!istream_.good() || !istream_.end()) {
+      cswarning() << "Bad transactions list packet format";
+      pool = csdb::Pool{};
+    }
+
+    cslog() << "Got full transactions list of " << pool.transactions_count();
+  }
+}
+
+void Node::sendTransactionList(const csdb::Pool& pool) {  //, const PublicKey& target) {
+  if ((myLevel_ == NodeLevel::Confidant) || (myLevel_ == NodeLevel::Normal)) {
+    LOG_WARN("Only main nodes can send transaction lists");
+    return;
+  }
+
+  ostream_.init(BaseFlags::Fragmented | BaseFlags::Compressed | BaseFlags::Broadcast);
+  composeMessageWithBlock(pool, MsgTypes::TransactionList);
+
+  flushCurrentTasks();
+}
+
+void Node::sendVectorRequest(const cs::PublicKey& node) {
+  if (myLevel_ != NodeLevel::Confidant) {
+    cswarning() << "Only confidant nodes can send vectors";
+    return;
+  }
+
+  cslog() << "NODE> Sending vector request to  " << cs::Utils::byteStreamToHex(node.data(), node.size());
+
+  ostream_.init(BaseFlags::Signed, node);
+  ostream_ << MsgTypes::ConsVectorRequest << roundNum_ << 1;
+
+  flushCurrentTasks();
+}
+
+void Node::getVectorRequest(const uint8_t* data, const size_t size) {
+  cslog() << __func__;
+
+  if (myLevel_ != NodeLevel::Confidant) {
+    return;
+  }
+
+  cslog() << "NODE> Getting vector Request from ";  // byteStreamToHex(sender.str, 32) <<
+
+  istream_.init(data, size);
+
+  int num;
+  istream_ >> num;
+
+  if (num == 1) {
+    sendVector(solver_->getMyVector());
+  }
+  if (!istream_.good() || !istream_.end()) {
+    cswarning() << "Bad vector packet format";
+    return;
+  }
+}
+
+void Node::sendWritingConfirmation(const cs::PublicKey& node) {
+  if (myLevel_ != NodeLevel::Confidant) {
+    cserror() << "Only confidant nodes can send confirmation of the Writer";
+    return;
+  }
+
+  cslog() << "NODE> Sending writing confirmation to  " << cs::Utils::byteStreamToHex(node.data(), node.size());
+
+  ostream_.init(BaseFlags::Signed, node);
+  ostream_ << MsgTypes::ConsVectorRequest << roundNum_ << getConfidantNumber();
+
+  flushCurrentTasks();
+}
+
+void Node::sendTLRequest() {
+  if ((myLevel_ != NodeLevel::Confidant) || (roundNum_ < 2)) {
+    cserror() << "Only confidant nodes need TransactionList";
+    return;
+  }
+
+  const auto& mainNode = cs::Conveyer::instance().roundTable().general;
+
+  cslog() << "NODE> Sending TransactionList request to  " << cs::Utils::byteStreamToHex(mainNode.data(), mainNode.size());
+
+  ostream_.init(BaseFlags::Signed, mainNode);
+  ostream_ << MsgTypes::ConsTLRequest << getConfidantNumber();
+
+  flushCurrentTasks();
+}
+
+void Node::getTlRequest(const uint8_t* data, const size_t size) {
+  if (myLevel_ != NodeLevel::Main) {
+    cserror() << "Only main nodes can send TransactionList";
+    return;
+  }
+
+  cslog() << "NODE> Getting TransactionList request";
+
+  istream_.init(data, size);
+
+  uint8_t num;
+  istream_ >> num;
+
+  if (!istream_.good() || !istream_.end()) {
+    return;
+  }
+
+  if (num < cs::Conveyer::instance().roundTable().confidants.size()) {
+    sendMatrix(solver_->getMyMatrix());
+  }
+}
+
+void Node::sendMatrixRequest(const cs::PublicKey& node) {
+  if (myLevel_ != NodeLevel::Confidant) {
+    cserror() << "Only confidant nodes can send vectors";
+    return;
+  }
+
+  cslog() << "NODE> Sending vector request to  " << cs::Utils::byteStreamToHex(node.data(), node.size());
+
+  ostream_.init(BaseFlags::Signed, node);
+  ostream_ << MsgTypes::ConsMatrixRequest << roundNum_ << 1;
+  flushCurrentTasks();
+}
+
+void Node::getMatrixRequest(const uint8_t* data, const size_t size) {
+  if (myLevel_ != NodeLevel::Confidant) {
+    return;
+  }
+
+  cslog() << "NODE> Getting matrix Request";
+
+  istream_.init(data, size);
+
+  int num;
+  istream_ >> num;
+
+  if (!istream_.good() || !istream_.end()) {
+    LOG_ERROR("Bad vector packet format");
+    return;
+  }
+
+  if (num == 1) {
+    sendMatrix(solver_->getMyMatrix());
+  }
+}
+
+void Node::getVector(const uint8_t* data, const size_t size, const cs::PublicKey& sender) {
+  if (myLevel_ != NodeLevel::Confidant) {
+    return;
+  }
+
+  if (myPublicKey_ == sender) {
+    return;
+  }
+
+  cslog() << "NODE> Getting vector from " << cs::Utils::byteStreamToHex(sender.data(), sender.size());
+
+  cs::DataStream stream(data, size);
+
+  cs::HashVector vec;
+  stream >> vec;
+
+  cslog() << "Got vector";
+
+  solver_->gotVector(std::move(vec));
+}
+
+void Node::sendVector(const cs::HashVector& vector) {
+  cslog() << "NODE> 0 Sending vector";
+
+  if (myLevel_ != NodeLevel::Confidant) {
+    cserror() << "Only confidant nodes can send vectors";
+    return;
+  }
+
+  ostream_.init(BaseFlags::Broadcast | BaseFlags::Fragmented | BaseFlags::Compressed);
+  ostream_ << MsgTypes::ConsVector << roundNum_;
+
+  cs::Bytes bytes;
+  cs::DataStream stream(bytes);
+
+  stream << vector;
+
+  ostream_ << bytes;
+
+  flushCurrentTasks();
+}
+
+void Node::getMatrix(const uint8_t* data, const size_t size, const cs::PublicKey& sender) {
+  if (myLevel_ != NodeLevel::Confidant) {
+    return;
+  }
+
+  if (myPublicKey_ == sender) {
+    return;
+  }
+
+  cs::DataStream stream(data, size);
+
+  cs::HashMatrix mat;
+  stream >> mat;
+
+  cslog() << "NODE> Getting matrix from " << cs::Utils::byteStreamToHex(sender.data(), sender.size());
+  cslog() << "Got matrix";
+
+  solver_->gotMatrix(std::move(mat));
+}
+
+void Node::sendMatrix(const cs::HashMatrix& matrix) {
+  cslog() << "NODE> 0 Sending matrix to ";
+
+  if (myLevel_ != NodeLevel::Confidant) {
+    cserror() << "Only confidant nodes can send matrices";
+    return;
+  }
+
+  ostream_.init(BaseFlags::Broadcast | BaseFlags::Fragmented | BaseFlags::Compressed);
+  ostream_ << MsgTypes::ConsMatrix << roundNum_;
+
+  cs::Bytes bytes;
+  cs::DataStream stream(bytes);
+
+  stream << matrix;
+
+  ostream_ << bytes;
+
+  flushCurrentTasks();
+}
+
+uint32_t Node::getRoundNumber() {
+  return roundNum_;
+}
+
+void Node::getBlock(const uint8_t* data, const size_t size, const cs::PublicKey& sender) {
+  if (myLevel_ == NodeLevel::Writer) {
+    cswarning() << "Writer cannot get blocks";
+    return;
+  }
+
+  csunused(sender);
+
+  istream_.init(data, size);
+
+  csdb::Pool pool;
+  istream_ >> pool;
+
+  if (!istream_.good() || !istream_.end()) {
+    cswarning() << "Bad block packet format";
+    return;
+  }
+
+  size_t localSeq = getBlockChain().getLastWrittenSequence();
+  size_t blockSeq = pool.sequence();
+
+  if (roundNum_ == blockSeq) {
+    getBlockChain().setGlobalSequence(cs::numeric_cast<uint32_t>(blockSeq));
+  }
+
+  if (localSeq >= blockSeq) {
+    return;
+  }
+
+  if (!blocksReceivingStarted_) {
+    blocksReceivingStarted_ = true;
+    lastStartSequence_      = pool.sequence();
+    csdebug() << "GETBLOCK> Setting first got block: " << lastStartSequence_;
+  }
+
+  if (pool.sequence() == getBlockChain().getLastWrittenSequence() + 1) {
+    solver_->gotBlock(std::move(pool), sender);
+  }
+  else {
+    solver_->gotIncorrectBlock(std::move(pool), sender);
+  }
+}
+
+void Node::sendBlock(const csdb::Pool& pool) {
+  if (myLevel_ != NodeLevel::Writer) {
+    cserror() << "Only writer nodes can send blocks";
+    return;
+  }
+
+  ostream_.init(BaseFlags::Broadcast | BaseFlags::Fragmented | BaseFlags::Compressed);
+  composeMessageWithBlock(pool, MsgTypes::NewBlock);
+
+  csdebug() << "Sending block of " << pool.transactions_count() << " transactions of seq " << pool.sequence()
+            << " and hash " << pool.hash().to_string() << " and ts " << pool.user_field(0).value<std::string>();
+
+  flushCurrentTasks();
+}
+
+void Node::getBadBlock(const uint8_t* data, const size_t size, const cs::PublicKey& sender) {
+  if (myLevel_ == NodeLevel::Writer) {
+    cswarning() << "Writer cannot get bad blocks";
+    return;
+  }
+
+  istream_.init(data, size);
+
+  csdb::Pool pool;
+  istream_ >> pool;
+
+  if (!istream_.good() || !istream_.end()) {
+    cswarning() << "Bad block packet format";
+    return;
+  }
+
+  cslog() << "Got block of " << pool.transactions_count() << " transactions";
+
+  solver_->gotBadBlockHandler(std::move(pool), sender);
+}
+
+void Node::sendBadBlock(const csdb::Pool& pool) {
+  if (myLevel_ != NodeLevel::Writer) {
+    cserror() << "Only writer nodes can send bad blocks";
+    return;
+  }
+
+  ostream_.init(BaseFlags::Broadcast | BaseFlags::Fragmented | BaseFlags::Compressed);
+  composeMessageWithBlock(pool, MsgTypes::NewBadBlock);
+}
+
+void Node::getHash(const uint8_t* data, const size_t size, const cs::PublicKey& sender) {
+  if (myLevel_ != NodeLevel::Writer) {
+    return;
+  }
+
+  cslog() << "Get hash size: " << size;
+
+  istream_.init(data, size);
+
+  std::string hash;
+  istream_ >> hash;
+
+  if (!istream_.good() || !istream_.end()) {
+    cswarning() << "Bad hash packet format";
+    return;
+  }
+
+  solver_->gotHash(std::move(hash), sender);
+}
+
+void Node::getTransactionsPacket(const uint8_t* data, const std::size_t size) {
+  istream_.init(data, size);
+
+  cs::Bytes bytes;
+  istream_ >> bytes;
+
+  cs::TransactionsPacket packet = cs::TransactionsPacket::fromBinary(bytes);
+
+  csdebug() << "NODE> Transactions amount got " << packet.transactionsCount();
+
+  if (packet.hash().isEmpty()) {
+    cswarning() << "Received transaction packet hash is empty";
+    return;
+  }
+
+  processTransactionsPacket(std::move(packet));
+}
+
+void Node::getPacketHashesRequest(const uint8_t* data, const std::size_t size, const RoundNum round, const cs::PublicKey& sender) {
+  cs::DataStream stream(data, size);
+
+  std::size_t hashesCount = 0;
+  stream >> hashesCount;
+
+  cs::Hashes hashes;
+  hashes.reserve(hashesCount);
+
+  for (std::size_t i = 0; i < hashesCount; ++i) {
+    cs::TransactionsPacketHash hash;
+    stream >> hash;
+
+    hashes.push_back(std::move(hash));
+  }
+
+  cslog() << "NODE> Hashes request got hashes count: " << hashesCount;
+
+  if (hashesCount != hashes.size()) {
+    cserror() << "Bad hashes created";
+    return;
+  }
+
+  processPacketsRequest(std::move(hashes), round, sender);
+}
+
+void Node::getPacketHashesReply(const uint8_t* data, const std::size_t size) {
+  cs::DataStream stream(data, size);
+
+  cs::TransactionsPacket packet;
+  stream >> packet;
+
+  cslog() << "NODE> Get transactions hashes answer amount got " << packet.transactionsCount();
+  cslog() << "NODE> Get transactions packet hash " << packet.hash().toString();
+
+  if (packet.hash().isEmpty()) {
+    cserror() << "NODE> Received transaction hashes answer packet hash is empty";
+    return;
+  }
+
+  processPacketsReply(std::move(packet));
+}
+
+void Node::getRoundTable(const uint8_t* data, const size_t size, const RoundNum round) {
+  cslog() << "NODE> RoundTableUpdated";
+
+  cs::DataStream stream(data, size);
+                        
+  std::size_t confidantsCount = 0;
+  stream >> confidantsCount;
+
+  if (confidantsCount == 0) {
+    cserror() << "Bad confidants count in round table";
+    return;
+  }
+
+  std::size_t hashesCount = 0;
+  stream >> hashesCount;
+
+  cs::RoundTable roundTable;
+  roundTable.round = round;
+
+  // to node
+  roundNum_ = round;
+
+  cs::PublicKey general;
+  stream >> general;
+
+  cs::ConfidantsKeys confidants;
+  confidants.reserve(confidantsCount);
+
+  for (std::size_t i = 0; i < confidantsCount; ++i) {
+    cs::PublicKey key;
+    stream >> key;
+
+    confidants.push_back(std::move(key));
+  }
+
+  cs::Hashes hashes;
+  hashes.reserve(hashesCount);
+
+  for (std::size_t i = 0; i < hashesCount; ++i) {
+    cs::TransactionsPacketHash hash;
+    stream >> hash;
+
+    hashes.push_back(hash);
+  }
+
+  roundTable.general = std::move(general);
+  roundTable.confidants = std::move(confidants);
+  roundTable.hashes = std::move(hashes);
+
+  onRoundStart(roundTable);
+  onRoundStartConveyer(std::move(roundTable));
+
+  solver_->gotRound();
+}
+
+void Node::getCharacteristic(const uint8_t* data, const size_t size, const cs::PublicKey& sender) {
+  cslog() << "NODE> Characteric has arrived";
+  cs::Conveyer& conveyer = cs::Conveyer::instance();
+
+  if (!conveyer.isSyncCompleted()) {
+    cslog() << "NODE> Packet sync not finished, saving characteristic meta to call after sync";
+
+    cs::Bytes characteristicBytes;
+    characteristicBytes.assign(data, data + size);
+
+    cs::CharacteristicMeta meta;
+    meta.bytes = std::move(characteristicBytes);
+    meta.round = conveyer.roundTable().round;
+    meta.sender = sender;
+
+    conveyer.addCharacteristicMeta(meta);
+  }
+
+  cs::DataStream stream(data, size);
+
+  std::string time;
+  cs::Bytes characteristicMask;
+  uint64_t sequence = 0;
+
+  cslog() << "NODE> Characteristic data size: " << size;
+
+  stream >> time;
+  stream >> characteristicMask >> sequence;
+
+  cs::PoolMetaInfo poolMetaInfo;
+  poolMetaInfo.sequenceNumber = sequence;
+  poolMetaInfo.timestamp = std::move(time);
+
+  cs::Signature signature;
+  stream >> signature;
+
+  std::size_t notificationsSize;
+  stream >> notificationsSize;
+
+  if (notificationsSize == 0) {
+    cserror() << "NODE> Get characteristic: notifications count is zero";
+  }
+
+  for (std::size_t i = 0; i < notificationsSize; ++i) {
+    cs::Bytes notification;
+    stream >> notification;
+
+    conveyer.addNotification(notification);
+  }
+
+  std::vector<cs::Hash> confidantsHashes;
+
+  for (const auto& notification : conveyer.notifications()) {
+    cs::Hash hash;
+    cs::DataStream notificationStream(notification.data(), notification.size());
+
+    notificationStream >> hash;
+
+    confidantsHashes.push_back(hash);
+  }
+
+  cs::Hash characteristicHash = getBlake2Hash(characteristicMask.data(), characteristicMask.size());
+
+  for (const auto& hash : confidantsHashes) {
+    if (hash != characteristicHash) {
+      cserror() << "NODE> Some of confidants hashes is dirty";
+      return;
+    }
+  }
+
+  cslog() << "NODE> GetCharacteristic " << poolMetaInfo.sequenceNumber << " maskbit count " << characteristicMask.size();
+  cslog() << "NODE> Time >> " << poolMetaInfo.timestamp << "  << Time";
+
+  cs::Characteristic characteristic;
+  characteristic.mask = std::move(characteristicMask);
+
+  assert(sequence <= this->getRoundNumber());
+
+  cs::PublicKey writerPublicKey;
+  stream >> writerPublicKey;
+
+  conveyer.setCharacteristic(characteristic);
+  std::optional<csdb::Pool> pool = conveyer.applyCharacteristic(poolMetaInfo, sender);
+
+  if (pool) {
+    solver_->countFeesInPool(&pool.value());
+    getBlockChain().finishNewBlock(pool.value());
+
+    const uint8_t* message = pool->to_binary().data();
+    const size_t messageSize = pool->to_binary().size();
+
+    if (cs::Utils::verifySignature(signature, writerPublicKey, message, messageSize)) {
+      cswarning() << "NODE> RECEIVED KEY Writer verification successfull";
+      writeBlock(pool.value(), sequence, sender);
+    }
+    else {
+      cswarning() << "NODE> RECEIVED KEY Writer verification failed";
+    }
+  }
+}
+
+void Node::onTransactionsPacketFlushed(const cs::TransactionsPacket& packet) {
+  CallsQueue::instance().insert(std::bind(&Node::sendTransactionsPacket, this, packet));
+}
+
+void Node::writeBlock(csdb::Pool newPool, size_t sequence, const cs::PublicKey& sender) {
+  csdebug() << "GOT NEW BLOCK: global sequence = " << sequence;
+
+  if (sequence > this->getRoundNumber()) {
+    return;  // remove this line when the block candidate signing of all trusted will be implemented
+  }
+
+  this->getBlockChain().setGlobalSequence(cs::numeric_cast<uint32_t>(sequence));
+
+  if (sequence == (this->getBlockChain().getLastWrittenSequence() + 1)) {
+    this->getBlockChain().putBlock(newPool);
+
+#ifndef MONITOR_NODE
+    if ((this->getNodeLevel() != NodeLevel::Writer) && (this->getNodeLevel() != NodeLevel::Main)) {
+      auto hash = this->getBlockChain().getLastWrittenHash().to_string();
+
+      this->sendHash(hash, sender);
+
+      cslog() << "SENDING HASH to writer: " << hash;
+    } else {
+      cslog() << "I'm node " << this->getNodeLevel() << " and do not send hash";
+    }
+#endif
+  }
+}
+
+void Node::getWriterNotification(const uint8_t* data, const std::size_t size, const cs::PublicKey& senderPublicKey) {
+  if (!isCorrectNotification(data, size)) {
+    cswarning() << "NODE> Notification failed " << cs::Utils::byteStreamToHex(senderPublicKey.data(), senderPublicKey.size());
+    return;
+  }
+
+  cs::Conveyer& conveyer = cs::Conveyer::instance();
+  cs::Bytes notification(data, data + size);
+  conveyer.addNotification(notification);
+
+  if (conveyer.isEnoughNotifications(cs::Conveyer::NotificationState::Equal) && myLevel_ == NodeLevel::Writer) {
+    cslog() << "NODE> Confidants count more then 51%";
+    applyNotifications();
+  }
+}
+
+void Node::applyNotifications() {
+  csdebug() << "NODE> Apply notifications";
+
+  cs::PoolMetaInfo poolMetaInfo;
+  poolMetaInfo.sequenceNumber = bc_.getLastWrittenSequence() + 1;
+  poolMetaInfo.timestamp = cs::Utils::currentTimestamp();
+
+  cs::Conveyer& conveyer = cs::Conveyer::instance();
+  std::optional<csdb::Pool> pool = conveyer.applyCharacteristic(poolMetaInfo, myPublicKey_);
+
+  if (!pool) {
+    cserror() << "NODE> APPLY CHARACTERISTIC ERROR!";
+    return;
+  }
+
+  solver_->countFeesInPool(&pool.value());
+  getBlockChain().finishNewBlock(pool.value());
+
+  //TODO: need to write confidants notifications bytes to csdb::Pool user fields
+  #ifdef MONITOR_NODE
+  cs::Solver::addTimestampToPool(pool.value()));
+  #endif
+
+  const cs::Bytes& poolBinary = pool.value().to_binary();
+  const cs::Signature poolSignature = cs::Utils::sign(poolBinary, solver_->getPrivateKey());
+  csdebug() << "NODE> ApplyNotification " << " Signature: " << cs::Utils::byteStreamToHex(poolSignature.data(), poolSignature.size());
+
+  const bool isVerified = cs::Utils::verifySignature(poolSignature, solver_->getPublicKey(), poolBinary);
+  cslog() << "NODE> After sign: isVerified == " << isVerified;
+
+  writeBlock(pool.value(), poolMetaInfo.sequenceNumber, cs::PublicKey());
+
+  ostream_.init(BaseFlags::Broadcast | BaseFlags::Compressed | BaseFlags::Fragmented);
+  ostream_ << MsgTypes::NewCharacteristic << roundNum_;
+  ostream_ << createBlockValidatingPacket(poolMetaInfo, conveyer.characteristic(), poolSignature, conveyer.notifications());
+  ostream_ << solver_->getPublicKey();
+
+  flushCurrentTasks();
+}
+
+bool Node::isCorrectNotification(const uint8_t* data, const std::size_t size) {
+  cs::DataStream stream(data, size);
+
+  cs::Hash characteristicHash;
+  stream >> characteristicHash;
+
+  cs::Conveyer& conveyer = cs::Conveyer::instance();
+  cs::Hash currentCharacteristicHash = conveyer.characteristicHash();
+
+  if (characteristicHash != currentCharacteristicHash) {
+    csdebug() << "NODE> Characteristic equals failed";
+    csdebug() << "NODE> Received characteristic - " << cs::Utils::byteStreamToHex(characteristicHash.data(), characteristicHash.size());
+    csdebug() << "NODE> Writer solver chracteristic - " << cs::Utils::byteStreamToHex(currentCharacteristicHash.data(), currentCharacteristicHash.size());
+    return false;
+  }
+
+  cs::PublicKey writerPublicKey;
+  stream >> writerPublicKey;
+
+  if (writerPublicKey != myPublicKey_) {
+    csdebug() << "NODE> Writer public key equals failed";
+    return false;
+  }
+
+  cs::Signature signature;
+  stream >> signature;
+
+  cs::PublicKey publicKey;
+  stream >> publicKey;
+
+  std::size_t messageSize = size - signature.size() - publicKey.size();
+
+  if (!cs::Utils::verifySignature(signature, publicKey, data, messageSize)) {
+    cserror() << "NODE> Writer verify signature notification failed";
+
+    csdebug() << "Data: " << cs::Utils::byteStreamToHex(data, messageSize) << " verification failed";
+    csdebug() << "Signature: " << cs::Utils::byteStreamToHex(signature.data(), signature.size());
+
+    return false;
+  }
+
+  return true;
+}
+
+cs::Bytes Node::createBlockValidatingPacket(const cs::PoolMetaInfo& poolMetaInfo,
+                                            const cs::Characteristic& characteristic,
+                                            const cs::Signature& signature,
+                                            const cs::Notifications& notifications) {
+  cs::Bytes bytes;
+  cs::DataStream stream(bytes);
+
+  stream << poolMetaInfo.timestamp;
+  stream << characteristic.mask;
+  stream << poolMetaInfo.sequenceNumber;
+
+  stream << signature;
+  stream << notifications.size();
+
+  for (const auto& notification : notifications) {
+    stream << notification;
+  }
+
+  return bytes;
+}
+
+void Node::sendWriterNotification() {
+  ostream_.init(BaseFlags::Compressed | BaseFlags::Fragmented, solver_->getWriterPublicKey());
+  ostream_ << MsgTypes::WriterNotification;
+  ostream_ << roundNum_;
+
+  ostream_ << createNotification();
+
+  cslog() << "NODE> Notification sent to writer";
+
+  flushCurrentTasks();
+}
+
+cs::Bytes Node::createNotification() {
+  cs::Hash characteristicHash = cs::Conveyer::instance().characteristicHash();
+  cs::PublicKey writerPublicKey = solver_->getWriterPublicKey();
+
+  cs::Bytes bytes;
+  cs::DataStream stream(bytes);
+
+  stream << characteristicHash << writerPublicKey;
+
+  cs::Signature signature = cs::Utils::sign(bytes, solver_->getPrivateKey());
+
+  stream << signature;
+  stream << solver_->getPublicKey();
+
+  return bytes;
+}
+
+void Node::sendHash(const std::string& hash, const cs::PublicKey& target) {
+  if (myLevel_ == NodeLevel::Writer || myLevel_ == NodeLevel::Main) {
+    cserror() << "Writer and Main node shouldn't send hashes";
+    return;
+  }
+
+  cswarning() << "Sending hash of " << roundNum_ << " to " << cs::Utils::byteStreamToHex(target.data(), target.size());
+  cslog() << "Hash is " << hash;
+
+  ostream_.init(BaseFlags::Fragmented, target);
+  ostream_ << MsgTypes::BlockHash << roundNum_ << hash;
+
+  flushCurrentTasks();
+}
+
+void Node::sendTransactionsPacket(const cs::TransactionsPacket& packet) {
+  if (packet.hash().isEmpty()) {
+    cswarning() << "Send transaction packet with empty hash failed";
+    return;
+  }
+
+  ostream_.init(BaseFlags::Compressed | BaseFlags::Fragmented | BaseFlags::Broadcast);
+  ostream_ << MsgTypes::TransactionPacket << roundNum_ << packet.toBinary();
+
+  flushCurrentTasks();
+}
+
+void Node::sendPacketHashesRequest(const std::vector<cs::TransactionsPacketHash>& hashes) {
+  if (myLevel_ == NodeLevel::Writer) {
+    cserror() << "Writer should has all transactions hashes";
+    return;
+  }
+
+  ostream_.init(BaseFlags::Fragmented | BaseFlags::Broadcast | BaseFlags::Compressed);
+
+  cs::Bytes bytes;
+  cs::DataStream stream(bytes);
+
+  stream << hashes.size();
+
+  for (const auto& hash : hashes) {
+    stream << hash;
+  }
+
+  cslog() << "NODE> Sending transaction packet request: size: " << bytes.size();
+
+  ostream_ << MsgTypes::TransactionsPacketRequest << roundNum_ << bytes;
+
+  flushCurrentTasks();
+}
+
+void Node::sendPacketHashesReply(const cs::TransactionsPacket& packet, const cs::PublicKey& sender) {
+  if (packet.hash().isEmpty()) {
+    cswarning() << "Send transaction packet reply with empty hash failed";
+    return;
+  }
+
+  ostream_.init(BaseFlags::Fragmented | BaseFlags::Compressed, sender);
+  ostream_ << MsgTypes::TransactionsPacketReply << roundNum_;
+
+  cs::Bytes bytes;
+  cs::DataStream stream(bytes);
+
+  stream << packet;
+
+  cslog() << "Node> Sending transaction packet reply: size: " << bytes.size();
+
+  ostream_ << bytes;
+
+  flushCurrentTasks();
+}
+
+void Node::getBlockRequest(const uint8_t* data, const size_t size, const cs::PublicKey& sender) {
+  uint32_t requested_seq;
+
+  istream_.init(data, size);
+  istream_ >> requested_seq;
+
+  cslog() << "GETBLOCKREQUEST> Getting the request for block: " << requested_seq;
+
+  if (requested_seq > getBlockChain().getLastWrittenSequence()) {
+    cslog() << "GETBLOCKREQUEST> The requested block: " << requested_seq << " is BEYOND my CHAIN";
+    return;
+  }
+
+  solver_->gotBlockRequest(getBlockChain().getHashBySequence(requested_seq), sender);
+}
+
+void Node::sendBlockRequest(uint32_t seq) {
+  static uint32_t lfReq, lfTimes;
+
+  solver_->rndStorageProcessing();
+  seq = getBlockChain().getLastWrittenSequence() + 1;
+
+  csdb::Pool::sequence_t lws = getBlockChain().getLastWrittenSequence();
+  csdb::Pool::sequence_t gs = getBlockChain().getGlobalSequence();
+  if (gs == 0) {
+    gs = roundNum_;
+  }
+  csdb::Pool::sequence_t cached = solver_->getCountCahchedBlock(lws, gs);
+  const uint32_t syncStatus = static_cast<int>((1.0f - (gs * 1.0f - lws * 1.0f - cached * 1.0f) / gs) * 100.0f);
+  std::stringstream progress;
+  if (syncStatus <= 100) {
+    progress << "SYNC: [";
+    for (uint32_t i = 0; i < syncStatus; ++i) if (i % 2) progress << "#";
+    for (uint32_t i = syncStatus; i < 100; ++i) if (i % 2) progress << "-";
+    progress << "] " << syncStatus << "%";
+  }
+  cslog() << progress.str();
+
+  uint32_t reqSeq = seq;
+
+  if (lfReq != seq) {
+    lfReq = seq;
+    lfTimes = 0;
+  }
+
+  while (reqSeq) {
+    bool alreadyRequested = false;
+    ConnectionPtr requestee = transport_->getSyncRequestee(reqSeq, alreadyRequested);
+    if (!requestee) {
+      break;  // No more free requestees
+    }
+
+    if (!alreadyRequested) {  // Already requested this block from this guy?
+      LOG_NOTICE("Sending request for block " << reqSeq << " from nbr " << requestee->id);
+      ostream_.init(BaseFlags::Direct | BaseFlags::Signed);
+      ostream_ << MsgTypes::BlockRequest << roundNum_ << reqSeq;
+      transport_->deliverDirect(ostream_.getPackets(), ostream_.getPacketsCount(), requestee);
+      if (lfReq == reqSeq && ++lfTimes >= 4)
+        transport_->sendBroadcast(ostream_.getPackets());
+      ostream_.clear();
+    }
+
+    reqSeq = solver_->getNextMissingBlock(reqSeq);
+  }
+
+  //#endif
+  sendBlockRequestSequence = seq;
+  awaitingSyncroBlock = true;
+  awaitingRecBlockCount = 0;
+
+  csdebug() << "SENDBLOCKREQUEST> Sending request for block: " << seq;
+}
+
+void Node::getBlockReply(const uint8_t* data, const size_t size) {
+  cslog() << __func__;
+
+  csdb::Pool pool;
+
+  istream_.init(data, size);
+  istream_ >> pool;
+
+  cslog() << "GETBLOCKREPLY> Getting block " << pool.sequence();
+
+  if (pool.sequence() == sendBlockRequestSequence) {
+    cslog() << "GETBLOCKREPLY> Block Sequence is Ok";
+  }
+
+  transport_->syncReplied(pool.sequence());
+
+  if (getBlockChain().getGlobalSequence() < pool.sequence()) {
+    getBlockChain().setGlobalSequence(pool.sequence());
+  }
+
+  if (pool.sequence() == sendBlockRequestSequence) {
+    cslog() << "GETBLOCKREPLY> Block Sequence is Ok";
+    solver_->gotBlockReply(std::move(pool));
+    awaitingSyncroBlock = false;
+    solver_->rndStorageProcessing();
+  }
+  else {
+    solver_->gotFreeSyncroBlock(std::move(pool));
+  }
+
+  if (getBlockChain().getGlobalSequence() > getBlockChain().getLastWrittenSequence()) {  //&&(getBlockChain().getGlobalSequence()<=roundNum_))
+    sendBlockRequest(getBlockChain().getLastWrittenSequence() + 1);
+  } else {
+    syncro_started = false;
+    cslog() << "SYNCRO FINISHED!!!";
+  }
+}
+
+void Node::sendBlockReply(const csdb::Pool& pool, const cs::PublicKey& sender) {
+  ConnectionPtr conn = transport_->getConnectionByKey(sender);
+  if (!conn) return;
+
+  ostream_.init(BaseFlags::Direct | BaseFlags::Broadcast | BaseFlags::Fragmented | BaseFlags::Compressed);
+  composeMessageWithBlock(pool, MsgTypes::RequestedBlock);
+  transport_->deliverDirect(ostream_.getPackets(),
+                            ostream_.getPacketsCount(),
+                            conn);
+  ostream_.clear();
+}
+
+void Node::becomeWriter() {
+  myLevel_ = NodeLevel::Writer;
+  cslog() << "NODE> Became writer";
+
+  if (cs::Conveyer::instance().isEnoughNotifications(cs::Conveyer::NotificationState::GreaterEqual)) {
+    applyNotifications();
+  }
+}
+
+void Node::onRoundStart(const cs::RoundTable& roundTable) {
+  if ((!solver_->isPoolClosed()) && (!solver_->getBigBangStatus())) {
+    solver_->sendTL();
+  }
+
+  cslog() << "======================================== ROUND " << roundTable.round
+          << " ========================================";
+  cslog() << "Node PK = " << cs::Utils::byteStreamToHex(myPublicKey_.data(), myPublicKey_.size());
+
+  const cs::ConfidantsKeys& confidants = roundTable.confidants;
+
+  if (roundTable.general == myPublicKey_) {
+    myLevel_ = NodeLevel::Main;
+  }
+  else {
+    const auto iter = std::find(confidants.begin(), confidants.end(), myPublicKey_);
+
+    if (iter != confidants.end()) {
+      myLevel_ = NodeLevel::Confidant;
+      myConfidantIndex_ = static_cast<uint8_t>(std::distance(confidants.begin(), iter));
+    }
+    else {
+      myLevel_ = NodeLevel::Normal;
+    }
+  }
+
+  // Pretty printing...
+  cslog() << "Round " << roundTable.round << " started. Mynode_type:=" << myLevel_ << " Confidants: ";
+
+  for (std::size_t i = 0; i < confidants.size(); ++i) {
+    const auto& confidant = confidants[i];
+    cslog() << i << ". " << cs::Utils::byteStreamToHex(confidant.data(), confidant.size());
+  }
+
+  const cs::Hashes& hashes = roundTable.hashes;
+
+  cslog() << "Transaction packets hashes count: " << hashes.size();
+
+  for (std::size_t i = 0; i < hashes.size(); ++i) {
+    csdebug() << i << ". " << hashes[i].toString();
+  }
+
+#ifdef SYNCRO
+  if ((roundNum_ > getBlockChain().getLastWrittenSequence() + 1) || (getBlockChain().getBlockRequestNeed())) {
+    sendBlockRequest(getBlockChain().getLastWrittenSequence() + 1);
+    syncro_started = true;
+  }
+
+  if (roundNum_ == getBlockChain().getLastWrittenSequence() + 1) {
+    syncro_started = false;
+    awaitingSyncroBlock = false;
+  }
+#endif
+
+  // TODO: think now to improve this code
+  solver_->nextRound();
+
+  // TODO: check if this removes current tasks? if true - thats bad
+  transport_->processPostponed(roundNum_);
+}
+
+void Node::processPacketsRequest(cs::Hashes&& hashes, const cs::RoundNumber round, const cs::PublicKey& sender) {
+  csdebug() << "NODE> Processing packets sync request";
+
+  for (const auto& hash : hashes){
+    std::optional<cs::TransactionsPacket> packet = cs::Conveyer::instance().searchPacket(hash, round);
+
+    if (packet) {
+      sendPacketHashesReply(packet.value(), sender);
+    }
+  }
+}
+
+void Node::processPacketsReply(cs::TransactionsPacket&& packet) {
+  csdebug() << "NODE> Processing packets reply";
+
+  cs::Conveyer& conveyer = cs::Conveyer::instance();
+  conveyer.addFoundPacket(std::move(packet));
+
+  if (conveyer.isSyncCompleted()) {
+    csdebug() << "NODE> Packets sync completed";
+    solver_->gotRound();
+
+    const cs::RoundNumber currentRound = conveyer.roundTable().round;
+
+    if (auto meta = conveyer.characteristicMeta(currentRound); meta.has_value()) {
+      csdebug() << "NODE> Run characteristic meta";
+
+      if (meta->round != 0) {
+        getCharacteristic(meta->bytes.data(), meta->bytes.size(), meta->sender);
+      }
+      else {
+        csfatal() << "NODE> Can not call node get characteristic method";
+      }
+    }
+  }
+}
+
+void Node::processTransactionsPacket(cs::TransactionsPacket&& packet)
+{
+  csdebug() << "NODE> Process transaction packet";
+  cs::Conveyer::instance().addTransactionsPacket(packet);
+}
+
+void Node::onRoundStartConveyer(cs::RoundTable&& roundTable) {
+  cs::Conveyer& conveyer = cs::Conveyer::instance();
+  conveyer.setRound(std::move(roundTable));
+
+  if (conveyer.isSyncCompleted()) {
+    cslog() << "NODE> All hashes in conveyer";
+  }
+  else {
+    csdebug() << "NODE> Sending packet hashes request";
+    sendPacketHashesRequest(conveyer.neededHashes());
+  }
+}
+
+bool Node::getSyncroStarted() {
+  return syncro_started;
+}
+
+uint8_t Node::getConfidantNumber() {
+  return myConfidantIndex_;
+}
+
+void Node::initNextRound(const cs::RoundTable& roundTable) {
+  roundNum_ = roundTable.round;
+
+  sendRoundTable(roundTable);
+
+  cslog() << "NODE> RoundNumber :" << roundNum_;
+
+  onRoundStart(roundTable);
+}
+
+Node::MessageActions Node::chooseMessageAction(const RoundNum rNum, const MsgTypes type) {
+  if (type == MsgTypes::NewCharacteristic && rNum <= roundNum_) {
+    return MessageActions::Process;
+  }
+
+  if (type == MsgTypes::TransactionPacket) {
+    return MessageActions::Process;
+  }
+
+  if (type == MsgTypes::TransactionsPacketRequest) {
+    return MessageActions::Process;
+  }
+
+  if (type == TransactionsPacketReply) {
+    return MessageActions::Process;
+  }
+
+  if (type == MsgTypes::RoundTable) {
+    return (rNum > roundNum_ ? MessageActions::Process : MessageActions::Drop);
+  }
+
+  if (type == MsgTypes::BigBang && rNum > getBlockChain().getLastWrittenSequence()) {
+    return MessageActions::Process;
+  }
+
+  if (type == MsgTypes::RoundTableRequest) {
+    return (rNum < roundNum_ ? MessageActions::Process : MessageActions::Drop);
+  }
+
+  if (type == MsgTypes::RoundTableSS) {
+    return (rNum > roundNum_ ? MessageActions::Process : MessageActions::Drop);
+  }
+
+  if (type == MsgTypes::BlockRequest || type == MsgTypes::RequestedBlock) {
+    return (rNum <= roundNum_ ? MessageActions::Process : MessageActions::Drop);
+  }
+
+  if (rNum < roundNum_) {
+    return type == MsgTypes::NewBlock ? MessageActions::Process : MessageActions::Drop;
+  }
+
+  return (rNum == roundNum_ ? MessageActions::Process : MessageActions::Postpone);
+}
+
+inline bool Node::readRoundData(cs::RoundTable& roundTable) {
+  cs::PublicKey mainNode;
+
+  uint8_t confSize = 0;
+  istream_ >> confSize;
+
+  cslog() << "NODE> Number of confidants :" << static_cast<int>(confSize);
+
+  if (confSize < MIN_CONFIDANTS || confSize > MAX_CONFIDANTS) {
+    cswarning() << "Bad confidants num";
+    return false;
+  }
+
+  cs::ConfidantsKeys confidants;
+  confidants.reserve(confSize);
+
+  istream_ >> mainNode;
+
+  while (istream_) {
+    cs::PublicKey key;
+    istream_ >> key;
+
+    confidants.push_back(key);
+
+    if (confidants.size() == confSize && !istream_.end()) {
+      cswarning() << "Too many confidant nodes received";
+      return false;
+    }
+  }
+
+  if (!istream_.good() || confidants.size() < confSize) {
+    cswarning() << "Bad round table format, ignoring";
+    return false;
+  }
+
+  cslog() << "NODE> RoundNumber: " << roundNum_;
+
+  roundTable.confidants = std::move(confidants);
+  roundTable.general = mainNode;
+  roundTable.round = roundNum_;
+  roundTable.hashes.clear();
+
+  return true;
+}
+
+void Node::composeMessageWithBlock(const csdb::Pool& pool, const MsgTypes type) {
+  uint32_t bSize;
+  const void* data = const_cast<csdb::Pool&>(pool).to_byte_stream(bSize);
+  composeCompressed(data, bSize, type);
+}
+
+void Node::composeCompressed(const void* data, const uint32_t bSize, const MsgTypes type) {
+  auto max    = LZ4_compressBound(cs::numeric_cast<int>(bSize));
+  auto memPtr = allocator_.allocateNext(cs::numeric_cast<uint32_t>(max));
+
+  auto realSize = LZ4_compress_default((const char*)data, (char*)memPtr.get(), bSize, memPtr.size());
+
+  allocator_.shrinkLast(cs::numeric_cast<uint32_t>(realSize));
+  ostream_ << type << roundNum_ << bSize;
+  ostream_ << std::string(static_cast<char*>(memPtr.get()), memPtr.size());
+}
+
+const char* getNodeLevelString(NodeLevel nodeLevel) {
+  switch (nodeLevel) {
+  case NodeLevel::Normal:
+    return "Normal";
+  case NodeLevel::Confidant:
+    return "Confidant";
+  case NodeLevel::Main:
+    return "Main";
+  case NodeLevel::Writer:
+    return "Writer";
+  }
+  return "UNKNOWN";
+}
+
+std::ostream& operator<< (std::ostream& os, NodeLevel nodeLevel) {
+  os << getNodeLevelString(nodeLevel);
+  return os;
+}
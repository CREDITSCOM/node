#include <algorithm>
#include <csignal>
#include <numeric>
#include <sstream>

#include <solver/consensus.hpp>
#include <solver/solvercore.hpp>
#include <solver/smartcontracts.hpp>

#include <csnode/conveyer.hpp>
#include <csnode/datastream.hpp>
#include <csnode/node.hpp>
#include <csnode/nodecore.hpp>
#include <csnode/nodeutils.hpp>
#include <csnode/poolsynchronizer.hpp>
#include <csnode/blockvalidator.hpp>
#include <csnode/roundpackage.hpp>
#include <csnode/configholder.hpp>

#include <lib/system/logger.hpp>
#include <lib/system/progressbar.hpp>
#include <lib/system/signals.hpp>
#include <lib/system/utils.hpp>

#include <net/transport.hpp>
#include <net/packetvalidator.hpp>

#include <base58.h>

#include <boost/optional.hpp>

#include <lz4.h>

#include <cscrypto/cscrypto.hpp>

#include <observer.hpp>

const csdb::Address Node::genesisAddress_ = csdb::Address::from_string("0000000000000000000000000000000000000000000000000000000000000001");
const csdb::Address Node::startAddress_ = csdb::Address::from_string("0000000000000000000000000000000000000000000000000000000000000002");

Node::Node(cs::config::Observer& observer)
: nodeIdKey_(cs::ConfigHolder::instance().config()->getMyPublicKey())
, nodeIdPrivate_(cs::ConfigHolder::instance().config()->getMyPrivateKey())
, blockChain_(genesisAddress_, startAddress_, cs::ConfigHolder::instance().config()->recreateIndex())
, ostream_(&packStreamAllocator_, nodeIdKey_)
, stat_()
, blockValidator_(std::make_unique<cs::BlockValidator>(*this))
, observer_(observer) {
    autoShutdownEnabled_ = cs::ConfigHolder::instance().config()->autoShutdownEnabled();
    solver_ = new cs::SolverCore(this, genesisAddress_, startAddress_);

    std::cout << "Start transport... ";
    transport_ = new Transport(this);
    std::cout << "Done\n";

    poolSynchronizer_ = new cs::PoolSynchronizer(transport_, &blockChain_);

    executor::ExecutorSettings::set(cs::makeReference(blockChain_), cs::makeReference(solver_));
    auto& executor = executor::Executor::getInstance();

    cs::Connector::connect(&Node::stopRequested, this, &Node::onStopRequested);

    if (isStopRequested()) {
        stop();
        return;
    }

    cs::Connector::connect(&blockChain_.readBlockEvent(), &stat_, &cs::RoundStat::onReadBlock);
    cs::Connector::connect(&blockChain_.storeBlockEvent, &stat_, &cs::RoundStat::onStoreBlock);
    cs::Connector::connect(&blockChain_.storeBlockEvent, &executor, &executor::Executor::onBlockStored);
    cs::Connector::connect(&blockChain_.readBlockEvent(), &executor, &executor::Executor::onReadBlock);
    cs::Connector::connect(&transport_->pingReceived, this, &Node::onPingReceived);
    cs::Connector::connect(&transport_->pingReceived, &stat_, &cs::RoundStat::onPingReceived);
    cs::Connector::connect(&blockChain_.readBlockEvent(), this, &Node::validateBlock);

    setupNextMessageBehaviour();

    alwaysExecuteContracts_ = cs::ConfigHolder::instance().config()->alwaysExecuteContracts();
    good_ = init();
}

Node::~Node() {
    std::cout << "Desturctor called\n";

    sendingTimer_.stop();

    delete solver_;
    delete transport_;
    delete poolSynchronizer_;
}

bool Node::init() {
#ifdef NODE_API
    std::cout << "Init API... ";

    api_ = std::make_unique<csconnector::connector>(blockChain_, solver_);

    std::cout << "Done\n";

    cs::Connector::connect(&blockChain_.readBlockEvent(), api_.get(), &csconnector::connector::onReadFromDB);
    cs::Connector::connect(&blockChain_.storeBlockEvent, api_.get(), &csconnector::connector::onStoreBlock);

#endif  // NODE_API

    // must call prior to blockChain_.init():
    solver_->init(nodeIdKey_, nodeIdPrivate_);
    solver_->startDefault();

    if (cs::ConfigHolder::instance().config()->newBlockchainTop()) {
        if (!blockChain_.init(cs::ConfigHolder::instance().config()->getPathToDB(), cs::ConfigHolder::instance().config()->newBlockchainTopSeq())) {
            return false;
        }
        return true;
    }

    if (!blockChain_.init(cs::ConfigHolder::instance().config()->getPathToDB())) {
        return false;
    }

    cslog() << "Blockchain is ready, contains " << WithDelimiters(stat_.totalTransactions()) << " transactions";

#ifdef NODE_API
    api_->run();
#endif  // NODE_API

    if (!transport_->isGood()) {
        return false;
    }

    std::cout << "Transport is init\n";

    if (!solver_) {
        return false;
    }

    std::cout << "Solver is init\n";
    std::cout << "Everything is init\n";

    cs::Connector::connect(&sendingTimer_.timeOut, this, &Node::processTimer);
    cs::Connector::connect(&cs::Conveyer::instance().packetFlushed, this, &Node::onTransactionsPacketFlushed);
    cs::Connector::connect(&poolSynchronizer_->sendRequest, this, &Node::sendBlockRequest);

    initCurrentRP();

    return true;
}

void Node::setupNextMessageBehaviour() {
    cs::Connector::connect(&transport_->mainThreadIterated, &stat_, &cs::RoundStat::onMainThreadIterated);
    cs::Connector::connect(&cs::Conveyer::instance().roundChanged, &stat_, &cs::RoundStat::onRoundChanged);
    cs::Connector::connect(&stat_.roundTimeElapsed, this, &Node::onRoundTimeElapsed);
}

void Node::run() {
    std::cout << "Running transport\n";
    transport_->run();
}

void Node::stop() {
    good_ = false;

    transport_->stop();
    cswarning() << "[TRANSPORT STOPPED]";

    solver_->finish();
    cswarning() << "[SOLVER STOPPED]";

    blockChain_.close();

    if (api_) {
        api_->apiExecHandler()->getExecutor().stop();
        cswarning() << "[EXECUTOR IS SIGNALED TO STOP]";
    }

    cswarning() << "[BLOCKCHAIN STORAGE CLOSED]";

    observer_.stop();
    cswarning() << "[CONFIG OBSERVER STOPPED]";
}

void Node::initCurrentRP() {
    cs::RoundPackage rp;
    if (getBlockChain().getLastSeq() == 0) {
        cs::RoundTable rt;
        rt.round = 0;
        rp.updateRoundTable(rt);
    }
    else {
        cs::RoundTable rt;
        rt.round = getBlockChain().getLastSeq();
        rt.confidants = getBlockChain().getLastBlock().confidants();
        rp.updateRoundTable(rt);
    }
    roundPackageCache_.push_back(rp);
}

void Node::getBigBang(const uint8_t* data, const size_t size, const cs::RoundNumber rNum) {
    auto& conveyer = cs::Conveyer::instance();

    cswarning() << "-----------------------------------------------------------";
    cswarning() << "NODE> BigBang #" << rNum << ": last written #" << blockChain_.getLastSeq() << ", current #" << conveyer.currentRoundNumber();
    cswarning() << "-----------------------------------------------------------";

    istream_.init(data, size);

    uint8_t tmp = 0;
    istream_ >> tmp;

    if (tmp <= recdBangs[rNum] && !(tmp < Consensus::MaxSubroundDelta && recdBangs[rNum] > std::numeric_limits<uint8_t>::max() - Consensus::MaxSubroundDelta)) {
        cswarning() << "Old Big Bang received: " << rNum << "." << static_cast<int>(tmp) << " is <= " << rNum << "." << static_cast<int>(recdBangs[rNum]);
        return;
    }

    // cache
    auto cachedRound = conveyer.currentRoundNumber();

    cs::Hash lastBlockHash;
    istream_ >> lastBlockHash;
       
    cs::RoundTable globalTable;
    globalTable.round = rNum;

    // not uses both subRound_ and recdBangs[], so can be called here:
    if (!readRoundData(globalTable, true)) {
        cserror() << className() << " read round data from SS failed";
        return;
    }

    if (istream_.isBytesAvailable(sizeof(long long))) {
<<<<<<< HEAD
        long long timeSS;
=======
        long long timeSS = 0;
>>>>>>> 9b51a835
        istream_ >> timeSS;
        auto seconds = timePassedSinceBB(timeSS);
        constexpr long long MaxBigBangAge_sec = 180;
        if (seconds > MaxBigBangAge_sec) {
<<<<<<< HEAD
            cswarning() << "Elder Big Bang received of " << WithDelimiters(seconds) << " seconds age, ignore";
=======
            cslog() << "Elder Big Bang received of " << WithDelimiters(seconds) << " seconds age, ignore";
>>>>>>> 9b51a835
            return;
        }
        else {
            cslog() << "Big Bang received of " << WithDelimiters(seconds) << " seconds age, accept";
        }
    }
    else {
        cswarning() << "Deprecated Big Bang received of unknown age, ignore";
        return;
    }

    // update round data
    subRound_ = tmp;
    recdBangs[rNum] = subRound_;

    if (stat_.isLastRoundTooLong()) {
        poolSynchronizer_->syncLastPool();
    }

    solver_->resetGrayList();
    roundPackageCache_.clear();

    // this evil code sould be removed after examination
    cs::Sequence countRemoved = 0;
    cs::Sequence lastSequence = blockChain_.getLastSeq();

    while (lastSequence >= rNum) {
        if (countRemoved == 0) {
            // the 1st time
            csdebug() << "NODE> remove " << lastSequence - rNum + 1 << " block(s) required (rNum = " << rNum << ", last_seq = " << lastSequence << ")";
            blockChain_.setBlocksToBeRemoved(lastSequence - rNum  + 1);
        }

        blockChain_.removeLastBlock();
        cs::RoundNumber tmp_seq = blockChain_.getLastSeq();

        if (lastSequence == tmp_seq) {
            csdebug() << "NODE> cancel remove blocks operation (last removal is failed)";
            break;
        }

        ++countRemoved;
        lastSequence = tmp_seq;
    }

    if (countRemoved > 0) {
        csdebug() << "NODE> " << countRemoved << " block(s) was removed";
    }

    // resend all this round data available
    csdebug() << "NODE> resend last block hash after BigBang";

    // do not pass further the hashes from unsuccessful round
    csmeta(csdebug) << "Get BigBang globalTable.hashes: " << globalTable.hashes.size();

    conveyer.updateRoundTable(cachedRound, globalTable);
    onRoundStart(globalTable, false);

    poolSynchronizer_->sync(globalTable.round, cs::PoolSynchronizer::roundDifferentForSync, true);

    if (conveyer.isSyncCompleted()) {
        startConsensus();
    }
    else {
        cswarning() << "NODE> non empty required hashes after BB detected";
        sendPacketHashesRequest(conveyer.currentNeededHashes(), conveyer.currentRoundNumber(), startPacketRequestPoint_);
    }
}

void Node::getRoundTableSS(const uint8_t* data, const size_t size, const cs::RoundNumber rNum) {
    istream_.init(data, size);

    if (cs::Conveyer::instance().currentRoundNumber() != 0) {
        csdebug() << "The RoundTable sent by SS doesn't correspond to the current RoundNumber";
        return;
    }

    cslog() << "NODE> get SS Round Table #" << rNum;

    cs::RoundTable roundTable;

    if (!readRoundData(roundTable, false)) {
        cserror() << "NODE> read round data from SS failed, continue without round table";
    }

    cs::Sequence lastSequence = blockChain_.getLastSeq();

    if (lastSequence >= rNum) {
        csdebug() << "NODE> remove " << lastSequence - rNum + 1 << " block(s) required (rNum = " << rNum << ", last_seq = " << lastSequence << ")";
        blockChain_.setBlocksToBeRemoved(lastSequence - rNum + 1);
    }

    // update new round data from SS
    // TODO: fix sub round
    subRound_ = 0;
    roundTable.round = rNum;

    cs::Conveyer::instance().setRound(rNum);
    cs::Conveyer::instance().setTable(roundTable);

    // "normal" start
    if (roundTable.round == 1) {
        onRoundStart(roundTable, false);
        reviewConveyerHashes();

        return;
    }

    poolSynchronizer_->sync(rNum);
}

void Node::getTransactionsPacket(const uint8_t* data, const std::size_t size) {
    istream_.init(data, size);
    cs::TransactionsPacket packet;
    istream_ >> packet;

    if (packet.hash().isEmpty()) {
        cswarning() << "Received transaction packet hash is empty";
        return;
    }

    processTransactionsPacket(std::move(packet));
}

void Node::getNodeStopRequest(const cs::RoundNumber round, const uint8_t* data, const std::size_t size) {
    const auto localRound = cs::Conveyer::instance().currentRoundNumber();

    if (round < localRound && localRound - round > cs::MaxRoundDeltaInStopRequest) {
        // ignore too aged command to prevent store & re-use by enemies
        return;
    }

    istream_.init(data, size);

    uint16_t version = 0;
    cs::Signature sig;
    istream_ >> version >> sig;
    if (!istream_.good() || !istream_.end()) {
        cswarning() << "NODE> Get stop request parsing failed";
        return;
    }
    cs::Bytes message;
    cs::DataStream stream(message);
    stream << round << version;
    const auto& starter_key = cs::PacketValidator::instance().getStarterKey();
    if (!cscrypto::verifySignature(sig, starter_key, message.data(), message.size())) {
        cswarning() << "NODE> Get incorrect stoprequest signature, possible attack";
        return;
    }
    cswarning() << "NODE> Get stop request, received version " << version << ", received bytes " << size;

    if (NODE_VERSION > version) {
        cswarning() << "NODE> stop request does not cover my version, continue working";
        return;
    }

    cswarning() << "NODE> Get stop request, node will be closed...";
    stopRequested_ = true;

    // unconditional stop
    stop();
}

bool Node::canBeTrusted(bool critical) {
#if defined(MONITOR_NODE) || defined(WEB_WALLET_NODE)
    csunused(critical);
    return false;

#else

    if (stopRequested_) {
        return false;
    }

    if (!critical) {
        if (Consensus::DisableTrustedRequestNextRound) {
            // ignore flag after bigbang
            if (myLevel_ == Level::Confidant && subRound_ == 0) {
                return false;
            }
        }
    }

    if (cs::Conveyer::instance().currentRoundNumber() < Consensus::StartingDPOS) {
        csdebug() << "The DPOS doesn't work unless the roundNumber is less than " << Consensus::StartingDPOS;
        return true;
    }

    BlockChain::WalletData wData;
    BlockChain::WalletId wId;

    if (!getBlockChain().findWalletData(csdb::Address::from_public_key(this->nodeIdKey_), wData, wId)) {
        return false;
    }

    if (wData.balance_ < Consensus::MinStakeValue) {
        return false;
    }

    if (!solver_->smart_contracts().executionAllowed()) {
        return false;
    }

    return true;

#endif
}

void Node::getPacketHashesRequest(const uint8_t* data, const std::size_t size, const cs::RoundNumber round, const cs::PublicKey& sender) {
    istream_.init(data, size);

    cs::PacketsHashes hashes;
    istream_ >> hashes;

    csdebug() << "NODE> Get request for " << hashes.size() << " packet hashes from " << cs::Utils::byteStreamToHex(sender.data(), sender.size());

    if (hashes.empty()) {
        csmeta(cserror) << "Wrong hashes list requested";
        return;
    }

    processPacketsRequest(std::move(hashes), round, sender);
}

void Node::getPacketHashesReply(const uint8_t* data, const std::size_t size, const cs::RoundNumber round, const cs::PublicKey& sender) {
    if (cs::Conveyer::instance().isSyncCompleted(round)) {
        csdebug() << "NODE> sync packets have already finished in round " << round;
        return;
    }

    istream_.init(data, size);

    cs::Packets packets;
    istream_ >> packets;

    if (packets.empty()) {
        csmeta(cserror) << "Packet hashes reply, bad packets parsing";
        return;
    }

    csdebug() << "NODE> Get reply with " << packets.size() <<  " packet hashes from sender " << cs::Utils::byteStreamToHex(sender);

    processPacketsReply(std::move(packets), round);
}

void Node::getCharacteristic(cs::RoundPackage& rPackage) {
    csmeta(csdetails) << "started";
    cs::Conveyer& conveyer = cs::Conveyer::instance();
    if (getBlockChain().updateLastBlock(rPackage)) {
        csdebug() << "NODE> The last block updated correctly or doesn't need update";
        return;
    }

    auto round = rPackage.poolMetaInfo().sequenceNumber;
    if (!conveyer.isSyncCompleted(rPackage.poolMetaInfo().sequenceNumber)) {
        csdebug() << "NODE> Packet sync not finished, saving characteristic meta to call after sync";

        cs::CharacteristicMeta meta;
        meta.bytes = rPackage.poolMetaInfo().characteristic.mask;
        //meta.sender = sender;
        meta.signatures = rPackage.poolSignatures();
        meta.realTrusted = rPackage.poolMetaInfo().realTrustedMask;

        conveyer.addCharacteristicMeta(round, std::move(meta));
        return;
    }

    csdebug() << "Trying to get confidants from round " << round;
    const auto table = conveyer.roundTable(round);

    if (table == nullptr) {
        cserror() << "NODE> cannot access proper round table to add trusted to pool #" << rPackage.poolMetaInfo().sequenceNumber;
        return;
    }

    const cs::ConfidantsKeys& confidantsReference = table->confidants;
    const std::size_t realTrustedMaskSize = rPackage.poolMetaInfo().realTrustedMask.size();

    csdebug() << "Real TrustedMask size = " << realTrustedMaskSize;

    if (realTrustedMaskSize > confidantsReference.size()) {
        csmeta(cserror) << ", real trusted mask size: " << realTrustedMaskSize << ", confidants count " << confidantsReference.size() << ", on round " << round;
        return;
    }

    //for (size_t idx = 0; idx < realTrustedMaskSize; ++idx) {
    //    const auto& key = confidantsReference[idx];

    //    if (rPackage.poolMetaInfo().realTrustedMask[idx] == 0) {
    //        poolMetaInfo.writerKey = key;
    //    }
    //}

    //if (round != 0) {
    //    auto confirmation = confirmationList_.find(round);
    //    if (confirmation.has_value()) {
    //        poolMetaInfo.confirmationMask = confirmation.value().mask;
    //        poolMetaInfo.confirmations = confirmation.value().signatures;
    //    }
    //}

    if (!istream_.good()) {
        csmeta(cserror) << "Round info parsing failed, data is corrupted";
        return;
    }

    csdebug() << "NODE> Sequence " << rPackage.poolMetaInfo().sequenceNumber
        << ", mask size " << rPackage.poolMetaInfo().characteristic.mask.size()
        << ", timestamp " << rPackage.poolMetaInfo().timestamp;

    if (blockChain_.getLastSeq() > rPackage.poolMetaInfo().sequenceNumber) {
        csmeta(cswarning) << "blockChain last seq: " << blockChain_.getLastSeq()
            << " > pool meta info seq: " << rPackage.poolMetaInfo().sequenceNumber;
        return;
    }

    // otherwise senseless, this block is already in chain
    conveyer.setCharacteristic(rPackage.poolMetaInfo().characteristic, rPackage.poolMetaInfo().sequenceNumber);
    std::optional<csdb::Pool> pool = conveyer.applyCharacteristic(rPackage.poolMetaInfo());

    if (!pool.has_value()) {
        csmeta(cserror) << "Created pool is not valid";
        return;
    }

//    solver_->uploadNewStates(conveyer.uploadNewStates());

    auto tmp = rPackage.poolSignatures();
    pool.value().set_signatures(tmp);
    pool.value().set_confidants(confidantsReference);
    auto tmpPool = solver_->getDeferredBlock().clone();
    if (tmpPool.is_valid() && tmpPool.sequence() == round) {
        auto tmp2 = rPackage.poolSignatures();
        tmpPool.add_user_field(0, rPackage.poolMetaInfo().timestamp);
        tmpPool.add_number_trusted(static_cast<uint8_t>(rPackage.poolMetaInfo().realTrustedMask.size()));
        tmpPool.add_real_trusted(cs::Utils::maskToBits(rPackage.poolMetaInfo().realTrustedMask));
        tmpPool.set_signatures(tmp2);
        csdebug() << "Signatures " << tmp2.size() << " were added to the pool: " << tmpPool.signatures().size();
        auto resPool = getBlockChain().createBlock(tmpPool);

        if (resPool.has_value()) {
            csdebug() << "(From getCharacteristic): " << "The stored properly";
            return;
        }
        else {
            cserror() << "(From getCharacteristic): " << "Blockchain failed to write new block, it will do it later when get proper data";
        }

    }
    if (round != 0) {
        auto confirmation = confirmationList_.find(round);
        if (confirmation.has_value()) {
            if (rPackage.poolMetaInfo().sequenceNumber > 1) {
                pool.value().add_number_confirmations(static_cast<uint8_t>(confirmation.value().mask.size()));
                pool.value().add_confirmation_mask(cs::Utils::maskToBits(confirmation.value().mask));
                pool.value().add_round_confirmations(confirmation.value().signatures);
            }
        }
    }

    if (!blockChain_.storeBlock(pool.value(), false /*by_sync*/)) {
        cserror() << "NODE> failed to store block in BlockChain";
    }
    else {
        blockChain_.testCachedBlocks();
        solver_->checkZeroSmartSignatures(pool.value());
        //confirmationList_.remove(round);
    }

    csmeta(csdetails) << "done";
}

void Node::cleanConfirmationList(cs::RoundNumber rNum) {
    confirmationList_.remove(rNum);
}

void Node::sendStateRequest(const csdb::Address& contract_abs_addr, const cs::PublicKeys& confidants) {
    csmeta(csdebug) << cs::SmartContracts::to_base58(blockChain_, contract_abs_addr);

    auto round = cs::Conveyer::instance().currentRoundNumber();
    cs::Bytes message;
    cs::DataStream stream(message);
    const auto& key = contract_abs_addr.public_key();
    stream << round << key;
    cs::Signature sig = cscrypto::generateSignature(solver_->getPrivateKey(), message.data(), message.size());
    sendToList(confidants, cs::ConfidantConsts::InvalidConfidantIndex, MsgTypes::StateRequest, round, key, sig);
}

void Node::getStateRequest(const uint8_t * data, const std::size_t size, const cs::RoundNumber rNum, const cs::PublicKey & sender) {
    istream_.init(data, size);
    cs::PublicKey key;
    cs::Signature signature;
    istream_ >> key >> signature;
    csdb::Address abs_addr = csdb::Address::from_public_key(key);

    csmeta(csdebug) << cs::SmartContracts::to_base58(blockChain_, abs_addr) << " from "
        << cs::Utils::byteStreamToHex(sender.data(), sender.size());

    if (!istream_.good() || !istream_.end()) {
        cserror() << "NODE> Bad StateRequest packet format";
        return;
    }

    cs::Bytes signed_bytes;
    cs::DataStream stream(signed_bytes);
    stream << rNum << key;
    if (!cscrypto::verifySignature(signature, sender, signed_bytes.data(), signed_bytes.size())) {
        csdebug() << "NODE> StateRequest Signature is incorrect";
        return;
    }

    cs::Bytes contract_data;
    if (blockChain_.getContractData(abs_addr, contract_data)) {
        sendStateReply(sender, abs_addr, contract_data);
    }
}

void Node::sendStateReply(const cs::PublicKey& respondent, const csdb::Address& contract_abs_addr, const cs::Bytes& data) {
    csmeta(csdebug) << cs::SmartContracts::to_base58(blockChain_, contract_abs_addr)
        << "to " << cs::Utils::byteStreamToHex(respondent.data(), respondent.size());

    cs::RoundNumber round = cs::Conveyer::instance().currentRoundNumber();
    cs::Bytes signed_data;
    cs::DataStream stream(signed_data);
    const cs::PublicKey& key = contract_abs_addr.public_key();
    stream << round << key << data;
    cs::Signature sig = cscrypto::generateSignature(solver_->getPrivateKey(), signed_data.data(), signed_data.size());
    sendToTargetBroadcast(respondent, MsgTypes::StateReply, round, key, data, sig);
}

void Node::getStateReply(const uint8_t* data, const std::size_t size, const cs::RoundNumber rNum, const cs::PublicKey& sender) {
    istream_.init(data, size);
    cs::PublicKey key;
    cs::Bytes contract_data;
    cs::Signature signature;
    istream_ >> key >> contract_data >> signature;
    csdb::Address abs_addr = csdb::Address::from_public_key(key);
    
    csmeta(csdebug) << cs::SmartContracts::to_base58(blockChain_, abs_addr) << " from "
        << cs::Utils::byteStreamToHex(sender.data(), sender.size());

    if (!istream_.good() || !istream_.end()) {
        cserror() << "NODE> Bad State packet format";
        return;
    }

    cs::Bytes signed_data;
    cs::DataStream signed_stream(signed_data);
    signed_stream << rNum << key << contract_data;
    if (!cscrypto::verifySignature(signature, sender, signed_data.data(), signed_data.size())) {
        csdebug() << "NODE> State Signature is incorrect";
        return;
    }

    /*Place here the function call with (state)*/
    solver_->smart_contracts().net_update_contract_state(abs_addr, contract_data);
}

cs::ConfidantsKeys Node::retriveSmartConfidants(const cs::Sequence startSmartRoundNumber) const {
    csmeta(csdebug);

    const cs::RoundTable* table = cs::Conveyer::instance().roundTable(startSmartRoundNumber);
    if (table != nullptr) {
        return table->confidants;
    }

    csdb::Pool tmpPool = blockChain_.loadBlock(startSmartRoundNumber);
    const cs::ConfidantsKeys& confs = tmpPool.confidants();
    csdebug() << "___[" << startSmartRoundNumber << "] = [" << tmpPool.sequence() << "]: " << confs.size();
    return confs;
}

void Node::sendTransactionsPacket(const cs::TransactionsPacket& packet) {
    if (packet.hash().isEmpty()) {
        cswarning() << "Send transaction packet with empty hash failed";
        return;
    }

    sendToBroadcast(MsgTypes::TransactionPacket, cs::Conveyer::instance().currentRoundNumber(), packet);
}

void Node::sendPacketHashesRequest(const cs::PacketsHashes& hashes, const cs::RoundNumber round, uint32_t requestStep) {
    const cs::Conveyer& conveyer = cs::Conveyer::instance();

    if (conveyer.isSyncCompleted(round)) {
        return;
    }

    csdebug() << "NODE> Sending packet hashes request: " << hashes.size();

    cs::PublicKey main;
    const auto msgType = MsgTypes::TransactionsPacketRequest;
    const auto roundTable = conveyer.roundTable(round);

    // look at main node
    main = (roundTable != nullptr) ? roundTable->confidants.front(): conveyer.currentRoundTable().confidants.front();

    const bool sendToGeneral = sendToNeighbour(main, msgType, round, hashes);

    if (!sendToGeneral) {
        sendPacketHashesRequestToRandomNeighbour(hashes, round);
    }

    auto requestClosure = [round, requestStep, this] {
        const cs::Conveyer& conveyer = cs::Conveyer::instance();

        if (!conveyer.isSyncCompleted(round)) {
            auto neededHashes = conveyer.neededHashes(round);
            if (neededHashes) {
                sendPacketHashesRequest(*neededHashes, round, requestStep + packetRequestStep_);
            }
        }
    };

    // send request again
    cs::Timer::singleShot(static_cast<int>(cs::NeighboursRequestDelay + requestStep), cs::RunPolicy::CallQueuePolicy, requestClosure);
}

void Node::sendPacketHashesRequestToRandomNeighbour(const cs::PacketsHashes& hashes, const cs::RoundNumber round) {
    const auto msgType = MsgTypes::TransactionsPacketRequest;
    const auto neighboursCount = transport_->getNeighboursCount();

    bool successRequest = false;

    for (std::size_t i = 0; i < neighboursCount; ++i) {
        ConnectionPtr connection = transport_->getConnectionByNumber(i);

        if (connection && !connection->isSignal) {
            successRequest = true;
            sendToNeighbour(connection, msgType, round, hashes);
        }
    }

    if (!successRequest) {
        csdebug() << "NODE> Send broadcast hashes request, no neigbours";
        sendToBroadcast(msgType, round, hashes);
        return;
    }

    csdebug() << "NODE> Send hashes request to all neigbours";
}

void Node::sendPacketHashesReply(const cs::Packets& packets, const cs::RoundNumber round, const cs::PublicKey& target) {
    if (packets.empty()) {
        return;
    }

    csdebug() << "NODE> Reply transaction packets: " << packets.size();

    const auto msgType = MsgTypes::TransactionsPacketReply;
    const bool success = sendToNeighbour(target, msgType, round, packets);

    if (!success) {
        csdebug() << "NODE> Reply transaction packets: failed send to " << cs::Utils::byteStreamToHex(target.data(), target.size()) << ", perform broadcast";
        sendToTargetBroadcast(target, msgType, round, packets);
    }
}

void Node::getBlockRequest(const uint8_t* data, const size_t size, const cs::PublicKey& sender) {
    csmeta(csdebug);

    cs::PoolsRequestedSequences sequences;

    istream_.init(data, size);
    istream_ >> sequences;

    csdebug() << "NODE> got request for " << sequences.size() << " block(s) from " << cs::Utils::byteStreamToHex(sender.data(), sender.size());

    if (sequences.empty()) {
        csmeta(cserror) << "Sequences size is 0";
        return;
    }

    std::size_t packetNum = 0;
    istream_ >> packetNum;

    if (sequences.front() > blockChain_.getLastSeq()) {
        csdebug() << "NODE> Get block request> The requested block: " << sequences.front() << " is beyond my last block";
        return;
    }

    const bool isOneBlockReply = poolSynchronizer_->isOneBlockReply();
    const std::size_t reserveSize = isOneBlockReply ? 1 : sequences.size();

    cs::PoolsBlock poolsBlock;
    poolsBlock.reserve(reserveSize);

    auto sendReply = [&] {
        sendBlockReply(poolsBlock, sender, packetNum);
        poolsBlock.clear();
    };

    for (auto& sequence : sequences) {
        csdb::Pool pool = blockChain_.loadBlock(sequence);

        if (pool.is_valid()) {
            poolsBlock.push_back(std::move(pool));

            if (isOneBlockReply) {
                sendReply();
            }
        }
        else {
            csmeta(cslog) << "unable to load block " << sequence << " from blockchain";
        }
    }

    if (!isOneBlockReply) {
        sendReply();
    }
}

void Node::getBlockReply(const uint8_t* data, const size_t size) {
    if (!poolSynchronizer_->isSyncroStarted()) {
        csdebug() << "NODE> Get block reply> Pool sync has already finished";
        return;
    }

    csdebug() << "NODE> Get Block Reply";

    istream_.init(data, size);

    CompressedRegion region;
    istream_ >> region;

    size_t packetNumber = 0;
    istream_ >> packetNumber;

    cs::PoolsBlock poolsBlock = compressor_.decompress<cs::PoolsBlock>(region);

    if (poolsBlock.empty()) {
        cserror() << "NODE> Get block reply> No pools found";
        return;
    }

    poolSynchronizer_->getBlockReply(std::move(poolsBlock), packetNumber);
}

void Node::sendBlockReply(const cs::PoolsBlock& poolsBlock, const cs::PublicKey& target, std::size_t packetNum) {
    for (const auto& pool : poolsBlock) {
        csdebug() << "NODE> Send block reply. Sequence: " << pool.sequence();
    }

    csdebug() << "Node> Sending blocks with signatures:";

    for (const auto& it : poolsBlock) {
        csdebug() << "#" << it.sequence() << " signs = " << it.signatures().size();
    }

    auto region = compressor_.compress(poolsBlock);
    tryToSendDirect(target, MsgTypes::RequestedBlock, cs::Conveyer::instance().currentRoundNumber(), region, packetNum);
}

void Node::becomeWriter() {
    myLevel_ = Level::Writer;
    csdebug() << "NODE> Became writer";
}

void Node::processPacketsRequest(cs::PacketsHashes&& hashes, const cs::RoundNumber round, const cs::PublicKey& sender) {
    csdebug() << "NODE> Processing packets sync request";

    cs::Packets packets;

    const auto& conveyer = cs::Conveyer::instance();
    std::unique_lock<cs::SharedMutex> lock = conveyer.lock();

    for (const auto& hash : hashes) {
        std::optional<cs::TransactionsPacket> packet = conveyer.findPacket(hash, round);

        if (packet) {
            packets.push_back(std::move(packet).value());
        }
    }

    if (packets.empty()) {
        csdebug() << "NODE> Cannot find packets in storage";
    }
    else {
        csdebug() << "NODE> Found packets in storage: " << packets.size();
        sendPacketHashesReply(packets, round, sender);
    }
}

void Node::processPacketsReply(cs::Packets&& packets, const cs::RoundNumber round) {
    csdebug() << "NODE> Processing packets reply";

    cs::Conveyer& conveyer = cs::Conveyer::instance();

    for (auto&& packet : packets) {
        conveyer.addFoundPacket(round, std::move(packet));
    }

    if (conveyer.isSyncCompleted(round)) {
        csdebug() << "NODE> Packets sync completed, #" << round;

        if (roundPackageCache_.size() > 0) {
            auto rPackage = roundPackageCache_.back();
            csdebug() << "NODE> Run characteristic meta";
            getCharacteristic(rPackage);
        }
        else {
            csdebug() << "NODE> There is no roundPackage in the list, return and await any";
            return;
        }

        // if next block maybe stored, the last written sequence maybe updated, so deferred consensus maybe resumed
        if (blockChain_.getLastSeq() + 1 == cs::Conveyer::instance().currentRoundNumber()) {
            csdebug() << "NODE> got all blocks written in current round";
            startConsensus();
        }
    }
}

void Node::processTransactionsPacket(cs::TransactionsPacket&& packet) {
    cs::Conveyer::instance().addTransactionsPacket(packet);
}

void Node::reviewConveyerHashes() {
    const cs::Conveyer& conveyer = cs::Conveyer::instance();
    const bool isHashesEmpty = conveyer.currentRoundTable().hashes.empty();

    if (!isHashesEmpty && !conveyer.isSyncCompleted()) {
        sendPacketHashesRequest(conveyer.currentNeededHashes(), conveyer.currentRoundNumber(), startPacketRequestPoint_);
        return;
    }

    if (isHashesEmpty) {
        csdebug() << "NODE> No hashes in round table, start consensus now";
    }
    else {
        csdebug() << "NODE> All hashes in conveyer, start consensus now";
    }

    startConsensus();
}

void Node::processSync() {
    if (stat_.lastRoundMs() > maxPingSynchroDelay_) {
        poolSynchronizer_->syncLastPool();
    }
    else {
        poolSynchronizer_->sync(cs::Conveyer::instance().currentRoundNumber(), cs::PoolSynchronizer::roundDifferentForSync);
    }
}

bool Node::isPoolsSyncroStarted() {
    return poolSynchronizer_->isSyncroStarted();
}

std::optional<cs::TrustedConfirmation> Node::getConfirmation(cs::RoundNumber round) const {
    return confirmationList_.find(round);
}

void Node::processTimer() {
    cs::Conveyer& conveyer = cs::Conveyer::instance();
    const auto round = conveyer.currentRoundNumber();

    if (myLevel_ == Level::Writer || round <= cs::TransactionsFlushRound) {
        return;
    }

    conveyer.flushTransactions();
}

void Node::onTransactionsPacketFlushed(const cs::TransactionsPacket& packet) {
    CallsQueue::instance().insert(std::bind(&Node::sendTransactionsPacket, this, packet));
}

void Node::onPingReceived(cs::Sequence sequence, const cs::PublicKey& sender) {
    static std::chrono::steady_clock::time_point point = std::chrono::steady_clock::now();
    static std::chrono::milliseconds delta{ 0 };

    auto now = std::chrono::steady_clock::now();
    delta += std::chrono::duration_cast<std::chrono::milliseconds>(now - point);

    if (maxPingSynchroDelay_ <= delta.count()) {
        auto lastSequence = blockChain_.getLastSeq();

        if (lastSequence < sequence) {
            delta = std::chrono::milliseconds(0);
            cswarning() << "Local max block " << WithDelimiters(lastSequence) << " is lower than remote one "
                << WithDelimiters(sequence) << ", trying to request round table";

            CallsQueue::instance().insert([=] {
                roundPackRequest(sender, sequence);
            });
        }
    }

    point = now;
}

void Node::sendBlockRequest(const ConnectionPtr target, const cs::PoolsRequestedSequences& sequences, std::size_t packetNum) {
    const auto round = cs::Conveyer::instance().currentRoundNumber();
    csmeta(csdetails) << "Target out(): " << target->getOut() << ", sequence from: " << sequences.front() << ", to: " << sequences.back() << ", packet: " << packetNum
                      << ", round: " << round;

    ostream_.init(BaseFlags::Direct | BaseFlags::Signed | BaseFlags::Compressed);
    ostream_ << MsgTypes::BlockRequest;
    ostream_ << round;
    ostream_ << sequences;
    ostream_ << packetNum;

    transport_->deliverDirect(ostream_.getPackets(), ostream_.getPacketsCount(), target);

    ostream_.clear();
}

Node::MessageActions Node::chooseMessageAction(const cs::RoundNumber rNum, const MsgTypes type, const cs::PublicKey sender) {
    if (!good_) {
        return MessageActions::Drop;
    }

    if (poolSynchronizer_->isFastMode()) {
        if (type == MsgTypes::BlockRequest || type == MsgTypes::RequestedBlock) {
            // which round would not be on the remote we may require the requested block or get block request
            return MessageActions::Process;
        }
        else {
            return MessageActions::Drop;
        }
    }

    // always process this types
    switch (type) {
        case MsgTypes::FirstSmartStage:
        case MsgTypes::SecondSmartStage:
        case MsgTypes::ThirdSmartStage:
        case MsgTypes::NodeStopRequest:
        case MsgTypes::TransactionPacket:
        case MsgTypes::TransactionsPacketRequest:
        case MsgTypes::TransactionsPacketReply:
        case MsgTypes::RoundTableRequest:
        case MsgTypes::RejectedContracts:
        case MsgTypes::RoundPackRequest:
        case MsgTypes::EmptyRoundPack:
        case MsgTypes::StateRequest:
        case MsgTypes::StateReply:
            return MessageActions::Process;

        default:
            break;
    }

    const auto round = cs::Conveyer::instance().currentRoundNumber();

    // starts next round, otherwise
    if (type == MsgTypes::RoundTable) {
        if (rNum >= round) {
            return MessageActions::Process;
        }

        // TODO: detect absence of proper current round info (round may be set by SS or BB)
        return MessageActions::Drop;
    }

    // BB: every round (for now) may be handled:
    if (type == MsgTypes::BigBang) {
        return MessageActions::Process;
    }

    if (type == MsgTypes::BlockRequest || type == MsgTypes::RequestedBlock) {
        // which round would not be on the remote we may require the requested block or get block request
        return MessageActions::Process;
    }

    if (type == MsgTypes::RoundTableReply) {
        return (rNum >= round ? MessageActions::Process : MessageActions::Drop);
    }

    if (type == MsgTypes::BlockHash) {
        if (rNum < round) {
            // outdated
            return MessageActions::Drop;
        }

        if (rNum > blockChain_.getLastSeq() + cs::Conveyer::HashTablesStorageCapacity) {
            // too many rounds behind the global round
            return MessageActions::Drop;
        }

        if (rNum > round) {
            csdebug() << "NODE> outrunning block hash (#" << rNum << ") is postponed until get round info";
            return MessageActions::Postpone;
        }

        if (!cs::Conveyer::instance().isSyncCompleted()) {
            csdebug() << "NODE> block hash is postponed until conveyer sync is completed";
            return MessageActions::Postpone;
        }

        // in time
        return MessageActions::Process;
    }

    if (rNum < round) {
        return type == MsgTypes::NewBlock ? MessageActions::Process : MessageActions::Drop;
    }

    // outrunning packets mean round lag
    if (rNum > round) {
        if (rNum - round == 1) {
            // wait for next round
            return MessageActions::Postpone;
        }
        else {
            // more then 1 round lag, request round info
            if (round > 1 && subRound_ == 0) {
                // not on the very start
                cswarning() << "NODE> detect round lag (global " << rNum << ", local " << round << ")";
                roundPackRequest(sender, rNum);
                // TODO: roundTableRequest(cs::PublicKey respondent);
            }

            return MessageActions::Drop;
        }
    }

    // (rNum == round) => handle now
    return MessageActions::Process;
}

void Node::updateConfigFromFile() {
    observer_.notify();
}

inline bool Node::readRoundData(cs::RoundTable& roundTable, bool bang) {
    cs::PublicKey mainNode;

    uint8_t confSize = 0;
    istream_ >> confSize;

    csdebug() << "NODE> Number of confidants :" << cs::numeric_cast<int>(confSize);

    if (confSize < Consensus::MinTrustedNodes || confSize > Consensus::MaxTrustedNodes) {
        cswarning() << "Bad confidants num";
        return false;
    }

    cs::ConfidantsKeys confidants;
    confidants.reserve(confSize);

    istream_ >> mainNode;

    // TODO Fix confidants array getting (From SS)
    for (int i = 0; i < confSize; ++i) {
        cs::PublicKey key;
        istream_ >> key;

        confidants.push_back(std::move(key));
    }
    if (bang) {
        cs::Signature sig;
        istream_ >> sig;

        cs::Bytes trustedToHash;
        cs::DataStream tth(trustedToHash);
        tth << roundTable.round;
        tth << confidants;
        csdebug() << "Message to Sign: " << cs::Utils::byteStreamToHex(trustedToHash);
        // cs::Hash trustedHash = cscrypto::calculateHash(trustedToHash.data(), trustedToHash.size());
        const auto& starter_key = cs::PacketValidator::instance().getStarterKey();
        csdebug() << "SSKey: " << cs::Utils::byteStreamToHex(starter_key.data(), starter_key.size());
        if (!cscrypto::verifySignature(sig, starter_key, trustedToHash.data(), trustedToHash.size())) {
            cswarning() << "The BIGBANG message is incorrect: signature isn't valid";
            return false;
        }
        cs::Bytes confMask;
        cs::Signatures signatures;
        signatures.push_back(sig);
        confMask.push_back(0);
        //confirmationList_.remove(roundTable.round);
        confirmationList_.add(roundTable.round, bang, confidants, confMask, signatures);
    }

    if (!istream_.good() || confidants.size() < confSize) {
        cswarning() << "Bad round table format, ignoring";
        return false;
    }

    roundTable.confidants = std::move(confidants);
    //roundTable.general = mainNode;
    roundTable.hashes.clear();

    return true;
}

static const char* nodeLevelToString(Node::Level nodeLevel) {
    switch (nodeLevel) {
        case Node::Level::Normal:
            return "Normal";
        case Node::Level::Confidant:
            return "Confidant";
        case Node::Level::Main:
            return "Main";
        case Node::Level::Writer:
            return "Writer";
    }

    return "UNKNOWN";
}

std::ostream& operator<<(std::ostream& os, Node::Level nodeLevel) {
    os << nodeLevelToString(nodeLevel);
    return os;
}

template <typename... Args>
void Node::sendToTargetBroadcast(const cs::PublicKey& target, const MsgTypes msgType, const cs::RoundNumber round, Args&&... args) {
    static constexpr cs::Byte flags = 0; // BaseFlags::Fragmented;

    ostream_.init(flags, target);
    csdetails() << "NODE> Sending default to key: " << cs::Utils::byteStreamToHex(target.data(), target.size());

    sendToBroadcastImpl(msgType, round, std::forward<Args>(args)...);
}

template <typename... Args>
bool Node::sendToNeighbour(const cs::PublicKey& target, const MsgTypes msgType, const cs::RoundNumber round, Args&&... args) {
    ConnectionPtr connection = transport_->getConnectionByKey(target);

    if (connection) {
        sendToNeighbour(connection, msgType, round, std::forward<Args>(args)...);
    }

    return static_cast<bool>(connection);
}

template <typename... Args>
void Node::sendToNeighbour(const ConnectionPtr target, const MsgTypes msgType, const cs::RoundNumber round, Args&&... args) {
    ostream_.init(BaseFlags::Direct | /*| BaseFlags::Fragmented*/ BaseFlags::Compressed);
    ostream_ << msgType << round;

    writeDefaultStream(std::forward<Args>(args)...);

    csdetails() << "NODE> Sending Direct data: packets count: " << ostream_.getPacketsCount() << ", last packet size: " << ostream_.getCurrentSize() << ", out: " << target->out
                << ", in: " << target->in << ", specialOut: " << target->specialOut << ", msgType: " << Packet::messageTypeToString(msgType);

    transport_->deliverDirect(ostream_.getPackets(), ostream_.getPacketsCount(), target);
    ostream_.clear();
}

template <class... Args>
void Node::sendToBroadcast(const MsgTypes msgType, const cs::RoundNumber round, Args&&... args) {
    ostream_.init(BaseFlags::Broadcast /*| BaseFlags::Fragmented*/ | BaseFlags::Compressed);
    csdebug() << "NODE> Sending broadcast";

    sendToBroadcastImpl(msgType, round, std::forward<Args>(args)...);
}

template <class... Args>
void Node::tryToSendDirect(const cs::PublicKey& target, const MsgTypes msgType, const cs::RoundNumber round, Args&&... args) {
    const bool success = sendToNeighbour(target, msgType, round, std::forward<Args>(args)...);
    if (!success) {
        sendToTargetBroadcast(target, msgType, round, std::forward<Args>(args)...);
    }
}

template <class... Args>
void Node::sendToConfidants(const MsgTypes msgType, const cs::RoundNumber round, Args&&... args) {
#if defined(DIRECT_SEND_AVAIL)
    const auto& confidants = cs::Conveyer::instance().confidants();
    const auto size = confidants.size();

    size_t i = 0;
    for (; i < size; ++i) {
        const auto& confidant = confidants.at(i);
        if (nodeIdKey_ == confidant) {
            break;
        }
    }

    if (i == size) {
        i = cs::ConfidantConsts::InvalidConfidantIndex;
    }
<<<<<<< HEAD
#else
    sendBroadcast(msgType, round, std::forward<Args>(args)...);
#endif
}

template <class... Args>
void Node::sendToList(const std::vector<cs::PublicKey>& listMembers, const cs::Byte listException, const MsgTypes msgType, const cs::RoundNumber round, Args&&... args) {
#if defined(DIRECT_SEND_AVAIL)
    const auto size = listMembers.size();
=======

    sendToList(confidants, (cs::Byte)i, msgType, round, std::forward<Args>(args)...);
}

template <class... Args>
void Node::sendToList(const std::vector<cs::PublicKey>& listMembers, const cs::Byte listExeption, const MsgTypes msgType, const cs::RoundNumber round, Args&&... args) {
    if (!transport_->checkConfidants(listMembers, (int)listExeption)) {
        sendToBroadcast(msgType, round, std::forward<Args>(args)...);
        cslog() << "NODE> cannot send to the recipients directly";
        return;
    }
>>>>>>> 9b51a835

    ostream_.init(BaseFlags::Direct | BaseFlags::Compressed);
    ostream_ << msgType << round;

<<<<<<< HEAD
        if (listException == i && nodeIdKey_ == listMember) {
            continue;
        }

        sendBroadcast(listMember, msgType, round, std::forward<Args>(args)...);
    }
#else
    csunused(listMembers);
    csunused(listException);
    sendBroadcast(msgType, round, std::forward<Args>(args)...);
#endif
=======
    writeDefaultStream(std::forward<Args>(args)...);

    csdebug() << "NODE> Sending confidants list data: size: " << ostream_.getCurrentSize() << ", last packet size: " << ostream_.getCurrentSize() << ", round: " << round
                << ", msgType: " << Packet::messageTypeToString(msgType);

    transport_->deliverConfidants(ostream_.getPackets(), ostream_.getPacketsCount(), listMembers, (int)listExeption);
    ostream_.clear();
}

template <class... Args>
void Node::sendToSingle(const cs::PublicKey& target, const MsgTypes msgType, const cs::RoundNumber round, Args&&... args) {
    sendToList(std::vector<cs::PublicKey>{target}, cs::ConfidantConsts::InvalidConfidantIndex, msgType, round, std::forward<Args>(args)...);
>>>>>>> 9b51a835
}

template <typename... Args>
void Node::writeDefaultStream(Args&&... args) {
    (void)(ostream_ << ... << std::forward<Args>(args));  // fold expression
}

template <typename... Args>
bool Node::sendToNeighbours(const MsgTypes msgType, const cs::RoundNumber round, Args&&... args) {
    auto lock = transport_->getNeighboursLock();
    Connections connections = transport_->getNeighboursWithoutSS();

    if (connections.empty()) {
        return false;
    }

    for (auto connection : connections) {
        sendToNeighbour(connection, msgType, round, std::forward<Args>(args)...);
    }
}

template <typename... Args>
void Node::sendToBroadcastImpl(const MsgTypes& msgType, const cs::RoundNumber round, Args&&... args) {
    ostream_ << msgType << round;

    writeDefaultStream(std::forward<Args>(args)...);

    csdetails() << "NODE> Sending broadcast data: size: " << ostream_.getCurrentSize() << ", last packet size: " << ostream_.getCurrentSize() << ", round: " << round
                << ", msgType: " << Packet::messageTypeToString(msgType);

    transport_->deliverBroadcast(ostream_.getPackets(), ostream_.getPacketsCount());
    ostream_.clear();
}

void Node::sendStageOne(const cs::StageOne& stageOneInfo) {
    if (myLevel_ != Level::Confidant) {
        cswarning() << "NODE> Only confidant nodes can send consensus stages";
        return;
    }

    csmeta(csdebug) << "Round: " << cs::Conveyer::instance().currentRoundNumber() << "." << cs::numeric_cast<int>(subRound_)
        << cs::StageOne::toString(stageOneInfo);

    csdebug() << "Stage one Message R-" << cs::Conveyer::instance().currentRoundNumber() << "[" << static_cast<int>(stageOneInfo.sender)
        << "]: " << cs::Utils::byteStreamToHex(stageOneInfo.messageBytes.data(), stageOneInfo.messageBytes.size());
    csdebug() << "Stage one Signature R-" << cs::Conveyer::instance().currentRoundNumber() << "[" << static_cast<int>(stageOneInfo.sender)
        << "]: " << cs::Utils::byteStreamToHex(stageOneInfo.signature.data(), stageOneInfo.signature.size());

    sendToConfidants(MsgTypes::FirstStage, cs::Conveyer::instance().currentRoundNumber(), subRound_, stageOneInfo.signature, stageOneInfo.messageBytes);

    csmeta(csdetails) << "Sent message size " << stageOneInfo.messageBytes.size();
}

void Node::getStageOne(const uint8_t* data, const size_t size, const cs::PublicKey& sender) {
    csmeta(csdetails) << "started";

    if (myLevel_ != Level::Confidant) {
        csdebug() << "NODE> ignore stage-1 as no confidant";
        return;
    }

    istream_.init(data, size);

    uint8_t subRound;
    istream_ >> subRound;

    if (subRound != subRound_) {
        cswarning() << "NODE> ignore stage-1 with subround #" << static_cast<int>(subRound) << ", required #" << static_cast<int>(subRound_);
        return;
    }

    cs::StageOne stage;
    istream_ >> stage.signature;
    istream_ >> stage.messageBytes;

    if (!istream_.good() || !istream_.end()) {
        csmeta(cserror) << "Bad stage-1 packet format";
        return;
    }
    csdetails() << "Stage1 message: " << cs::Utils::byteStreamToHex(stage.messageBytes);
    csdetails() << "Stage1 signature: " << cs::Utils::byteStreamToHex(stage.signature);



    // hash of part received message
    stage.messageHash = cscrypto::calculateHash(stage.messageBytes.data(), stage.messageBytes.size());
    const cs::Conveyer& conveyer = cs::Conveyer::instance();

    cs::Bytes signedMessage;
    cs::DataStream signedStream(signedMessage);
    signedStream << conveyer.currentRoundNumber();
    signedStream << subRound_;
    signedStream << stage.messageHash;

    // stream for main message
    cs::DataStream stream(stage.messageBytes.data(), stage.messageBytes.size());
    stream >> stage.sender;
    stream >> stage.hash;
    stream >> stage.trustedCandidates;
    stream >> stage.hashesCandidates;
    stream >> stage.roundTimeStamp;

    if (!conveyer.isConfidantExists(stage.sender)) {
        return;
    }

    const cs::PublicKey& confidant = conveyer.confidantByIndex(stage.sender);
    csdebug() << "StageMessage[" << static_cast<int>(stage.sender) <<"]: " << cs::Utils::byteStreamToHex(stage.messageBytes.data(), stage.messageBytes.size());
    if (!cscrypto::verifySignature(stage.signature, confidant, signedMessage.data(), signedMessage.size())) {
        cswarning() << "NODE> Stage-1 from T[" << static_cast<int>(stage.sender) << "] -  WRONG SIGNATURE!!!";
        return;
    }

    if (confidant != sender) {
        csmeta(csdebug) << "Stage-1 of " << getSenderText(confidant) << " sent by " << getSenderText(sender);
    }
    else {
        csmeta(csdebug) << "Stage-1 of T[" << static_cast<int>(stage.sender) << "], sender key ok";
    }

    csdetails() << csname() << "Hash: " << cs::Utils::byteStreamToHex(stage.hash.data(), stage.hash.size());

    solver_->gotStageOne(std::move(stage));
}

void Node::sendStageTwo(cs::StageTwo& stageTwoInfo) {
    csmeta(csdetails) << "started";

    if (myLevel_ != Level::Confidant && myLevel_ != Level::Writer) {
        cswarning() << "Only confidant nodes can send consensus stages";
        return;
    }

    sendToConfidants(MsgTypes::SecondStage, cs::Conveyer::instance().currentRoundNumber(), subRound_, stageTwoInfo.signature, stageTwoInfo.messageBytes);

    // cash our stage two
    csmeta(csdetails) << "Bytes size " << stageTwoInfo.messageBytes.size() << " ... done";
}

void Node::getStageTwo(const uint8_t* data, const size_t size, const cs::PublicKey& sender) {
    csmeta(csdetails);

    if (myLevel_ != Level::Confidant && myLevel_ != Level::Writer) {
        csdebug() << "NODE> ignore stage-2 as no confidant";
        return;
    }

    csdebug() << "NODE> getting stage-2 from " << getSenderText(sender);

    istream_.init(data, size);

    uint8_t subRound = 0;
    istream_ >> subRound;

    if (subRound != subRound_) {
        cswarning() << "NODE> ignore stage-2 with subround #" << static_cast<int>(subRound) << ", required #" << static_cast<int>(subRound_);
        return;
    }

    cs::StageTwo stage;
    istream_ >> stage.signature;

    cs::Bytes bytes;
    istream_ >> bytes;

    if (!istream_.good() || !istream_.end()) {
        cserror() << "NODE> Bad stage-2 packet format";
        return;
    }

    cs::DataStream stream(bytes.data(), bytes.size());
    stream >> stage.sender;
    stream >> stage.signatures;
    stream >> stage.hashes;

    const cs::Conveyer& conveyer = cs::Conveyer::instance();

    if (!conveyer.isConfidantExists(stage.sender)) {
        return;
    }

    if (!cscrypto::verifySignature(stage.signature, conveyer.confidantByIndex(stage.sender), bytes.data(), bytes.size())) {
        csdebug() << "NODE> stage-2 [" << static_cast<int>(stage.sender) << "] -  WRONG SIGNATURE!!!";
        return;
    }

    csmeta(csdetails) << "Signature is OK";
    stage.messageBytes = std::move(bytes);

    csdebug() << "NODE> stage-2 [" << static_cast<int>(stage.sender) << "] is OK!";
    solver_->gotStageTwo(stage);
}

void Node::sendStageThree(cs::StageThree& stageThreeInfo) {

    csdebug() << __func__;
    if (myLevel_ != Level::Confidant) {
        cswarning() << "NODE> Only confidant nodes can send consensus stages";
        return;
    }

    // TODO: think how to improve this code
    sendToConfidants(MsgTypes::ThirdStage, cs::Conveyer::instance().currentRoundNumber(), subRound_, stageThreeInfo.signature, stageThreeInfo.messageBytes);

    // cach stage three
    csmeta(csdetails) << "bytes size " << stageThreeInfo.messageBytes.size();
    stageThreeSent_ = true;
    csmeta(csdetails) << "done";
}

void Node::getStageThree(const uint8_t* data, const size_t size) {
    csmeta(csdetails);

    if (myLevel_ != Level::Confidant && myLevel_ != Level::Writer) {
        csdebug() << "NODE> ignore stage-3 as no confidant";
        return;
    }

    istream_.init(data, size);
    uint8_t subRound = 0;
    istream_ >> subRound;

    if (subRound != subRound_) {
        cswarning() << "NODE> ignore stage-3 with subround #" << static_cast<int>(subRound) << ", required #" << static_cast<int>(subRound_);
        return;
    }

    cs::StageThree stage;
    istream_ >> stage.signature;

    cs::Bytes bytes;
    istream_ >> bytes;

    if (!istream_.good() || !istream_.end()) {
        cserror() << "NODE> Bad stage-3 packet format";
        return;
    }

    cs::DataStream stream(bytes.data(), bytes.size());
    stream >> stage.sender;
    stream >> stage.writer;
    stream >> stage.iteration;  // this is a potential problem!!!
    stream >> stage.blockSignature;
    stream >> stage.roundSignature;
    stream >> stage.trustedSignature;
    stream >> stage.realTrustedMask;

    const cs::Conveyer& conveyer = cs::Conveyer::instance();

    if (!conveyer.isConfidantExists(stage.sender)) {
        return;
    }

    if (!conveyer.isConfidantExists(stage.writer)) {
        return;
    }

    if (stage.iteration < solver_->currentStage3iteration()) {
        stageRequest(MsgTypes::ThirdStage, myConfidantIndex_, stage.sender, solver_->currentStage3iteration());
        return;
    }
    else if (stage.iteration > solver_->currentStage3iteration()) {
        // store
        return;
    }

    if (!cscrypto::verifySignature(stage.signature, conveyer.confidantByIndex(stage.sender), bytes.data(), bytes.size())) {
        cswarning() << "NODE> stage-3 from T[" << static_cast<int>(stage.sender) << "] -  WRONG SIGNATURE!!!";
        return;
    }

    stage.messageBytes = std::move(bytes);

    csdebug() << "NODE> stage-3 from T[" << static_cast<int>(stage.sender) << "] - preliminary check ... passed!";

    solver_->gotStageThree(std::move(stage), (stageThreeSent_ ? 2 : 0));
}

void Node::adjustStageThreeStorage() {
    stageThreeSent_ = false;
}

void Node::stageRequest(MsgTypes msgType, uint8_t respondent, uint8_t required, uint8_t iteration) {
    csdebug() << __func__;
    if (myLevel_ != Level::Confidant && myLevel_ != Level::Writer) {
        cswarning() << "NODE> Only confidant nodes can request consensus stages";
        return;
    }

    const cs::Conveyer& conveyer = cs::Conveyer::instance();

    if (!conveyer.isConfidantExists(respondent)) {
        return;
    }

    if (cs::ConfigHolder::instance().config()->isCompatibleVersion()) {
        sendToSingle(conveyer.confidantByIndex(respondent), msgType, cs::Conveyer::instance().currentRoundNumber(), subRound_, myConfidantIndex_, required);
    }
    else {
        sendToSingle(conveyer.confidantByIndex(respondent), msgType, cs::Conveyer::instance().currentRoundNumber(), subRound_, myConfidantIndex_, required, iteration);
    }
    csmeta(csdetails) << "done";
}

void Node::getStageRequest(const MsgTypes msgType, const uint8_t* data, const size_t size, const cs::PublicKey& requester) {
    csdebug() << __func__;
    csmeta(csdetails) << "started";
    if (myLevel_ != Level::Confidant) {
        return;
    }

    istream_.init(data, size);

    uint8_t subRound = 0;
    istream_ >> subRound;

    if (subRound != subRound_) {
        cswarning() << "NODE> We got Stage-2 for the Node with SUBROUND, we don't have";
        return;
    }

    uint8_t requesterNumber = 0;
    istream_ >> requesterNumber;

    uint8_t requiredNumber = 0;
    istream_ >> requiredNumber;

    uint8_t iteration = solver_->currentStage3iteration(); // default value
    if (istream_.isBytesAvailable(1)) {
        istream_ >> iteration;
    }

    if (!istream_.good() || !istream_.end()) {
        cserror() << "Bad StageThree packet format";
        return;
    }

    const cs::Conveyer& conveyer = cs::Conveyer::instance();

    if (!conveyer.isConfidantExists(requesterNumber) || requester != conveyer.confidantByIndex(requesterNumber)) {
        return;
    }

    if (!conveyer.isConfidantExists(requiredNumber)) {
        return;
    }

    switch (msgType) {
        case MsgTypes::FirstStageRequest:
            solver_->gotStageOneRequest(requesterNumber, requiredNumber);
            break;
        case MsgTypes::SecondStageRequest:
            solver_->gotStageTwoRequest(requesterNumber, requiredNumber);
            break;
        case MsgTypes::ThirdStageRequest:
            solver_->gotStageThreeRequest(requesterNumber, requiredNumber, iteration);
            break;
        default:
            break;
    }
}

void Node::sendStageReply(const uint8_t sender, const cs::Signature& signature, const MsgTypes msgType, const uint8_t requester, cs::Bytes& message) {
    csdebug() << __func__;
    csmeta(csdetails) << "started";

    if (myLevel_ != Level::Confidant) {
        cswarning() << "NODE> Only confidant nodes can send consensus stages";
        return;
    }

    const cs::Conveyer& conveyer = cs::Conveyer::instance();

    if (!conveyer.isConfidantExists(requester) || !conveyer.isConfidantExists(sender)) {
        return;
    }
    sendToSingle(conveyer.confidantByIndex(requester), msgType, cs::Conveyer::instance().currentRoundNumber(), subRound_, signature, message);

    csmeta(csdetails) << "done";
}

void Node::sendConfidants(const std::vector<cs::PublicKey>& keys) {
    transport_->sendSSIntroduceConsensus(keys);
}

void Node::sendSmartReject(const std::vector<RefExecution>& rejectList) {
    if (rejectList.empty()) {
        csmeta(cserror) << "must not send empty rejected contracts pack";
        return;
    }

    cs::Bytes data;
    cs::DataStream stream(data);

    stream << rejectList;

    csdebug() << "Node: sending " << rejectList.size() << " rejected contract(s) to related smart confidants";
    sendToBroadcast(MsgTypes::RejectedContracts, cs::Conveyer::instance().currentRoundNumber(), data);
}

void Node::getSmartReject(const uint8_t* data, const size_t size, const cs::RoundNumber rNum, const cs::PublicKey& sender) {
    csunused(rNum);
    csunused(sender);

    istream_.init(data, size);

    cs::Bytes bytes;
    istream_ >> bytes;

    cs::DataStream stream(bytes.data(), bytes.size());

    std::vector<RefExecution> rejectList;
    stream >> rejectList;

    if (!stream.isValid() || stream.isAvailable(1)) {
        return;
    }
    if (!istream_.good() || istream_.isBytesAvailable(1)) {
        return;
    }

    if (rejectList.empty()) {
        csmeta(cserror) << "empty rejected contracts pack received";
        return;
    }

    csdebug() << "Node: " << rejectList.size() << " rejected contract(s) received";
    emit gotRejectedContracts(rejectList);
}

void Node::sendSmartStageOne(const cs::ConfidantsKeys& smartConfidants, const cs::StageOneSmarts& stageOneInfo) {
    csmeta(csdebug) << "started";
    if (std::find(smartConfidants.cbegin(), smartConfidants.cend(), solver_->getPublicKey()) == smartConfidants.cend()) {
        cswarning() << "NODE> Only confidant nodes can send smart-contract consensus stages";
        return;
    }

    csmeta(csdetails) << std::endl
                      << "Smart starting Round: " << cs::SmartConsensus::blockPart(stageOneInfo.id) << '.' << cs::SmartConsensus::transactionPart(stageOneInfo.id) << std::endl
                      << "Sender: " << static_cast<int>(stageOneInfo.sender) << std::endl
                      << "Hash: " << cs::Utils::byteStreamToHex(stageOneInfo.hash.data(), stageOneInfo.hash.size());

    sendToList(smartConfidants, stageOneInfo.sender, MsgTypes::FirstSmartStage, cs::Conveyer::instance().currentRoundNumber(),
               // payload
               stageOneInfo.message, stageOneInfo.signature);
    csmeta(csdebug) << "done";
}

void Node::getSmartStageOne(const uint8_t* data, const size_t size, const cs::RoundNumber, const cs::PublicKey& sender) {
    csdebug() << __func__ << ": starting";

    istream_.init(data, size);

    cs::StageOneSmarts stage;
    istream_ >> stage.message >> stage.signature;

    if (!istream_.good() || !istream_.end()) {
        cserror() << "Bad Smart Stage One packet format";
        return;
    }
    // hash of part received message
    stage.messageHash = cscrypto::calculateHash(stage.message.data(), stage.message.size());
    if (!cscrypto::verifySignature(stage.signature, sender, stage.messageHash.data(), stage.messageHash.size())) {
        cswarning() << "NODE> Smart stage One from " << cs::Utils::byteStreamToHex(sender.data(), sender.size()) << " -  WRONG SIGNATURE!!!";//
        return;
    }
    if (!stage.fillFromBinary()) {
        return;
    }
    cs::Sequence block = cs::SmartConsensus::blockPart(stage.id);
    uint32_t transaction = cs::SmartConsensus::transactionPart(stage.id);
    csdebug() << "SmartStageOne messageHash: " << cs::Utils::byteStreamToHex(stage.messageHash.data(), stage.messageHash.size());
    csdebug() << __func__ << ": starting {" << block << '.' << transaction << '}';
    
    csmeta(csdebug) << "Sender: " << static_cast<int>(stage.sender) << ", sender key: " << cs::Utils::byteStreamToHex(sender.data(), sender.size()) << std::endl
                    << "Smart#: {" << block << '.' << transaction << '}';
    csdebug() << "Hash: " << cs::Utils::byteStreamToHex(stage.hash.data(), stage.hash.size());

    csdebug() << "NODE> SmartStage One from T[" << static_cast<int>(stage.sender) << "] is OK!";

    if (std::find(activeSmartConsensuses_.cbegin(), activeSmartConsensuses_.cend(), stage.id) == activeSmartConsensuses_.cend()) {
        csdebug() << "The SmartConsensus {" << block << '.' << transaction << "} is not active now, storing the stage";
        smartStageOneStorage_.push_back(stage);
        return;
    }

    emit gotSmartStageOne(stage, false);
}

void Node::sendSmartStageTwo(const cs::ConfidantsKeys& smartConfidants, cs::StageTwoSmarts& stageTwoInfo) {
    csmeta(csdebug) << "started";

    if (std::find(smartConfidants.cbegin(), smartConfidants.cend(), solver_->getPublicKey()) == smartConfidants.cend()) {
        cswarning() << "NODE> Only confidant nodes can send smart-contract consensus stages";
        return;
    }

    // TODO: fix it by logic changing

    size_t confidantsCount = cs::Conveyer::instance().confidantsCount();
    size_t stageBytesSize = sizeof(stageTwoInfo.sender) + (sizeof(cs::Signature) + sizeof(cs::Hash)) * confidantsCount;

    cs::Bytes bytes;
    bytes.reserve(stageBytesSize);

    cs::DataStream stream(bytes);
    stream << stageTwoInfo.sender;
    stream << stageTwoInfo.id;
    stream << stageTwoInfo.signatures;
    stream << stageTwoInfo.hashes;

    // create signature
    stageTwoInfo.signature = cscrypto::generateSignature(solver_->getPrivateKey(), bytes.data(), bytes.size());
    sendToList(smartConfidants, stageTwoInfo.sender, MsgTypes::SecondSmartStage, cs::Conveyer::instance().currentRoundNumber(), bytes, stageTwoInfo.signature);

    // cash our stage two
    stageTwoInfo.message = std::move(bytes);
    csmeta(csdebug) << "done";
}

void Node::getSmartStageTwo(const uint8_t* data, const size_t size, const cs::RoundNumber, const cs::PublicKey& sender) {
    csmeta(csdebug);

    csdebug() << "NODE> Getting SmartStage Two from " << cs::Utils::byteStreamToHex(sender.data(), sender.size());

    istream_.init(data, size);

    cs::StageTwoSmarts stage;
    cs::Bytes bytes;
    istream_ >> bytes >> stage.signature;

    if (!istream_.good() || !istream_.end()) {
        cserror() << "NODE> Bad SmartStageTwo packet format";
        return;
    }

    cs::DataStream stream(bytes.data(), bytes.size());
    stream >> stage.sender;
    stream >> stage.id;
    stream >> stage.signatures;
    stream >> stage.hashes;

    csdebug() << "NODE> Read all data from the stream";

    if (!cscrypto::verifySignature(stage.signature, sender, bytes.data(), bytes.size())) {
        csdebug() << "NODE> Smart Stage Two from T[" << static_cast<int>(stage.sender) << "] -  WRONG SIGNATURE!!!";
        return;
    }

    csdebug() << "Signature is OK";
    stage.message = std::move(bytes);

    csmeta(csdetails) << "Signature is OK";

    emit gotSmartStageTwo(stage, false);
}

void Node::sendSmartStageThree(const cs::ConfidantsKeys& smartConfidants, cs::StageThreeSmarts& stageThreeInfo) {
    csmeta(csdebug) << "started";

    if (std::find(smartConfidants.cbegin(), smartConfidants.cend(), solver_->getPublicKey()) == smartConfidants.cend()) {
        cswarning() << "NODE> Only confidant nodes can send smart-contract consensus stages";
        return;
    }

    // TODO: think how to improve this code

    size_t stageSize = 2 * sizeof(cs::Byte) + stageThreeInfo.realTrustedMask.size() + stageThreeInfo.packageSignature.size();

    cs::Bytes bytes;
    bytes.reserve(stageSize);

    cs::DataStream stream(bytes);
    stream << stageThreeInfo.sender;
    stream << stageThreeInfo.writer;
    stream << stageThreeInfo.id;
    stream << stageThreeInfo.realTrustedMask;
    stream << stageThreeInfo.packageSignature;

    stageThreeInfo.signature = cscrypto::generateSignature(solver_->getPrivateKey(), bytes.data(), bytes.size());
    sendToList(smartConfidants, stageThreeInfo.sender, MsgTypes::ThirdSmartStage, cs::Conveyer::instance().currentRoundNumber(),
               // payload:
              bytes, stageThreeInfo.signature);

    // cach stage three
    stageThreeInfo.message = std::move(bytes);
    csmeta(csdebug) << "done";
}

void Node::getSmartStageThree(const uint8_t* data, const size_t size, const cs::RoundNumber, const cs::PublicKey& sender) {
    csmeta(csdetails) << "started";
    csunused(sender);

    istream_.init(data, size);

    cs::StageThreeSmarts stage;
    cs::Bytes bytes;
    istream_ >> bytes >> stage.signature;

    if (!istream_.good() || !istream_.end()) {
        cserror() << "NODE> Bad SmartStage Three packet format";
        return;
    }

    cs::DataStream stream(bytes.data(), bytes.size());
    stream >> stage.sender;
    stream >> stage.writer;
    stream >> stage.id;
    stream >> stage.realTrustedMask;
    stream >> stage.packageSignature;

    if (!cscrypto::verifySignature(stage.signature, sender, bytes.data(), bytes.size())) {
        csdebug() << "SmartStage Three from T[" << static_cast<int>(stage.sender) << "] -  WRONG SIGNATURE!!!";
        return;
    }

    stage.message = std::move(bytes);

    csdebug() << "NODE> SmartStage-3 from T[" << static_cast<int>(stage.sender) << "] is OK!";

    emit gotSmartStageThree(stage, false);
}

void Node::smartStageRequest(MsgTypes msgType, uint64_t smartID, cs::PublicKey confidant, uint8_t respondent, uint8_t required) {
    sendToSingle(confidant, msgType, cs::Conveyer::instance().currentRoundNumber(), smartID, respondent, required);
    csmeta(csdetails) << "done";
}

void Node::getSmartStageRequest(const MsgTypes msgType, const uint8_t* data, const size_t size, const cs::PublicKey& requester) {
    csmeta(csdetails) << "started";

    istream_.init(data, size);

    uint8_t requesterNumber = 0;
    uint64_t smartID = 0;
    istream_ >> smartID >> requesterNumber;

    uint8_t requiredNumber = 0;
    istream_ >> requiredNumber;

    if (!istream_.good() || !istream_.end()) {
        cserror() << "Bad SmartStage request packet format";
        return;
    }

    cs::PublicKey req = requester;

    emit receivedSmartStageRequest(msgType, smartID, requesterNumber, requiredNumber, req);
}

void Node::sendSmartStageReply(const cs::Bytes& message, const cs::Signature& signature, const MsgTypes msgType, const cs::PublicKey& requester) {
    csmeta(csdetails) << "started";

    sendToSingle(requester, msgType, cs::Conveyer::instance().currentRoundNumber(), message, signature);
    csmeta(csdetails) << "done";
}

void Node::addSmartConsensus(uint64_t id) {
    if (std::find(activeSmartConsensuses_.cbegin(), activeSmartConsensuses_.cend(), id) != activeSmartConsensuses_.cend()) {
        csdebug() << "The smartConsensus for {" << cs::SmartConsensus::blockPart(id) << '.' << cs::SmartConsensus::transactionPart(id) << "} is already active";
        return;
    }

    activeSmartConsensuses_.push_back(id);
    checkForSavedSmartStages(id);
}

void Node::removeSmartConsensus(uint64_t id) {
    const auto it = std::find(activeSmartConsensuses_.cbegin(), activeSmartConsensuses_.cend(), id);
    if (it == activeSmartConsensuses_.cend()) {
        csdebug() << "The smartConsensus for {" << cs::SmartConsensus::blockPart(id) << '.' << cs::SmartConsensus::transactionPart(id) << "} is not active";
    }
    else {
        activeSmartConsensuses_.erase(it);
    }
    auto it_1 = smartStageOneStorage_.cbegin();
    while(it_1 != smartStageOneStorage_.cend()) {
        if (it_1->id == id) {
            it_1 = smartStageOneStorage_.erase(it_1);
        }
        else {
            ++it_1;
        }
    }
    auto it_2 = smartStageTwoStorage_.cbegin();
    while (it_2 != smartStageTwoStorage_.cend()) {
        if (it_2->id == id) {
            it_2 = smartStageTwoStorage_.erase(it_2);
        }
        else {
            ++it_2;
        }
    }
    auto it_3 = smartStageThreeStorage_.cbegin();
    while (it_3 != smartStageThreeStorage_.cend()) {
        if (it_3->id == id) {
            it_3 = smartStageThreeStorage_.erase(it_3);
        }
        else {
            ++it_3;
        }
    }
}

void Node::checkForSavedSmartStages(uint64_t id) {
    for (auto& it : smartStageOneStorage_) {
        if (it.id == id) {
            emit gotSmartStageOne(it, false);
        }
    }
}


//TODO: this code should be refactored
void Node::sendRoundPackage(const cs::RoundNumber rNum, const cs::PublicKey& target) {
    csdebug() << "Send round table: ";
    if (roundPackageCache_.size() == 0) {
        csdebug() << "No active round table, can't send";
        return;
    }
    auto rpCurrent = std::find_if(roundPackageCache_.begin(), roundPackageCache_.end(), [rNum](cs::RoundPackage& rp) {return rp.roundTable().round == rNum;});

    //////////////////////////////////////////////////
    //if (std::find(lastRoundPackage->roundTable().confidants.cbegin(), lastRoundPackage->roundTable().confidants.cend(), target) != lastRoundPackage->roundTable().confidants.end()) {
    //    solver_->changeHashCollectionTimer();
    //}
    sendToTargetBroadcast(target, MsgTypes::RoundTable, rpCurrent->roundTable().round, rpCurrent->subRound(), rpCurrent->toBinary());
    csdebug() << "Done";
    if (!rpCurrent->poolMetaInfo().characteristic.mask.empty()) {
        csmeta(csdebug) << "Packing " << rpCurrent->poolMetaInfo().characteristic.mask.size() << " bytes of char. mask to send";
    }
}

void Node::sendRoundPackageToAll(cs::RoundPackage& rPackage) {
    // add signatures// blockSignatures, roundSignatures);
    csmeta(csdetails) << "Send round table to all";
    
    sendToBroadcast(MsgTypes::RoundTable, rPackage.roundTable().round, rPackage.subRound(), rPackage.toBinary());

    if (!rPackage.poolMetaInfo().characteristic.mask.empty()) {
        csmeta(csdebug) << "Packing " << rPackage.poolMetaInfo().characteristic.mask.size() << " bytes of char. mask to send";
    }

    /////////////////////////////////////////////////////////////////////////// screen output
    csdebug() << "------------------------------------------  SendRoundTable  ---------------------------------------" 
        << std::endl << rPackage.toString()
        << "\n----------------------------------------------------------------------------------------------------";

}

void Node::sendRoundTable(cs::RoundPackage& rPackage) {
    becomeWriter();

    cs::Conveyer& conveyer = cs::Conveyer::instance();
    csdebug() << "SendRoundTable: add confirmation for round " << conveyer.currentRoundTable().round << " trusted";
    conveyer.setRound(rPackage.roundTable().round);
    
    subRound_ = 0;

    cs::RoundTable table;
    table.round = conveyer.currentRoundNumber();
    table.confidants = rPackage.roundTable().confidants;
    table.hashes = rPackage.roundTable().hashes;
    roundPackageCache_.push_back(rPackage);
    clearRPCache(rPackage.roundTable().round);
    sendRoundPackageToAll(rPackage);

    csdebug() << "Round " << rPackage.roundTable().round << ", Confidants count " << rPackage.roundTable().confidants.size();
    csdebug() << "Hashes count: " << rPackage.roundTable().hashes.size();
    performRoundPackage(rPackage, solver_->getPublicKey(), false);
}

bool Node::gotSSMessageVerify(const cs::Signature & sign, const cs::Byte* data, const size_t size)
{
    if (const auto & starter_key = cs::PacketValidator::instance().getStarterKey(); !cscrypto::verifySignature(sign, starter_key, data, size)) {
        cswarning() << "SS message is incorrect: signature isn't valid";
        csdebug() << "SSKey: " << cs::Utils::byteStreamToHex(starter_key.data(), starter_key.size());
        csdebug() << "Message to Sign: " << cs::Utils::byteStreamToHex(data, size);
        return false;
    }

    return true;
}

bool Node::receivingSignatures(cs::RoundPackage& rPackage, cs::PublicKeys& currentConfidants) {
    csdebug() << "NODE> PoolSigs Amnt = " << rPackage.poolSignatures().size()
        << ", TrustedSigs Amnt = " << rPackage.trustedSignatures().size()
        << ", RoundSigs Amnt = " << rPackage.roundSignatures().size();

    if (rPackage.poolMetaInfo().realTrustedMask.size() != currentConfidants.size()) {
        csmeta(cserror) << "Illegal trusted mask count in round table: " << rPackage.poolMetaInfo().realTrustedMask.size();
        return false;
    }
    cs::Bytes roundBytes = rPackage.bytesToSign();
    cs::Hash tempHash = cscrypto::calculateHash(roundBytes.data(), roundBytes.size());

    if (!cs::NodeUtils::checkGroupSignature(currentConfidants, rPackage.poolMetaInfo().realTrustedMask, rPackage.roundSignatures(), tempHash)) {
        csdebug() << "NODE> The roundtable signatures are NOT OK";
        return false;
    }
    else {
        csdebug() << "NODE> The roundtable signatures are ok";
    }
    //refactored -->
    cs::Bytes bytes = rPackage.roundTable().toBinary();
    cs::Hash trustedHash = cscrypto::calculateHash(bytes.data(), bytes.size());
    //refactored <--

    if (cs::NodeUtils::checkGroupSignature(currentConfidants, rPackage.poolMetaInfo().realTrustedMask, rPackage.trustedSignatures(), trustedHash)) {
        csdebug() << "NODE> The trusted confirmation for the next round are ok";
        //confirmationList_.add(rPackage.roundTable().round, false, currentConfidants, rPackage.poolMetaInfo().realTrustedMask, rPackage.trustedSignatures());
    }
    else {
        csdebug() << "NODE> The trusted confirmation for the next round are NOT OK";
        return false;
    }

    return true;
}

bool Node::rpSpeedOk(cs::RoundPackage& rPackage) {
    cs::Conveyer& conveyer = cs::Conveyer::instance();
    if (conveyer.currentRoundNumber() > Consensus::MaxRoundTimerFree && getBlockChain().getLastSeq() > 0) {
        uint64_t lastTimeStamp;
        uint64_t currentTimeStamp;
        [[maybe_unused]] uint64_t rpTimeStamp;
        try {
            lastTimeStamp = std::stoull(getBlockChain().getLastTimeStamp());
        }
        catch (...) {
            csdebug() << __func__ << ": last block Timestamp was announced as zero";
            return false;
        }

        try {
            currentTimeStamp = std::stoull(cs::Utils::currentTimestamp());
        }
        catch (...) {
            csdebug() << __func__ << ": current Timestamp was announced as zero";
            return false;
        }

        try {
            rpTimeStamp = std::stoull(rPackage.poolMetaInfo().timestamp);
        }
        catch (...) {
            csdebug() << __func__ << ": just received roundPackage Timestamp was announced as zero";
            return false;
        }

        if (rPackage.roundTable().round > conveyer.currentRoundNumber() + 1) {
            uint64_t delta;
            if (lastTimeStamp > currentTimeStamp) {
                delta = lastTimeStamp - currentTimeStamp;
            }
            else {
                delta = currentTimeStamp - lastTimeStamp;
            }
            uint64_t speed = delta / (rPackage.roundTable().round - conveyer.currentRoundNumber());

            const auto ave_duration = stat_.aveTime();
            if (speed < ave_duration / 10 && rPackage.roundTable().round - stat_.nodeStartRound() > Consensus::SpeedCheckRound) {
                stat_.onRoundStart(rPackage.roundTable().round, true /*skip_logs*/);
                cserror() << "drop RoundPackage created in " << speed << " ms/block, average ms/round is " << ave_duration;
                return false;
            }
        }
    }
    return true;
}

void Node::getRoundTable(const uint8_t* data, const size_t size, const cs::RoundNumber rNum, const cs::PublicKey& sender) {
    csdebug() << "NODE> next round table received, round: " << rNum;
    csmeta(csdetails) << "started";

    if (myLevel_ == Level::Writer) {
        csmeta(cserror) << "Writers don't receive round table";
        return;
    }

    istream_.init(data, size);

    // RoundTable evocation
    cs::Byte subRound = 0;
    istream_ >> subRound;

    // sync state check
    cs::Conveyer& conveyer = cs::Conveyer::instance();

    if (conveyer.currentRoundNumber() == rNum && subRound_ > subRound) {
        cswarning() << "NODE> round table SUBROUND is lesser then local one, ignore round table";
        csmeta(csdetails) << "My subRound: " << static_cast<int>(subRound_) << ", Received subRound: " << static_cast<int>(subRound);
        return;
    }

    if (!roundPackageCache_.empty()) {
        auto mask = roundPackageCache_.back().poolMetaInfo().realTrustedMask;
        if (conveyer.currentRoundNumber() == rNum && cs::TrustedMask::trustedSize(mask) == mask.size()) {
            csdebug() << "NODE> last RoundPackage has full stake";
            return;
        }
    }
    

    cs::Bytes bytes;
    istream_ >> bytes;

    if (!istream_.good() || !istream_.end()) {
        csmeta(cserror) << "Malformed packet with round table (1)";
        return;
    }

    cs::RoundPackage rPackage;

    if (!rPackage.fromBinary(bytes, rNum, subRound)) {
        csdebug() << "NODE> RoundPackage could not be parsed";
        return;
    }

    //if (rNum == conveyer.currentRoundNumber() + 1 && rPackage.poolMetaInfo().previousHash != blockChain_.getLastHash()) {
    //    csdebug() << "NODE> RoundPackage prevous hash is not equal to one in this node. Abort RoundPackage";
    //    return;
    //}

    if (!rpSpeedOk(rPackage)) {
        return;
    }

    csdebug() << "---------------------------------- RoundPackage #" << rPackage.roundTable().round << " --------------------------------------------- \n" 
        <<  rPackage.toString() 
        <<  "\n-----------------------------------------------------------------------------------------------------------------------------";

    cs::RoundNumber storedRound = conveyer.currentRoundNumber();
    conveyer.setRound(rNum);

    processSync();

    if (poolSynchronizer_->isSyncroStarted()) {
        getCharacteristic(rPackage);
    }

    bool updateRound = false;
    if (currentRp_.roundTable().round == 0) {//if normal or trusted  node that got RP has probably received a new RP with not full stake
        if (roundPackageCache_.empty()) {
            roundPackageCache_.push_back(rPackage);
        }
        else {
            if (rPackage.roundTable().round == roundPackageCache_.back().roundTable().round && !stageThreeSent_) {
                auto mask = roundPackageCache_.back().poolMetaInfo().realTrustedMask;
                if (cs::TrustedMask::trustedSize(rPackage.poolMetaInfo().realTrustedMask) > cs::TrustedMask::trustedSize(mask)) {
                    csdebug() << "Current Roundpackage of " << rNum << " will be replaced by new one";
                    auto it = roundPackageCache_.end();
                    --it;
                    roundPackageCache_.erase(it);
                    roundPackageCache_.push_back(rPackage);
                    updateRound = true;
                }
                else {
                    csdebug() << "Current Roundpackage of " << rNum << " won't be replaced";
                    return;
                }
            }
            else {
                if (rPackage.roundTable().round > roundPackageCache_.back().roundTable().round) {
                    roundPackageCache_.push_back(rPackage);
                }
                else {
                    csdebug() << "Current RoundPackage of " << rNum << " won't be added to cache";
                    return;
                }
            }
        }
    }
    else {//if trusted node has probably received a new RP with not full stake, but has an RP with full one
        if (rPackage.roundTable().round == currentRp_.roundTable().round) {
            auto mask = currentRp_.poolMetaInfo().realTrustedMask;
            if (cs::TrustedMask::trustedSize(rPackage.poolMetaInfo().realTrustedMask) > cs::TrustedMask::trustedSize(mask)) {
                csdebug() << "Current Roundpackage of " << rNum << " will be replaced by new one";
                roundPackageCache_.push_back(rPackage);
            }
            else {
                csdebug() << "Throw received RP " << rNum << " using the own one";
                roundPackageCache_.push_back(currentRp_);
                rPackage = currentRp_;
            }
        }
        else {
            if (rPackage.roundTable().round > currentRp_.roundTable().round) {
                roundPackageCache_.push_back(rPackage);
            }
            else {
                csdebug() << "Current RoundPackage of " << rNum << " can't be added to cache";
                return;
            }

        }
    }
 

    clearRPCache(rPackage.roundTable().round);

    cs::Signatures poolSignatures;
    cs::PublicKeys confidants;

    if (rPackage.roundTable().round > 2/* && confirmationList_.size() > 0*/) { //Here we have problems when the trusted have the first block and the others do not!!!
        auto conf = confirmationList_.find(rPackage.roundTable().round - 1/*getBlockChain().getLastSeq() + 1*/);
        if (!conf.has_value()) {
            csdebug() << "Can't find confirmation - leave getRoundPackage()";
            confirmationList_.add(rPackage.roundTable().round, false, rPackage.roundTable().confidants, rPackage.poolMetaInfo().realTrustedMask, rPackage.trustedSignatures());
            //return;
        }
        else {
            confidants = conf.value().confidants;
        }
        if (confidants.empty()) {
            csdb::Pool tmp = getBlockChain().loadBlock(rPackage.roundTable().round - 1);
            if (tmp.confidants().empty()) {
                csdebug() << "Can't find public keys - leave getRoundPackage()";
                return;
            } 
            else {
                confidants = tmp.confidants();
            }
        }

        if (!receivingSignatures(rPackage, confidants) && storedRound == getBlockChain().getLastSeq()) {
            return;
        }
    }
    else {
        csdebug() << "No confirmations in the list";
    }

    currentRoundTableMessage_.round = rPackage.roundTable().round;
    currentRoundTableMessage_.sender = sender;
    currentRoundTableMessage_.message = cs::Bytes(data, data + size);
    performRoundPackage(rPackage, sender, updateRound);
}

void Node::setCurrentRP(const cs::RoundPackage& rp) {
    currentRp_ = rp;
}

void Node::performRoundPackage(cs::RoundPackage& rPackage, const cs::PublicKey& /*sender*/, bool updateRound) {
    csdebug() << __func__;
    confirmationList_.add(rPackage.roundTable().round, false, rPackage.roundTable().confidants, rPackage.poolMetaInfo().realTrustedMask, rPackage.trustedSignatures());
    cs::Conveyer& conveyer = cs::Conveyer::instance();
    cs::Bytes realTrusted = rPackage.poolMetaInfo().realTrustedMask;
    const auto ptrRT = conveyer.roundTable(rPackage.roundTable().round - 1);
    if (ptrRT != nullptr) {
        const cs::ConfidantsKeys& prevConfidants = ptrRT->confidants;
        if (!prevConfidants.empty() && realTrusted.size() == prevConfidants.size()) {
            for (size_t i = 0; i < realTrusted.size(); ++i) {
                if (realTrusted[i] == cs::ConfidantConsts::InvalidConfidantIndex) {
                    solver_->addToGraylist(prevConfidants[i], Consensus::GrayListPunishment);
                }
            }
        }
    }
    
    // update sub round and max heighbours sequence
    subRound_ = rPackage.subRound();

    //auto it = recdBangs.begin();
    //while (it != recdBangs.end()) {
    //    if (it->first < rPackage.roundTable().round) {
    //        it = recdBangs.erase(it);
    //        continue;
    //    }
    //    ++it;
    //}

    cs::PacketsHashes hashes = rPackage.roundTable().hashes;
    cs::PublicKeys confidants = rPackage.roundTable().confidants;
    cs::RoundTable roundTable;
    roundTable.round = rPackage.roundTable().round;
    roundTable.confidants = std::move(confidants);
    roundTable.hashes = std::move(hashes);
    //roundTable.general = sender;

    csdebug() << "NODE> confidants: " << roundTable.confidants.size();
    
    // first change conveyer state
    cs::Conveyer::instance().setTable(roundTable);

    // create pool by previous round, then change conveyer state.
    getCharacteristic(rPackage);

    onRoundStart(cs::Conveyer::instance().currentRoundTable(), updateRound);
	csinfo() << "Confidants: " << rPackage.roundTable().confidants.size() << ", Hashes: " << rPackage.roundTable().hashes.size();
    currentRp_ = cs::RoundPackage();
    reviewConveyerHashes();

    csmeta(csdetails) << "done\n";
}

void Node::clearRPCache(cs::RoundNumber rNum) {
    bool flagg = true;
    if (rNum < 6) {
        return;
    }
    while (flagg) {
        auto tmp = std::find_if(roundPackageCache_.begin(), roundPackageCache_.end(), [rNum](cs::RoundPackage& rp) {return rp.roundTable().round == rNum - 5; });
        if (tmp == roundPackageCache_.end()) {
            break;
        }
        roundPackageCache_.erase(tmp);
    }

}

void Node::sendHash(cs::RoundNumber round) {
    if (!canBeTrusted(subRound_ != 0 /*critical, all trusted capable required*/)) {
        return;
    }

    if (blockChain_.getLastSeq() != round - 1) {
        // should not send hash until have got proper block sequence
        return;
    }

    csdebug() << "NODE> Sending hash to ALL";
    if (solver_->isInGrayList(solver_->getPublicKey())) {
        csinfo() << "NODE> In current Consensus " << cs::Conveyer::instance().confidantsCount()
            << " nodes will not propose this Node as Trusted Candidate. The probability to become Trusted is too low";
    }
    cs::Bytes message;
    cs::DataStream stream(message);
    cs::Byte myTrustedSize = 0;
    cs::Byte myRealTrustedSize = 0;

    uint64_t lastTimeStamp = 0;
    uint64_t currentTimeStamp = 0;

    try {
        lastTimeStamp = std::stoull(getBlockChain().getLastTimeStamp());
        currentTimeStamp = std::stoull(cs::Utils::currentTimestamp());
    }
    catch (const std::exception& exception) {
        cswarning() << exception.what();
    }

    if (currentTimeStamp < lastTimeStamp) {
        currentTimeStamp = lastTimeStamp + 1;
    }

    csdebug() << "TimeStamp = " << std::to_string(currentTimeStamp);

    if (cs::Conveyer::instance().currentRoundNumber() > 1) {
        cs::Bytes lastTrusted = getBlockChain().getLastRealTrusted();
        myTrustedSize = static_cast<uint8_t>(lastTrusted.size());
        myRealTrustedSize = cs::TrustedMask::trustedSize(lastTrusted);
    }

    csdb::PoolHash tmp = spoileHash(blockChain_.getLastHash(), solver_->getPublicKey());
    stream << tmp.to_binary() << myTrustedSize << myRealTrustedSize << currentTimeStamp << round << subRound_;

    cs::Signature signature = cscrypto::generateSignature(solver_->getPrivateKey(), message.data(), message.size());
    cs::Bytes messageToSend(message.data(), message.data() + message.size() - sizeof(cs::RoundNumber) - sizeof(cs::Byte));

    sendToConfidants(MsgTypes::BlockHash, round, subRound_, messageToSend, signature);

    csdebug() << "NODE> Hash sent, round: " << round << "." << cs::numeric_cast<int>(subRound_) << ", message: " << cs::Utils::byteStreamToHex(messageToSend);
}

void Node::getHash(const uint8_t* data, const size_t size, cs::RoundNumber rNum, const cs::PublicKey& sender) {
    if (myLevel_ != Level::Confidant) {
        csdebug() << "NODE> ignore hash as no confidant";
        return;
    }

    csdetails() << "NODE> get hash of round " << rNum << ", data size " << size;

    istream_.init(data, size);
    uint8_t subRound = 0;
    istream_ >> subRound;

    if (subRound > subRound_) {
        cswarning() << "NODE> We got hash for the Node with SUBROUND: " << static_cast<int>(subRound) << " required #" << static_cast<int>(subRound_);
        // We don't have to return, the has of previous is the same 
    }

    cs::Bytes message;
    cs::Signature signature;
    istream_ >> message >> signature;

    if (!istream_.good() || !istream_.end()) {
        cswarning() << "NODE> bad hash packet format";
        return;
    }

    cs::StageHash sHash;
    cs::Bytes tmp;
    sHash.sender = sender;
    sHash.round = rNum;
    cs::DataStream stream(message.data(), message.size());
    stream >> tmp;
    stream >> sHash.trustedSize;
    stream >> sHash.realTrustedSize;
    stream >> sHash.timeStamp;

    if (!stream.isEmpty() || !stream.isValid()) {
        csdebug() << "Stream is a bit uncertain ... ";
    }

    uint64_t lastTimeStamp = 0;
    uint64_t currentTimeStamp = 0;

    try {
        lastTimeStamp = std::stoull(getBlockChain().getLastTimeStamp());
        currentTimeStamp = std::stoull(cs::Utils::currentTimestamp());
    }
    catch (const std::exception& exception) {
        cswarning() << exception.what();
    }

    csdebug() << "Got Hash message (" << tmp.size() << "): " << cs::Utils::byteStreamToHex(tmp.data(), tmp.size())
        << " : " << static_cast<int>(sHash.trustedSize) << " - " << static_cast<int>(sHash.realTrustedSize);

    if (!roundPackageCache_.empty()) {
        auto mask = roundPackageCache_.back().poolMetaInfo().realTrustedMask;
        if (mask.size() > cs::TrustedMask::trustedSize(mask)) {
            if (sHash.realTrustedSize > cs::TrustedMask::trustedSize(mask)) {
                roundPackRequest(sender, rNum);
            }
        }
    }

    
    csdebug() << "TimeStamp     = " << std::to_string(sHash.timeStamp);
    uint64_t deltaStamp = currentTimeStamp - lastTimeStamp;
    if (deltaStamp > Consensus::DefaultTimeStampRange) {
        deltaStamp = Consensus::DefaultTimeStampRange;

    }
    if (sHash.timeStamp < lastTimeStamp){
        csdebug() << "Incoming TimeStamp(< last BC timeStamp)= " << std::to_string(sHash.timeStamp) << " < " << std::to_string(lastTimeStamp) << " ... return";
        return;
    }

    if (sHash.timeStamp > currentTimeStamp + deltaStamp / 2 * 3) {//here we just take the time interval 1.5 times larger than last round
        csdebug() << "Incoming TimeStamp(> current timeStamp + delta) = " << std::to_string(sHash.timeStamp) << " > " << std::to_string(currentTimeStamp) << " ... return";
        return;
    }

    sHash.hash = csdb::PoolHash::from_binary(std::move(tmp));
    cs::DataStream stream1(message);
    stream1 << rNum << subRound;


    if (!cscrypto::verifySignature(signature, sender, message.data(), message.size())) {
        csdebug() << "Hash message signature is NOT VALID";
        return;

    }
    csdebug() << "Hash message signature is  VALID";
    //cs::PublicKeys confidants = cs::Conveyer::instance().confidants();
    uint8_t myRealTrustedSize = 0U;
    if (roundPackageCache_.size() > 0) { // if cache.size > 0 current won't be  nullptr
        csdebug() << "roundPackageList.size() = " << roundPackageCache_.size();
        auto myTrustedSize = roundPackageCache_.back().poolMetaInfo().realTrustedMask.size();
        myRealTrustedSize = cs::TrustedMask::trustedSize(roundPackageCache_.back().poolMetaInfo().realTrustedMask);
        if (myRealTrustedSize < myTrustedSize && myRealTrustedSize < sHash.realTrustedSize) {
            csdebug() << "Starting RoundPackage request";
         //   roundPackageRequest(rNum, sender);
        }
    }

    solver_->gotHash(std::move(sHash), myRealTrustedSize);
}

void Node::roundPackRequest(const cs::PublicKey& respondent, cs::RoundNumber round) {
    csdebug() << "NODE> send request for round info  #" << round;
    sendToTargetBroadcast(respondent, MsgTypes::RoundPackRequest, round, round /*dummy data to prevent packet drop on receiver side*/);
}

void Node::getRoundPackRequest(const uint8_t* data, const size_t size, cs::RoundNumber rNum, const cs::PublicKey& sender) {
    csunused(data);
    csunused(size);

    csdebug() << "NODE> getting roundPack request #" << rNum;

    if (roundPackageCache_.size() == 0) {
        csdebug() << "NODE> can't send = don't have last RoundPackage filled";
        return;
    }
    cs::RoundPackage rp = roundPackageCache_.back();

    if (rp.roundTable().round >= rNum) {
        if(!rp.roundSignatures().empty()) {
            ++roundPackRequests_;
            if (roundPackRequests_ > rp.roundTable().confidants.size() / 2 && roundPackRequests_ <= rp.roundTable().confidants.size() / 2 + 1) {
                sendRoundPackageToAll(rp);
            }
            else {
                roundPackReply(sender);
            }
        }
        else {
            emptyRoundPackReply(sender);        
        }
    }
}

void Node::emptyRoundPackReply(const cs::PublicKey& respondent) {
    csdebug() << "NODE> sending empty roundPack reply to " << cs::Utils::byteStreamToHex(respondent.data(), respondent.size());
    cs::Sequence seq = getBlockChain().getLastSeq();
    cs::Bytes bytes;
    cs::DataStream stream(bytes);
    stream << seq;
    cs::Signature signature = cscrypto::generateSignature(solver_->getPrivateKey(), bytes.data(), bytes.size());
    sendToTargetBroadcast(respondent, MsgTypes::EmptyRoundPack, seq, signature);
}

void Node::getEmptyRoundPack(const uint8_t* data, const size_t size, cs::RoundNumber rNum, const cs::PublicKey& sender) {
    csdebug() << "NODE> get empty roundPack reply from " << cs::Utils::byteStreamToHex(sender.data(), sender.size());
    istream_.init(data, size);
    cs::Signature signature;
    istream_ >> signature;
    cs::Bytes bytes;
    cs::DataStream stream(bytes);
    stream << rNum;
    if (rNum <= getBlockChain().getLastSeq()) {
        return;
    }
    if (!cscrypto::verifySignature(signature, sender, bytes.data(), bytes.size())) {
        csdebug() << "NODE> the RoundPackReply signature is not correct";
        return;
    }

    cs::Conveyer::instance().setRound(rNum + 1); // There are no rounds at all on remote, "Round" = LastSequence(=rNum) + 1
    processSync();
}


void Node::roundPackReply(const cs::PublicKey& respondent) {
    csdebug() << "NODE> sending roundPack reply to " << cs::Utils::byteStreamToHex(respondent.data(), respondent.size());
    if (roundPackageCache_.size() == 0) {
        csdebug() << "NODE> can't send = don't have last RoundPackage filled";
        return;
    }
    cs::RoundPackage rp = roundPackageCache_.back();
    sendToTargetBroadcast(respondent, MsgTypes::RoundTable, rp.roundTable().round, rp.subRound(), rp.toBinary());
}

void Node::sendRoundTableRequest(uint8_t respondent) {
    // ask for round info from current trusted on current round
    std::optional<cs::PublicKey> confidant = cs::Conveyer::instance().confidantIfExists(respondent);

    if (confidant.has_value()) {
        sendRoundTableRequest(confidant.value());
    }
    else {
        cserror() << "NODE> cannot request round info, incorrect respondent number";
    }
}

void Node::sendRoundTableRequest(const cs::PublicKey& respondent) {
    const auto round = cs::Conveyer::instance().currentRoundNumber();
    csdebug() << "NODE> send request for next round info after #" << round;

    // ask for next round info:
    sendToTargetBroadcast(respondent, MsgTypes::RoundTableRequest, round, myConfidantIndex_);
}

void Node::getRoundTableRequest(const uint8_t* data, const size_t size, const cs::RoundNumber rNum, const cs::PublicKey& requester) {
    csmeta(csdetails) << "started, round: " << rNum;

    istream_.init(data, size);

    uint8_t requesterNumber;
    istream_ >> requesterNumber;

    if (!istream_.good() || !istream_.end()) {
        cserror() << "NODE> bad RoundInfo request packet format";
        return;
    }

    // special request to re-send again handling
    if (requesterNumber >= cs::Conveyer::instance().confidantsCount()) {
        cserror() << "NODE> incorrect T[" << cs::numeric_cast<int>(requesterNumber) << "] asks for round table";
        return;
    }

    // default request from other trusted node handling
    csdebug() << "NODE> get request for next round info after #" << rNum << " from T[" << cs::numeric_cast<int>(requesterNumber) << "]";
    solver_->gotRoundInfoRequest(requester, rNum);
}

void Node::sendRoundTableReply(const cs::PublicKey& target, bool hasRequestedInfo) {
    csdebug() << "NODE> send RoundInfo reply to " << getSenderText(target);

    if (myLevel_ != Level::Confidant) {
        csdebug() << "Only confidant nodes can reply consensus stages";
    }

    sendToTargetBroadcast(target, MsgTypes::RoundTableReply, cs::Conveyer::instance().currentRoundNumber(), hasRequestedInfo);
}

bool Node::tryResendRoundTable(const cs::PublicKey& target, const cs::RoundNumber rNum) {
    if (lastSentRoundData_.table.round != rNum || lastSentRoundData_.subRound != subRound_) {
        csdebug() << "NODE> unable to repeat round data #" << rNum;
        return false;
    }

    csdebug() << "NODE> Re-send last round info #" << rNum << " to ALL";
    auto rPackage = std::find_if(roundPackageCache_.begin(), roundPackageCache_.end(), [rNum] (cs::RoundPackage& rp) {return rp.roundTable().round == rNum;});
    if (rPackage == roundPackageCache_.cend()) {
        return false;
    }
    sendRoundPackage(rNum, target);

    return true;
}

void Node::getRoundTableReply(const uint8_t* data, const size_t size, const cs::PublicKey& respondent) {
    csmeta(csdetails);

    if (myLevel_ != Level::Confidant) {
        return;
    }

    istream_.init(data, size);

    bool hasRequestedInfo;
    istream_ >> hasRequestedInfo;

    if (!istream_.good() || !istream_.end()) {
        csdebug() << "NODE> bad RoundInfo reply packet format";
        return;
    }

    solver_->gotRoundInfoReply(hasRequestedInfo, respondent);
}

void Node::onRoundStart(const cs::RoundTable& roundTable, bool updateRound) {
    bool found = false;
    uint8_t confidantIndex = 0;

    for (auto& conf : roundTable.confidants) {
        if (conf == nodeIdKey_) {
            myLevel_ = Level::Confidant;
            myConfidantIndex_ = confidantIndex;
            found = true;
            break;
        }

        confidantIndex++;
    }

    if (!found) {
        myLevel_ = Level::Normal;
        if (stopRequested_) {
            stop();
            return;
        }
    }
    
    // TODO: think how to improve this code.
    stageOneMessage_.clear();
    stageOneMessage_.resize(roundTable.confidants.size());
    stageTwoMessage_.clear();
    stageTwoMessage_.resize(roundTable.confidants.size());
    stageThreeMessage_.clear();
    stageThreeMessage_.resize(roundTable.confidants.size());
    stageThreeSent_ = false;
    roundPackRequests_ = 0;
    constexpr int padWidth = 30;

    badHashReplyCounter_.clear();
    badHashReplyCounter_.resize(roundTable.confidants.size());

    for (auto badHash : badHashReplyCounter_) {
        badHash = false;
    }

    std::ostringstream line1;
    for (int i = 0; i < padWidth; i++) {
        line1 << '=';
    }

    line1 << " R-" << WithDelimiters(cs::Conveyer::instance().currentRoundNumber()) << "." << cs::numeric_cast<int>(subRound_) << " ";

    if (Level::Normal == myLevel_) {
        line1 << "NORMAL";
    }
    else {
        line1 << "TRUSTED [" << cs::numeric_cast<int>(myConfidantIndex_) << "]";
    }

    line1 << ' ';

    for (int i = 0; i < padWidth; i++) {
        line1 << '=';
    }

    const auto s = line1.str();
    const std::size_t fixedWidth = s.size();

    cslog() << s;
    csdebug() << " Node key " << cs::Utils::byteStreamToHex(nodeIdKey_);
    cslog() << " Last written sequence = " << WithDelimiters(blockChain_.getLastSeq()) << ", neighbours = " << transport_->getNeighboursCount();

    if (Transport::cntCorruptedFragments > 0 || Transport::cntDirtyAllocs > 0 || Transport::cntExtraLargeNotSent > 0) {
        cslog() << " ! " << Transport::cntDirtyAllocs << " / " << Transport::cntCorruptedFragments << " / " << Transport::cntExtraLargeNotSent;
    }

    std::ostringstream line2;

    for (std::size_t i = 0; i < fixedWidth; ++i) {
        line2 << '-';
    }

    csdebug() << line2.str();
    csdebug() << " Confidants:";

    for (size_t i = 0; i < roundTable.confidants.size(); ++i) {
        auto result = myLevel_ == Level::Confidant && i == myConfidantIndex_;
        auto name = result ? "me" : cs::Utils::byteStreamToHex(roundTable.confidants[i]);

        csdebug() << "[" << i << "] " << name;
    }

    csdebug() << " Hashes: " << roundTable.hashes.size();

    for (size_t j = 0; j < roundTable.hashes.size(); ++j) {
        csdetails() << "[" << j << "] " << cs::Utils::byteStreamToHex(roundTable.hashes[j].toBinary());
    }

    csdebug() << line2.str();
    stat_.onRoundStart(cs::Conveyer::instance().currentRoundNumber(), false /*skip_logs*/);
    csdebug() << line2.str();

    solver_->nextRound(updateRound);

    if (!sendingTimer_.isRunning()) {
        csdebug() << "NODE> Transaction timer started";
        sendingTimer_.start(cs::TransactionsPacketInterval);
    }
}

void Node::startConsensus() {
    cs::RoundNumber roundNumber = cs::Conveyer::instance().currentRoundNumber();
    solver_->gotConveyerSync(roundNumber);
    transport_->processPostponed(roundNumber);

    // claim the trusted role only if have got proper blockchain:
    if (roundNumber == blockChain_.getLastSeq() + 1) {
        sendHash(roundNumber);
    }
}

std::string Node::getSenderText(const cs::PublicKey& sender) {
    std::ostringstream os;
    unsigned idx = 0;

    for (const auto& key : cs::Conveyer::instance().confidants()) {
        if (std::equal(key.cbegin(), key.cend(), sender.cbegin())) {
            os << "T[" << idx << "]";
            return os.str();
        }

        ++idx;
    }

    os << "N (" << cs::Utils::byteStreamToHex(sender.data(), sender.size()) << ")";
    return os.str();
}

csdb::PoolHash Node::spoileHash(const csdb::PoolHash& hashToSpoil) {
    const auto& binary = hashToSpoil.to_binary();
    const auto round = cs::Conveyer::instance().currentRoundNumber();
    cs::Hash hash = cscrypto::calculateHash(binary.data(), binary.size(), reinterpret_cast<cs::Byte*>(round), sizeof(round));
    cs::Bytes bytesHash(hash.begin(), hash.end());

    return csdb::PoolHash::from_binary(std::move(bytesHash));
}

csdb::PoolHash Node::spoileHash(const csdb::PoolHash& hashToSpoil, const cs::PublicKey& pKey) {
    const auto& binary = hashToSpoil.to_binary();
    cs::Hash hash = cscrypto::calculateHash(binary.data(), binary.size(), pKey.data(), pKey.size());
    cs::Bytes bytesHash(hash.begin(), hash.end());

    return csdb::PoolHash::from_binary(std::move(bytesHash));
}

void Node::smartStageEmptyReply(uint8_t requesterNumber) {
    csunused(requesterNumber);
    csdebug() << "Here should be the smart refusal for the SmartStageRequest";
}

void Node::sendHashReply(const csdb::PoolHash& hash, const cs::PublicKey& respondent) {
    csmeta(csdebug);
    if (myLevel_ != Level::Confidant) {
        csmeta(csdebug) << "Only confidant nodes can send hash reply to other nodes";
        return;
    }

    cs::Signature signature = cscrypto::generateSignature(solver_->getPrivateKey(), hash.to_binary().data(), hash.size());
    sendToTargetBroadcast(respondent, MsgTypes::HashReply, cs::Conveyer::instance().currentRoundNumber(), subRound_, signature, getConfidantNumber(), hash);
}

void Node::getHashReply(const uint8_t* data, const size_t size, cs::RoundNumber rNum, const cs::PublicKey& sender) {
    if (myLevel_ == Level::Confidant) {
        csmeta(csdebug) << "I'm confidant. Exit from getHashReply";
        return;
    }

    csmeta(csdebug);

    istream_.init(data, size);
    uint8_t subRound = 0;
    istream_ >> subRound;

    const auto& conveyer = cs::Conveyer::instance();

    if (conveyer.currentRoundNumber() != rNum || subRound_ != subRound) {
        csdebug() << "NODE> Get hash reply on incorrect round: " << rNum << "(" << subRound << ")";
        return;
    }

    cs::Signature signature;
    istream_ >> signature;

    uint8_t senderNumber = 0;
    istream_ >> senderNumber;

    csdb::PoolHash hash;
    istream_ >> hash;

    if (!conveyer.isConfidantExists(senderNumber)) {
        csmeta(csdebug) << "The message of WRONG HASH was sent by false confidant!";
        return;
    }

    if (badHashReplyCounter_[senderNumber]) {
        csmeta(csdetails) << "Sender num: " << senderNumber << " already send hash reply";
        return;
    }

    badHashReplyCounter_[senderNumber] = true;

    if (!cscrypto::verifySignature(signature, sender, hash.to_binary().data(), hash.size())) {
        csmeta(csdebug) << "The message of WRONG HASH has WRONG SIGNATURE!";
        return;
    }

    const auto badHashReplySummary = std::count_if(badHashReplyCounter_.begin(), badHashReplyCounter_.end(), [](bool badHash) { return badHash; });

    if (static_cast<size_t>(badHashReplySummary) > conveyer.confidantsCount() / 2) {
        csmeta(csdebug) << "This node really have not valid HASH!!! Removing last block from DB and trying to syncronize";
        // TODO: examine what will be done without this function
        if (!roundPackageCache_.empty() && roundPackageCache_.back().poolMetaInfo().realTrustedMask.size() > cs::TrustedMask::trustedSize(roundPackageCache_.back().poolMetaInfo().realTrustedMask)) {
            blockChain_.setBlocksToBeRemoved(1U);
            blockChain_.removeLastBlock();
        }

    }
}

/*static*/
void Node::requestStop() {
    emit stopRequested();
}

void Node::onStopRequested() {
    if (stopRequested_) {
        // subsequent request is handled as unconditional stop
        stop();
        return;
    }

    stopRequested_ = true;
    if (myLevel_ == Level::Confidant) {
        cslog() << "Node: wait until complete trusted role before exit";
        blockChain_.tryFlushDeferredBlock();
    }
    else {
        stop();
    }
}

void Node::validateBlock(csdb::Pool block, bool* shouldStop) {
    if (stopRequested_) {
        *shouldStop = true;
        return;
    }
    if (!blockValidator_->validateBlock(block,
        cs::BlockValidator::ValidationLevel::hashIntergrity
            /*| cs::BlockValidator::ValidationLevel::smartStates*/
            /*| cs::BlockValidator::ValidationLevel::accountBalance*/,
        cs::BlockValidator::SeverityLevel::onlyFatalErrors)) {
        *shouldStop = true;
        return;
    }
}

void Node::onRoundTimeElapsed() {
    cslog() << "Waiting for next round...";
}
<|MERGE_RESOLUTION|>--- conflicted
+++ resolved
@@ -1,3071 +1,3035 @@
-#include <algorithm>
-#include <csignal>
-#include <numeric>
-#include <sstream>
-
-#include <solver/consensus.hpp>
-#include <solver/solvercore.hpp>
-#include <solver/smartcontracts.hpp>
-
-#include <csnode/conveyer.hpp>
-#include <csnode/datastream.hpp>
-#include <csnode/node.hpp>
-#include <csnode/nodecore.hpp>
-#include <csnode/nodeutils.hpp>
-#include <csnode/poolsynchronizer.hpp>
-#include <csnode/blockvalidator.hpp>
-#include <csnode/roundpackage.hpp>
-#include <csnode/configholder.hpp>
-
-#include <lib/system/logger.hpp>
-#include <lib/system/progressbar.hpp>
-#include <lib/system/signals.hpp>
-#include <lib/system/utils.hpp>
-
-#include <net/transport.hpp>
-#include <net/packetvalidator.hpp>
-
-#include <base58.h>
-
-#include <boost/optional.hpp>
-
-#include <lz4.h>
-
-#include <cscrypto/cscrypto.hpp>
-
-#include <observer.hpp>
-
-const csdb::Address Node::genesisAddress_ = csdb::Address::from_string("0000000000000000000000000000000000000000000000000000000000000001");
-const csdb::Address Node::startAddress_ = csdb::Address::from_string("0000000000000000000000000000000000000000000000000000000000000002");
-
-Node::Node(cs::config::Observer& observer)
-: nodeIdKey_(cs::ConfigHolder::instance().config()->getMyPublicKey())
-, nodeIdPrivate_(cs::ConfigHolder::instance().config()->getMyPrivateKey())
-, blockChain_(genesisAddress_, startAddress_, cs::ConfigHolder::instance().config()->recreateIndex())
-, ostream_(&packStreamAllocator_, nodeIdKey_)
-, stat_()
-, blockValidator_(std::make_unique<cs::BlockValidator>(*this))
-, observer_(observer) {
-    autoShutdownEnabled_ = cs::ConfigHolder::instance().config()->autoShutdownEnabled();
-    solver_ = new cs::SolverCore(this, genesisAddress_, startAddress_);
-
-    std::cout << "Start transport... ";
-    transport_ = new Transport(this);
-    std::cout << "Done\n";
-
-    poolSynchronizer_ = new cs::PoolSynchronizer(transport_, &blockChain_);
-
-    executor::ExecutorSettings::set(cs::makeReference(blockChain_), cs::makeReference(solver_));
-    auto& executor = executor::Executor::getInstance();
-
-    cs::Connector::connect(&Node::stopRequested, this, &Node::onStopRequested);
-
-    if (isStopRequested()) {
-        stop();
-        return;
-    }
-
-    cs::Connector::connect(&blockChain_.readBlockEvent(), &stat_, &cs::RoundStat::onReadBlock);
-    cs::Connector::connect(&blockChain_.storeBlockEvent, &stat_, &cs::RoundStat::onStoreBlock);
-    cs::Connector::connect(&blockChain_.storeBlockEvent, &executor, &executor::Executor::onBlockStored);
-    cs::Connector::connect(&blockChain_.readBlockEvent(), &executor, &executor::Executor::onReadBlock);
-    cs::Connector::connect(&transport_->pingReceived, this, &Node::onPingReceived);
-    cs::Connector::connect(&transport_->pingReceived, &stat_, &cs::RoundStat::onPingReceived);
-    cs::Connector::connect(&blockChain_.readBlockEvent(), this, &Node::validateBlock);
-
-    setupNextMessageBehaviour();
-
-    alwaysExecuteContracts_ = cs::ConfigHolder::instance().config()->alwaysExecuteContracts();
-    good_ = init();
-}
-
-Node::~Node() {
-    std::cout << "Desturctor called\n";
-
-    sendingTimer_.stop();
-
-    delete solver_;
-    delete transport_;
-    delete poolSynchronizer_;
-}
-
-bool Node::init() {
-#ifdef NODE_API
-    std::cout << "Init API... ";
-
-    api_ = std::make_unique<csconnector::connector>(blockChain_, solver_);
-
-    std::cout << "Done\n";
-
-    cs::Connector::connect(&blockChain_.readBlockEvent(), api_.get(), &csconnector::connector::onReadFromDB);
-    cs::Connector::connect(&blockChain_.storeBlockEvent, api_.get(), &csconnector::connector::onStoreBlock);
-
-#endif  // NODE_API
-
-    // must call prior to blockChain_.init():
-    solver_->init(nodeIdKey_, nodeIdPrivate_);
-    solver_->startDefault();
-
-    if (cs::ConfigHolder::instance().config()->newBlockchainTop()) {
-        if (!blockChain_.init(cs::ConfigHolder::instance().config()->getPathToDB(), cs::ConfigHolder::instance().config()->newBlockchainTopSeq())) {
-            return false;
-        }
-        return true;
-    }
-
-    if (!blockChain_.init(cs::ConfigHolder::instance().config()->getPathToDB())) {
-        return false;
-    }
-
-    cslog() << "Blockchain is ready, contains " << WithDelimiters(stat_.totalTransactions()) << " transactions";
-
-#ifdef NODE_API
-    api_->run();
-#endif  // NODE_API
-
-    if (!transport_->isGood()) {
-        return false;
-    }
-
-    std::cout << "Transport is init\n";
-
-    if (!solver_) {
-        return false;
-    }
-
-    std::cout << "Solver is init\n";
-    std::cout << "Everything is init\n";
-
-    cs::Connector::connect(&sendingTimer_.timeOut, this, &Node::processTimer);
-    cs::Connector::connect(&cs::Conveyer::instance().packetFlushed, this, &Node::onTransactionsPacketFlushed);
-    cs::Connector::connect(&poolSynchronizer_->sendRequest, this, &Node::sendBlockRequest);
-
-    initCurrentRP();
-
-    return true;
-}
-
-void Node::setupNextMessageBehaviour() {
-    cs::Connector::connect(&transport_->mainThreadIterated, &stat_, &cs::RoundStat::onMainThreadIterated);
-    cs::Connector::connect(&cs::Conveyer::instance().roundChanged, &stat_, &cs::RoundStat::onRoundChanged);
-    cs::Connector::connect(&stat_.roundTimeElapsed, this, &Node::onRoundTimeElapsed);
-}
-
-void Node::run() {
-    std::cout << "Running transport\n";
-    transport_->run();
-}
-
-void Node::stop() {
-    good_ = false;
-
-    transport_->stop();
-    cswarning() << "[TRANSPORT STOPPED]";
-
-    solver_->finish();
-    cswarning() << "[SOLVER STOPPED]";
-
-    blockChain_.close();
-
-    if (api_) {
-        api_->apiExecHandler()->getExecutor().stop();
-        cswarning() << "[EXECUTOR IS SIGNALED TO STOP]";
-    }
-
-    cswarning() << "[BLOCKCHAIN STORAGE CLOSED]";
-
-    observer_.stop();
-    cswarning() << "[CONFIG OBSERVER STOPPED]";
-}
-
-void Node::initCurrentRP() {
-    cs::RoundPackage rp;
-    if (getBlockChain().getLastSeq() == 0) {
-        cs::RoundTable rt;
-        rt.round = 0;
-        rp.updateRoundTable(rt);
-    }
-    else {
-        cs::RoundTable rt;
-        rt.round = getBlockChain().getLastSeq();
-        rt.confidants = getBlockChain().getLastBlock().confidants();
-        rp.updateRoundTable(rt);
-    }
-    roundPackageCache_.push_back(rp);
-}
-
-void Node::getBigBang(const uint8_t* data, const size_t size, const cs::RoundNumber rNum) {
-    auto& conveyer = cs::Conveyer::instance();
-
-    cswarning() << "-----------------------------------------------------------";
-    cswarning() << "NODE> BigBang #" << rNum << ": last written #" << blockChain_.getLastSeq() << ", current #" << conveyer.currentRoundNumber();
-    cswarning() << "-----------------------------------------------------------";
-
-    istream_.init(data, size);
-
-    uint8_t tmp = 0;
-    istream_ >> tmp;
-
-    if (tmp <= recdBangs[rNum] && !(tmp < Consensus::MaxSubroundDelta && recdBangs[rNum] > std::numeric_limits<uint8_t>::max() - Consensus::MaxSubroundDelta)) {
-        cswarning() << "Old Big Bang received: " << rNum << "." << static_cast<int>(tmp) << " is <= " << rNum << "." << static_cast<int>(recdBangs[rNum]);
-        return;
-    }
-
-    // cache
-    auto cachedRound = conveyer.currentRoundNumber();
-
-    cs::Hash lastBlockHash;
-    istream_ >> lastBlockHash;
-       
-    cs::RoundTable globalTable;
-    globalTable.round = rNum;
-
-    // not uses both subRound_ and recdBangs[], so can be called here:
-    if (!readRoundData(globalTable, true)) {
-        cserror() << className() << " read round data from SS failed";
-        return;
-    }
-
-    if (istream_.isBytesAvailable(sizeof(long long))) {
-<<<<<<< HEAD
-        long long timeSS;
-=======
-        long long timeSS = 0;
->>>>>>> 9b51a835
-        istream_ >> timeSS;
-        auto seconds = timePassedSinceBB(timeSS);
-        constexpr long long MaxBigBangAge_sec = 180;
-        if (seconds > MaxBigBangAge_sec) {
-<<<<<<< HEAD
-            cswarning() << "Elder Big Bang received of " << WithDelimiters(seconds) << " seconds age, ignore";
-=======
-            cslog() << "Elder Big Bang received of " << WithDelimiters(seconds) << " seconds age, ignore";
->>>>>>> 9b51a835
-            return;
-        }
-        else {
-            cslog() << "Big Bang received of " << WithDelimiters(seconds) << " seconds age, accept";
-        }
-    }
-    else {
-        cswarning() << "Deprecated Big Bang received of unknown age, ignore";
-        return;
-    }
-
-    // update round data
-    subRound_ = tmp;
-    recdBangs[rNum] = subRound_;
-
-    if (stat_.isLastRoundTooLong()) {
-        poolSynchronizer_->syncLastPool();
-    }
-
-    solver_->resetGrayList();
-    roundPackageCache_.clear();
-
-    // this evil code sould be removed after examination
-    cs::Sequence countRemoved = 0;
-    cs::Sequence lastSequence = blockChain_.getLastSeq();
-
-    while (lastSequence >= rNum) {
-        if (countRemoved == 0) {
-            // the 1st time
-            csdebug() << "NODE> remove " << lastSequence - rNum + 1 << " block(s) required (rNum = " << rNum << ", last_seq = " << lastSequence << ")";
-            blockChain_.setBlocksToBeRemoved(lastSequence - rNum  + 1);
-        }
-
-        blockChain_.removeLastBlock();
-        cs::RoundNumber tmp_seq = blockChain_.getLastSeq();
-
-        if (lastSequence == tmp_seq) {
-            csdebug() << "NODE> cancel remove blocks operation (last removal is failed)";
-            break;
-        }
-
-        ++countRemoved;
-        lastSequence = tmp_seq;
-    }
-
-    if (countRemoved > 0) {
-        csdebug() << "NODE> " << countRemoved << " block(s) was removed";
-    }
-
-    // resend all this round data available
-    csdebug() << "NODE> resend last block hash after BigBang";
-
-    // do not pass further the hashes from unsuccessful round
-    csmeta(csdebug) << "Get BigBang globalTable.hashes: " << globalTable.hashes.size();
-
-    conveyer.updateRoundTable(cachedRound, globalTable);
-    onRoundStart(globalTable, false);
-
-    poolSynchronizer_->sync(globalTable.round, cs::PoolSynchronizer::roundDifferentForSync, true);
-
-    if (conveyer.isSyncCompleted()) {
-        startConsensus();
-    }
-    else {
-        cswarning() << "NODE> non empty required hashes after BB detected";
-        sendPacketHashesRequest(conveyer.currentNeededHashes(), conveyer.currentRoundNumber(), startPacketRequestPoint_);
-    }
-}
-
-void Node::getRoundTableSS(const uint8_t* data, const size_t size, const cs::RoundNumber rNum) {
-    istream_.init(data, size);
-
-    if (cs::Conveyer::instance().currentRoundNumber() != 0) {
-        csdebug() << "The RoundTable sent by SS doesn't correspond to the current RoundNumber";
-        return;
-    }
-
-    cslog() << "NODE> get SS Round Table #" << rNum;
-
-    cs::RoundTable roundTable;
-
-    if (!readRoundData(roundTable, false)) {
-        cserror() << "NODE> read round data from SS failed, continue without round table";
-    }
-
-    cs::Sequence lastSequence = blockChain_.getLastSeq();
-
-    if (lastSequence >= rNum) {
-        csdebug() << "NODE> remove " << lastSequence - rNum + 1 << " block(s) required (rNum = " << rNum << ", last_seq = " << lastSequence << ")";
-        blockChain_.setBlocksToBeRemoved(lastSequence - rNum + 1);
-    }
-
-    // update new round data from SS
-    // TODO: fix sub round
-    subRound_ = 0;
-    roundTable.round = rNum;
-
-    cs::Conveyer::instance().setRound(rNum);
-    cs::Conveyer::instance().setTable(roundTable);
-
-    // "normal" start
-    if (roundTable.round == 1) {
-        onRoundStart(roundTable, false);
-        reviewConveyerHashes();
-
-        return;
-    }
-
-    poolSynchronizer_->sync(rNum);
-}
-
-void Node::getTransactionsPacket(const uint8_t* data, const std::size_t size) {
-    istream_.init(data, size);
-    cs::TransactionsPacket packet;
-    istream_ >> packet;
-
-    if (packet.hash().isEmpty()) {
-        cswarning() << "Received transaction packet hash is empty";
-        return;
-    }
-
-    processTransactionsPacket(std::move(packet));
-}
-
-void Node::getNodeStopRequest(const cs::RoundNumber round, const uint8_t* data, const std::size_t size) {
-    const auto localRound = cs::Conveyer::instance().currentRoundNumber();
-
-    if (round < localRound && localRound - round > cs::MaxRoundDeltaInStopRequest) {
-        // ignore too aged command to prevent store & re-use by enemies
-        return;
-    }
-
-    istream_.init(data, size);
-
-    uint16_t version = 0;
-    cs::Signature sig;
-    istream_ >> version >> sig;
-    if (!istream_.good() || !istream_.end()) {
-        cswarning() << "NODE> Get stop request parsing failed";
-        return;
-    }
-    cs::Bytes message;
-    cs::DataStream stream(message);
-    stream << round << version;
-    const auto& starter_key = cs::PacketValidator::instance().getStarterKey();
-    if (!cscrypto::verifySignature(sig, starter_key, message.data(), message.size())) {
-        cswarning() << "NODE> Get incorrect stoprequest signature, possible attack";
-        return;
-    }
-    cswarning() << "NODE> Get stop request, received version " << version << ", received bytes " << size;
-
-    if (NODE_VERSION > version) {
-        cswarning() << "NODE> stop request does not cover my version, continue working";
-        return;
-    }
-
-    cswarning() << "NODE> Get stop request, node will be closed...";
-    stopRequested_ = true;
-
-    // unconditional stop
-    stop();
-}
-
-bool Node::canBeTrusted(bool critical) {
-#if defined(MONITOR_NODE) || defined(WEB_WALLET_NODE)
-    csunused(critical);
-    return false;
-
-#else
-
-    if (stopRequested_) {
-        return false;
-    }
-
-    if (!critical) {
-        if (Consensus::DisableTrustedRequestNextRound) {
-            // ignore flag after bigbang
-            if (myLevel_ == Level::Confidant && subRound_ == 0) {
-                return false;
-            }
-        }
-    }
-
-    if (cs::Conveyer::instance().currentRoundNumber() < Consensus::StartingDPOS) {
-        csdebug() << "The DPOS doesn't work unless the roundNumber is less than " << Consensus::StartingDPOS;
-        return true;
-    }
-
-    BlockChain::WalletData wData;
-    BlockChain::WalletId wId;
-
-    if (!getBlockChain().findWalletData(csdb::Address::from_public_key(this->nodeIdKey_), wData, wId)) {
-        return false;
-    }
-
-    if (wData.balance_ < Consensus::MinStakeValue) {
-        return false;
-    }
-
-    if (!solver_->smart_contracts().executionAllowed()) {
-        return false;
-    }
-
-    return true;
-
-#endif
-}
-
-void Node::getPacketHashesRequest(const uint8_t* data, const std::size_t size, const cs::RoundNumber round, const cs::PublicKey& sender) {
-    istream_.init(data, size);
-
-    cs::PacketsHashes hashes;
-    istream_ >> hashes;
-
-    csdebug() << "NODE> Get request for " << hashes.size() << " packet hashes from " << cs::Utils::byteStreamToHex(sender.data(), sender.size());
-
-    if (hashes.empty()) {
-        csmeta(cserror) << "Wrong hashes list requested";
-        return;
-    }
-
-    processPacketsRequest(std::move(hashes), round, sender);
-}
-
-void Node::getPacketHashesReply(const uint8_t* data, const std::size_t size, const cs::RoundNumber round, const cs::PublicKey& sender) {
-    if (cs::Conveyer::instance().isSyncCompleted(round)) {
-        csdebug() << "NODE> sync packets have already finished in round " << round;
-        return;
-    }
-
-    istream_.init(data, size);
-
-    cs::Packets packets;
-    istream_ >> packets;
-
-    if (packets.empty()) {
-        csmeta(cserror) << "Packet hashes reply, bad packets parsing";
-        return;
-    }
-
-    csdebug() << "NODE> Get reply with " << packets.size() <<  " packet hashes from sender " << cs::Utils::byteStreamToHex(sender);
-
-    processPacketsReply(std::move(packets), round);
-}
-
-void Node::getCharacteristic(cs::RoundPackage& rPackage) {
-    csmeta(csdetails) << "started";
-    cs::Conveyer& conveyer = cs::Conveyer::instance();
-    if (getBlockChain().updateLastBlock(rPackage)) {
-        csdebug() << "NODE> The last block updated correctly or doesn't need update";
-        return;
-    }
-
-    auto round = rPackage.poolMetaInfo().sequenceNumber;
-    if (!conveyer.isSyncCompleted(rPackage.poolMetaInfo().sequenceNumber)) {
-        csdebug() << "NODE> Packet sync not finished, saving characteristic meta to call after sync";
-
-        cs::CharacteristicMeta meta;
-        meta.bytes = rPackage.poolMetaInfo().characteristic.mask;
-        //meta.sender = sender;
-        meta.signatures = rPackage.poolSignatures();
-        meta.realTrusted = rPackage.poolMetaInfo().realTrustedMask;
-
-        conveyer.addCharacteristicMeta(round, std::move(meta));
-        return;
-    }
-
-    csdebug() << "Trying to get confidants from round " << round;
-    const auto table = conveyer.roundTable(round);
-
-    if (table == nullptr) {
-        cserror() << "NODE> cannot access proper round table to add trusted to pool #" << rPackage.poolMetaInfo().sequenceNumber;
-        return;
-    }
-
-    const cs::ConfidantsKeys& confidantsReference = table->confidants;
-    const std::size_t realTrustedMaskSize = rPackage.poolMetaInfo().realTrustedMask.size();
-
-    csdebug() << "Real TrustedMask size = " << realTrustedMaskSize;
-
-    if (realTrustedMaskSize > confidantsReference.size()) {
-        csmeta(cserror) << ", real trusted mask size: " << realTrustedMaskSize << ", confidants count " << confidantsReference.size() << ", on round " << round;
-        return;
-    }
-
-    //for (size_t idx = 0; idx < realTrustedMaskSize; ++idx) {
-    //    const auto& key = confidantsReference[idx];
-
-    //    if (rPackage.poolMetaInfo().realTrustedMask[idx] == 0) {
-    //        poolMetaInfo.writerKey = key;
-    //    }
-    //}
-
-    //if (round != 0) {
-    //    auto confirmation = confirmationList_.find(round);
-    //    if (confirmation.has_value()) {
-    //        poolMetaInfo.confirmationMask = confirmation.value().mask;
-    //        poolMetaInfo.confirmations = confirmation.value().signatures;
-    //    }
-    //}
-
-    if (!istream_.good()) {
-        csmeta(cserror) << "Round info parsing failed, data is corrupted";
-        return;
-    }
-
-    csdebug() << "NODE> Sequence " << rPackage.poolMetaInfo().sequenceNumber
-        << ", mask size " << rPackage.poolMetaInfo().characteristic.mask.size()
-        << ", timestamp " << rPackage.poolMetaInfo().timestamp;
-
-    if (blockChain_.getLastSeq() > rPackage.poolMetaInfo().sequenceNumber) {
-        csmeta(cswarning) << "blockChain last seq: " << blockChain_.getLastSeq()
-            << " > pool meta info seq: " << rPackage.poolMetaInfo().sequenceNumber;
-        return;
-    }
-
-    // otherwise senseless, this block is already in chain
-    conveyer.setCharacteristic(rPackage.poolMetaInfo().characteristic, rPackage.poolMetaInfo().sequenceNumber);
-    std::optional<csdb::Pool> pool = conveyer.applyCharacteristic(rPackage.poolMetaInfo());
-
-    if (!pool.has_value()) {
-        csmeta(cserror) << "Created pool is not valid";
-        return;
-    }
-
-//    solver_->uploadNewStates(conveyer.uploadNewStates());
-
-    auto tmp = rPackage.poolSignatures();
-    pool.value().set_signatures(tmp);
-    pool.value().set_confidants(confidantsReference);
-    auto tmpPool = solver_->getDeferredBlock().clone();
-    if (tmpPool.is_valid() && tmpPool.sequence() == round) {
-        auto tmp2 = rPackage.poolSignatures();
-        tmpPool.add_user_field(0, rPackage.poolMetaInfo().timestamp);
-        tmpPool.add_number_trusted(static_cast<uint8_t>(rPackage.poolMetaInfo().realTrustedMask.size()));
-        tmpPool.add_real_trusted(cs::Utils::maskToBits(rPackage.poolMetaInfo().realTrustedMask));
-        tmpPool.set_signatures(tmp2);
-        csdebug() << "Signatures " << tmp2.size() << " were added to the pool: " << tmpPool.signatures().size();
-        auto resPool = getBlockChain().createBlock(tmpPool);
-
-        if (resPool.has_value()) {
-            csdebug() << "(From getCharacteristic): " << "The stored properly";
-            return;
-        }
-        else {
-            cserror() << "(From getCharacteristic): " << "Blockchain failed to write new block, it will do it later when get proper data";
-        }
-
-    }
-    if (round != 0) {
-        auto confirmation = confirmationList_.find(round);
-        if (confirmation.has_value()) {
-            if (rPackage.poolMetaInfo().sequenceNumber > 1) {
-                pool.value().add_number_confirmations(static_cast<uint8_t>(confirmation.value().mask.size()));
-                pool.value().add_confirmation_mask(cs::Utils::maskToBits(confirmation.value().mask));
-                pool.value().add_round_confirmations(confirmation.value().signatures);
-            }
-        }
-    }
-
-    if (!blockChain_.storeBlock(pool.value(), false /*by_sync*/)) {
-        cserror() << "NODE> failed to store block in BlockChain";
-    }
-    else {
-        blockChain_.testCachedBlocks();
-        solver_->checkZeroSmartSignatures(pool.value());
-        //confirmationList_.remove(round);
-    }
-
-    csmeta(csdetails) << "done";
-}
-
-void Node::cleanConfirmationList(cs::RoundNumber rNum) {
-    confirmationList_.remove(rNum);
-}
-
-void Node::sendStateRequest(const csdb::Address& contract_abs_addr, const cs::PublicKeys& confidants) {
-    csmeta(csdebug) << cs::SmartContracts::to_base58(blockChain_, contract_abs_addr);
-
-    auto round = cs::Conveyer::instance().currentRoundNumber();
-    cs::Bytes message;
-    cs::DataStream stream(message);
-    const auto& key = contract_abs_addr.public_key();
-    stream << round << key;
-    cs::Signature sig = cscrypto::generateSignature(solver_->getPrivateKey(), message.data(), message.size());
-    sendToList(confidants, cs::ConfidantConsts::InvalidConfidantIndex, MsgTypes::StateRequest, round, key, sig);
-}
-
-void Node::getStateRequest(const uint8_t * data, const std::size_t size, const cs::RoundNumber rNum, const cs::PublicKey & sender) {
-    istream_.init(data, size);
-    cs::PublicKey key;
-    cs::Signature signature;
-    istream_ >> key >> signature;
-    csdb::Address abs_addr = csdb::Address::from_public_key(key);
-
-    csmeta(csdebug) << cs::SmartContracts::to_base58(blockChain_, abs_addr) << " from "
-        << cs::Utils::byteStreamToHex(sender.data(), sender.size());
-
-    if (!istream_.good() || !istream_.end()) {
-        cserror() << "NODE> Bad StateRequest packet format";
-        return;
-    }
-
-    cs::Bytes signed_bytes;
-    cs::DataStream stream(signed_bytes);
-    stream << rNum << key;
-    if (!cscrypto::verifySignature(signature, sender, signed_bytes.data(), signed_bytes.size())) {
-        csdebug() << "NODE> StateRequest Signature is incorrect";
-        return;
-    }
-
-    cs::Bytes contract_data;
-    if (blockChain_.getContractData(abs_addr, contract_data)) {
-        sendStateReply(sender, abs_addr, contract_data);
-    }
-}
-
-void Node::sendStateReply(const cs::PublicKey& respondent, const csdb::Address& contract_abs_addr, const cs::Bytes& data) {
-    csmeta(csdebug) << cs::SmartContracts::to_base58(blockChain_, contract_abs_addr)
-        << "to " << cs::Utils::byteStreamToHex(respondent.data(), respondent.size());
-
-    cs::RoundNumber round = cs::Conveyer::instance().currentRoundNumber();
-    cs::Bytes signed_data;
-    cs::DataStream stream(signed_data);
-    const cs::PublicKey& key = contract_abs_addr.public_key();
-    stream << round << key << data;
-    cs::Signature sig = cscrypto::generateSignature(solver_->getPrivateKey(), signed_data.data(), signed_data.size());
-    sendToTargetBroadcast(respondent, MsgTypes::StateReply, round, key, data, sig);
-}
-
-void Node::getStateReply(const uint8_t* data, const std::size_t size, const cs::RoundNumber rNum, const cs::PublicKey& sender) {
-    istream_.init(data, size);
-    cs::PublicKey key;
-    cs::Bytes contract_data;
-    cs::Signature signature;
-    istream_ >> key >> contract_data >> signature;
-    csdb::Address abs_addr = csdb::Address::from_public_key(key);
-    
-    csmeta(csdebug) << cs::SmartContracts::to_base58(blockChain_, abs_addr) << " from "
-        << cs::Utils::byteStreamToHex(sender.data(), sender.size());
-
-    if (!istream_.good() || !istream_.end()) {
-        cserror() << "NODE> Bad State packet format";
-        return;
-    }
-
-    cs::Bytes signed_data;
-    cs::DataStream signed_stream(signed_data);
-    signed_stream << rNum << key << contract_data;
-    if (!cscrypto::verifySignature(signature, sender, signed_data.data(), signed_data.size())) {
-        csdebug() << "NODE> State Signature is incorrect";
-        return;
-    }
-
-    /*Place here the function call with (state)*/
-    solver_->smart_contracts().net_update_contract_state(abs_addr, contract_data);
-}
-
-cs::ConfidantsKeys Node::retriveSmartConfidants(const cs::Sequence startSmartRoundNumber) const {
-    csmeta(csdebug);
-
-    const cs::RoundTable* table = cs::Conveyer::instance().roundTable(startSmartRoundNumber);
-    if (table != nullptr) {
-        return table->confidants;
-    }
-
-    csdb::Pool tmpPool = blockChain_.loadBlock(startSmartRoundNumber);
-    const cs::ConfidantsKeys& confs = tmpPool.confidants();
-    csdebug() << "___[" << startSmartRoundNumber << "] = [" << tmpPool.sequence() << "]: " << confs.size();
-    return confs;
-}
-
-void Node::sendTransactionsPacket(const cs::TransactionsPacket& packet) {
-    if (packet.hash().isEmpty()) {
-        cswarning() << "Send transaction packet with empty hash failed";
-        return;
-    }
-
-    sendToBroadcast(MsgTypes::TransactionPacket, cs::Conveyer::instance().currentRoundNumber(), packet);
-}
-
-void Node::sendPacketHashesRequest(const cs::PacketsHashes& hashes, const cs::RoundNumber round, uint32_t requestStep) {
-    const cs::Conveyer& conveyer = cs::Conveyer::instance();
-
-    if (conveyer.isSyncCompleted(round)) {
-        return;
-    }
-
-    csdebug() << "NODE> Sending packet hashes request: " << hashes.size();
-
-    cs::PublicKey main;
-    const auto msgType = MsgTypes::TransactionsPacketRequest;
-    const auto roundTable = conveyer.roundTable(round);
-
-    // look at main node
-    main = (roundTable != nullptr) ? roundTable->confidants.front(): conveyer.currentRoundTable().confidants.front();
-
-    const bool sendToGeneral = sendToNeighbour(main, msgType, round, hashes);
-
-    if (!sendToGeneral) {
-        sendPacketHashesRequestToRandomNeighbour(hashes, round);
-    }
-
-    auto requestClosure = [round, requestStep, this] {
-        const cs::Conveyer& conveyer = cs::Conveyer::instance();
-
-        if (!conveyer.isSyncCompleted(round)) {
-            auto neededHashes = conveyer.neededHashes(round);
-            if (neededHashes) {
-                sendPacketHashesRequest(*neededHashes, round, requestStep + packetRequestStep_);
-            }
-        }
-    };
-
-    // send request again
-    cs::Timer::singleShot(static_cast<int>(cs::NeighboursRequestDelay + requestStep), cs::RunPolicy::CallQueuePolicy, requestClosure);
-}
-
-void Node::sendPacketHashesRequestToRandomNeighbour(const cs::PacketsHashes& hashes, const cs::RoundNumber round) {
-    const auto msgType = MsgTypes::TransactionsPacketRequest;
-    const auto neighboursCount = transport_->getNeighboursCount();
-
-    bool successRequest = false;
-
-    for (std::size_t i = 0; i < neighboursCount; ++i) {
-        ConnectionPtr connection = transport_->getConnectionByNumber(i);
-
-        if (connection && !connection->isSignal) {
-            successRequest = true;
-            sendToNeighbour(connection, msgType, round, hashes);
-        }
-    }
-
-    if (!successRequest) {
-        csdebug() << "NODE> Send broadcast hashes request, no neigbours";
-        sendToBroadcast(msgType, round, hashes);
-        return;
-    }
-
-    csdebug() << "NODE> Send hashes request to all neigbours";
-}
-
-void Node::sendPacketHashesReply(const cs::Packets& packets, const cs::RoundNumber round, const cs::PublicKey& target) {
-    if (packets.empty()) {
-        return;
-    }
-
-    csdebug() << "NODE> Reply transaction packets: " << packets.size();
-
-    const auto msgType = MsgTypes::TransactionsPacketReply;
-    const bool success = sendToNeighbour(target, msgType, round, packets);
-
-    if (!success) {
-        csdebug() << "NODE> Reply transaction packets: failed send to " << cs::Utils::byteStreamToHex(target.data(), target.size()) << ", perform broadcast";
-        sendToTargetBroadcast(target, msgType, round, packets);
-    }
-}
-
-void Node::getBlockRequest(const uint8_t* data, const size_t size, const cs::PublicKey& sender) {
-    csmeta(csdebug);
-
-    cs::PoolsRequestedSequences sequences;
-
-    istream_.init(data, size);
-    istream_ >> sequences;
-
-    csdebug() << "NODE> got request for " << sequences.size() << " block(s) from " << cs::Utils::byteStreamToHex(sender.data(), sender.size());
-
-    if (sequences.empty()) {
-        csmeta(cserror) << "Sequences size is 0";
-        return;
-    }
-
-    std::size_t packetNum = 0;
-    istream_ >> packetNum;
-
-    if (sequences.front() > blockChain_.getLastSeq()) {
-        csdebug() << "NODE> Get block request> The requested block: " << sequences.front() << " is beyond my last block";
-        return;
-    }
-
-    const bool isOneBlockReply = poolSynchronizer_->isOneBlockReply();
-    const std::size_t reserveSize = isOneBlockReply ? 1 : sequences.size();
-
-    cs::PoolsBlock poolsBlock;
-    poolsBlock.reserve(reserveSize);
-
-    auto sendReply = [&] {
-        sendBlockReply(poolsBlock, sender, packetNum);
-        poolsBlock.clear();
-    };
-
-    for (auto& sequence : sequences) {
-        csdb::Pool pool = blockChain_.loadBlock(sequence);
-
-        if (pool.is_valid()) {
-            poolsBlock.push_back(std::move(pool));
-
-            if (isOneBlockReply) {
-                sendReply();
-            }
-        }
-        else {
-            csmeta(cslog) << "unable to load block " << sequence << " from blockchain";
-        }
-    }
-
-    if (!isOneBlockReply) {
-        sendReply();
-    }
-}
-
-void Node::getBlockReply(const uint8_t* data, const size_t size) {
-    if (!poolSynchronizer_->isSyncroStarted()) {
-        csdebug() << "NODE> Get block reply> Pool sync has already finished";
-        return;
-    }
-
-    csdebug() << "NODE> Get Block Reply";
-
-    istream_.init(data, size);
-
-    CompressedRegion region;
-    istream_ >> region;
-
-    size_t packetNumber = 0;
-    istream_ >> packetNumber;
-
-    cs::PoolsBlock poolsBlock = compressor_.decompress<cs::PoolsBlock>(region);
-
-    if (poolsBlock.empty()) {
-        cserror() << "NODE> Get block reply> No pools found";
-        return;
-    }
-
-    poolSynchronizer_->getBlockReply(std::move(poolsBlock), packetNumber);
-}
-
-void Node::sendBlockReply(const cs::PoolsBlock& poolsBlock, const cs::PublicKey& target, std::size_t packetNum) {
-    for (const auto& pool : poolsBlock) {
-        csdebug() << "NODE> Send block reply. Sequence: " << pool.sequence();
-    }
-
-    csdebug() << "Node> Sending blocks with signatures:";
-
-    for (const auto& it : poolsBlock) {
-        csdebug() << "#" << it.sequence() << " signs = " << it.signatures().size();
-    }
-
-    auto region = compressor_.compress(poolsBlock);
-    tryToSendDirect(target, MsgTypes::RequestedBlock, cs::Conveyer::instance().currentRoundNumber(), region, packetNum);
-}
-
-void Node::becomeWriter() {
-    myLevel_ = Level::Writer;
-    csdebug() << "NODE> Became writer";
-}
-
-void Node::processPacketsRequest(cs::PacketsHashes&& hashes, const cs::RoundNumber round, const cs::PublicKey& sender) {
-    csdebug() << "NODE> Processing packets sync request";
-
-    cs::Packets packets;
-
-    const auto& conveyer = cs::Conveyer::instance();
-    std::unique_lock<cs::SharedMutex> lock = conveyer.lock();
-
-    for (const auto& hash : hashes) {
-        std::optional<cs::TransactionsPacket> packet = conveyer.findPacket(hash, round);
-
-        if (packet) {
-            packets.push_back(std::move(packet).value());
-        }
-    }
-
-    if (packets.empty()) {
-        csdebug() << "NODE> Cannot find packets in storage";
-    }
-    else {
-        csdebug() << "NODE> Found packets in storage: " << packets.size();
-        sendPacketHashesReply(packets, round, sender);
-    }
-}
-
-void Node::processPacketsReply(cs::Packets&& packets, const cs::RoundNumber round) {
-    csdebug() << "NODE> Processing packets reply";
-
-    cs::Conveyer& conveyer = cs::Conveyer::instance();
-
-    for (auto&& packet : packets) {
-        conveyer.addFoundPacket(round, std::move(packet));
-    }
-
-    if (conveyer.isSyncCompleted(round)) {
-        csdebug() << "NODE> Packets sync completed, #" << round;
-
-        if (roundPackageCache_.size() > 0) {
-            auto rPackage = roundPackageCache_.back();
-            csdebug() << "NODE> Run characteristic meta";
-            getCharacteristic(rPackage);
-        }
-        else {
-            csdebug() << "NODE> There is no roundPackage in the list, return and await any";
-            return;
-        }
-
-        // if next block maybe stored, the last written sequence maybe updated, so deferred consensus maybe resumed
-        if (blockChain_.getLastSeq() + 1 == cs::Conveyer::instance().currentRoundNumber()) {
-            csdebug() << "NODE> got all blocks written in current round";
-            startConsensus();
-        }
-    }
-}
-
-void Node::processTransactionsPacket(cs::TransactionsPacket&& packet) {
-    cs::Conveyer::instance().addTransactionsPacket(packet);
-}
-
-void Node::reviewConveyerHashes() {
-    const cs::Conveyer& conveyer = cs::Conveyer::instance();
-    const bool isHashesEmpty = conveyer.currentRoundTable().hashes.empty();
-
-    if (!isHashesEmpty && !conveyer.isSyncCompleted()) {
-        sendPacketHashesRequest(conveyer.currentNeededHashes(), conveyer.currentRoundNumber(), startPacketRequestPoint_);
-        return;
-    }
-
-    if (isHashesEmpty) {
-        csdebug() << "NODE> No hashes in round table, start consensus now";
-    }
-    else {
-        csdebug() << "NODE> All hashes in conveyer, start consensus now";
-    }
-
-    startConsensus();
-}
-
-void Node::processSync() {
-    if (stat_.lastRoundMs() > maxPingSynchroDelay_) {
-        poolSynchronizer_->syncLastPool();
-    }
-    else {
-        poolSynchronizer_->sync(cs::Conveyer::instance().currentRoundNumber(), cs::PoolSynchronizer::roundDifferentForSync);
-    }
-}
-
-bool Node::isPoolsSyncroStarted() {
-    return poolSynchronizer_->isSyncroStarted();
-}
-
-std::optional<cs::TrustedConfirmation> Node::getConfirmation(cs::RoundNumber round) const {
-    return confirmationList_.find(round);
-}
-
-void Node::processTimer() {
-    cs::Conveyer& conveyer = cs::Conveyer::instance();
-    const auto round = conveyer.currentRoundNumber();
-
-    if (myLevel_ == Level::Writer || round <= cs::TransactionsFlushRound) {
-        return;
-    }
-
-    conveyer.flushTransactions();
-}
-
-void Node::onTransactionsPacketFlushed(const cs::TransactionsPacket& packet) {
-    CallsQueue::instance().insert(std::bind(&Node::sendTransactionsPacket, this, packet));
-}
-
-void Node::onPingReceived(cs::Sequence sequence, const cs::PublicKey& sender) {
-    static std::chrono::steady_clock::time_point point = std::chrono::steady_clock::now();
-    static std::chrono::milliseconds delta{ 0 };
-
-    auto now = std::chrono::steady_clock::now();
-    delta += std::chrono::duration_cast<std::chrono::milliseconds>(now - point);
-
-    if (maxPingSynchroDelay_ <= delta.count()) {
-        auto lastSequence = blockChain_.getLastSeq();
-
-        if (lastSequence < sequence) {
-            delta = std::chrono::milliseconds(0);
-            cswarning() << "Local max block " << WithDelimiters(lastSequence) << " is lower than remote one "
-                << WithDelimiters(sequence) << ", trying to request round table";
-
-            CallsQueue::instance().insert([=] {
-                roundPackRequest(sender, sequence);
-            });
-        }
-    }
-
-    point = now;
-}
-
-void Node::sendBlockRequest(const ConnectionPtr target, const cs::PoolsRequestedSequences& sequences, std::size_t packetNum) {
-    const auto round = cs::Conveyer::instance().currentRoundNumber();
-    csmeta(csdetails) << "Target out(): " << target->getOut() << ", sequence from: " << sequences.front() << ", to: " << sequences.back() << ", packet: " << packetNum
-                      << ", round: " << round;
-
-    ostream_.init(BaseFlags::Direct | BaseFlags::Signed | BaseFlags::Compressed);
-    ostream_ << MsgTypes::BlockRequest;
-    ostream_ << round;
-    ostream_ << sequences;
-    ostream_ << packetNum;
-
-    transport_->deliverDirect(ostream_.getPackets(), ostream_.getPacketsCount(), target);
-
-    ostream_.clear();
-}
-
-Node::MessageActions Node::chooseMessageAction(const cs::RoundNumber rNum, const MsgTypes type, const cs::PublicKey sender) {
-    if (!good_) {
-        return MessageActions::Drop;
-    }
-
-    if (poolSynchronizer_->isFastMode()) {
-        if (type == MsgTypes::BlockRequest || type == MsgTypes::RequestedBlock) {
-            // which round would not be on the remote we may require the requested block or get block request
-            return MessageActions::Process;
-        }
-        else {
-            return MessageActions::Drop;
-        }
-    }
-
-    // always process this types
-    switch (type) {
-        case MsgTypes::FirstSmartStage:
-        case MsgTypes::SecondSmartStage:
-        case MsgTypes::ThirdSmartStage:
-        case MsgTypes::NodeStopRequest:
-        case MsgTypes::TransactionPacket:
-        case MsgTypes::TransactionsPacketRequest:
-        case MsgTypes::TransactionsPacketReply:
-        case MsgTypes::RoundTableRequest:
-        case MsgTypes::RejectedContracts:
-        case MsgTypes::RoundPackRequest:
-        case MsgTypes::EmptyRoundPack:
-        case MsgTypes::StateRequest:
-        case MsgTypes::StateReply:
-            return MessageActions::Process;
-
-        default:
-            break;
-    }
-
-    const auto round = cs::Conveyer::instance().currentRoundNumber();
-
-    // starts next round, otherwise
-    if (type == MsgTypes::RoundTable) {
-        if (rNum >= round) {
-            return MessageActions::Process;
-        }
-
-        // TODO: detect absence of proper current round info (round may be set by SS or BB)
-        return MessageActions::Drop;
-    }
-
-    // BB: every round (for now) may be handled:
-    if (type == MsgTypes::BigBang) {
-        return MessageActions::Process;
-    }
-
-    if (type == MsgTypes::BlockRequest || type == MsgTypes::RequestedBlock) {
-        // which round would not be on the remote we may require the requested block or get block request
-        return MessageActions::Process;
-    }
-
-    if (type == MsgTypes::RoundTableReply) {
-        return (rNum >= round ? MessageActions::Process : MessageActions::Drop);
-    }
-
-    if (type == MsgTypes::BlockHash) {
-        if (rNum < round) {
-            // outdated
-            return MessageActions::Drop;
-        }
-
-        if (rNum > blockChain_.getLastSeq() + cs::Conveyer::HashTablesStorageCapacity) {
-            // too many rounds behind the global round
-            return MessageActions::Drop;
-        }
-
-        if (rNum > round) {
-            csdebug() << "NODE> outrunning block hash (#" << rNum << ") is postponed until get round info";
-            return MessageActions::Postpone;
-        }
-
-        if (!cs::Conveyer::instance().isSyncCompleted()) {
-            csdebug() << "NODE> block hash is postponed until conveyer sync is completed";
-            return MessageActions::Postpone;
-        }
-
-        // in time
-        return MessageActions::Process;
-    }
-
-    if (rNum < round) {
-        return type == MsgTypes::NewBlock ? MessageActions::Process : MessageActions::Drop;
-    }
-
-    // outrunning packets mean round lag
-    if (rNum > round) {
-        if (rNum - round == 1) {
-            // wait for next round
-            return MessageActions::Postpone;
-        }
-        else {
-            // more then 1 round lag, request round info
-            if (round > 1 && subRound_ == 0) {
-                // not on the very start
-                cswarning() << "NODE> detect round lag (global " << rNum << ", local " << round << ")";
-                roundPackRequest(sender, rNum);
-                // TODO: roundTableRequest(cs::PublicKey respondent);
-            }
-
-            return MessageActions::Drop;
-        }
-    }
-
-    // (rNum == round) => handle now
-    return MessageActions::Process;
-}
-
-void Node::updateConfigFromFile() {
-    observer_.notify();
-}
-
-inline bool Node::readRoundData(cs::RoundTable& roundTable, bool bang) {
-    cs::PublicKey mainNode;
-
-    uint8_t confSize = 0;
-    istream_ >> confSize;
-
-    csdebug() << "NODE> Number of confidants :" << cs::numeric_cast<int>(confSize);
-
-    if (confSize < Consensus::MinTrustedNodes || confSize > Consensus::MaxTrustedNodes) {
-        cswarning() << "Bad confidants num";
-        return false;
-    }
-
-    cs::ConfidantsKeys confidants;
-    confidants.reserve(confSize);
-
-    istream_ >> mainNode;
-
-    // TODO Fix confidants array getting (From SS)
-    for (int i = 0; i < confSize; ++i) {
-        cs::PublicKey key;
-        istream_ >> key;
-
-        confidants.push_back(std::move(key));
-    }
-    if (bang) {
-        cs::Signature sig;
-        istream_ >> sig;
-
-        cs::Bytes trustedToHash;
-        cs::DataStream tth(trustedToHash);
-        tth << roundTable.round;
-        tth << confidants;
-        csdebug() << "Message to Sign: " << cs::Utils::byteStreamToHex(trustedToHash);
-        // cs::Hash trustedHash = cscrypto::calculateHash(trustedToHash.data(), trustedToHash.size());
-        const auto& starter_key = cs::PacketValidator::instance().getStarterKey();
-        csdebug() << "SSKey: " << cs::Utils::byteStreamToHex(starter_key.data(), starter_key.size());
-        if (!cscrypto::verifySignature(sig, starter_key, trustedToHash.data(), trustedToHash.size())) {
-            cswarning() << "The BIGBANG message is incorrect: signature isn't valid";
-            return false;
-        }
-        cs::Bytes confMask;
-        cs::Signatures signatures;
-        signatures.push_back(sig);
-        confMask.push_back(0);
-        //confirmationList_.remove(roundTable.round);
-        confirmationList_.add(roundTable.round, bang, confidants, confMask, signatures);
-    }
-
-    if (!istream_.good() || confidants.size() < confSize) {
-        cswarning() << "Bad round table format, ignoring";
-        return false;
-    }
-
-    roundTable.confidants = std::move(confidants);
-    //roundTable.general = mainNode;
-    roundTable.hashes.clear();
-
-    return true;
-}
-
-static const char* nodeLevelToString(Node::Level nodeLevel) {
-    switch (nodeLevel) {
-        case Node::Level::Normal:
-            return "Normal";
-        case Node::Level::Confidant:
-            return "Confidant";
-        case Node::Level::Main:
-            return "Main";
-        case Node::Level::Writer:
-            return "Writer";
-    }
-
-    return "UNKNOWN";
-}
-
-std::ostream& operator<<(std::ostream& os, Node::Level nodeLevel) {
-    os << nodeLevelToString(nodeLevel);
-    return os;
-}
-
-template <typename... Args>
-void Node::sendToTargetBroadcast(const cs::PublicKey& target, const MsgTypes msgType, const cs::RoundNumber round, Args&&... args) {
-    static constexpr cs::Byte flags = 0; // BaseFlags::Fragmented;
-
-    ostream_.init(flags, target);
-    csdetails() << "NODE> Sending default to key: " << cs::Utils::byteStreamToHex(target.data(), target.size());
-
-    sendToBroadcastImpl(msgType, round, std::forward<Args>(args)...);
-}
-
-template <typename... Args>
-bool Node::sendToNeighbour(const cs::PublicKey& target, const MsgTypes msgType, const cs::RoundNumber round, Args&&... args) {
-    ConnectionPtr connection = transport_->getConnectionByKey(target);
-
-    if (connection) {
-        sendToNeighbour(connection, msgType, round, std::forward<Args>(args)...);
-    }
-
-    return static_cast<bool>(connection);
-}
-
-template <typename... Args>
-void Node::sendToNeighbour(const ConnectionPtr target, const MsgTypes msgType, const cs::RoundNumber round, Args&&... args) {
-    ostream_.init(BaseFlags::Direct | /*| BaseFlags::Fragmented*/ BaseFlags::Compressed);
-    ostream_ << msgType << round;
-
-    writeDefaultStream(std::forward<Args>(args)...);
-
-    csdetails() << "NODE> Sending Direct data: packets count: " << ostream_.getPacketsCount() << ", last packet size: " << ostream_.getCurrentSize() << ", out: " << target->out
-                << ", in: " << target->in << ", specialOut: " << target->specialOut << ", msgType: " << Packet::messageTypeToString(msgType);
-
-    transport_->deliverDirect(ostream_.getPackets(), ostream_.getPacketsCount(), target);
-    ostream_.clear();
-}
-
-template <class... Args>
-void Node::sendToBroadcast(const MsgTypes msgType, const cs::RoundNumber round, Args&&... args) {
-    ostream_.init(BaseFlags::Broadcast /*| BaseFlags::Fragmented*/ | BaseFlags::Compressed);
-    csdebug() << "NODE> Sending broadcast";
-
-    sendToBroadcastImpl(msgType, round, std::forward<Args>(args)...);
-}
-
-template <class... Args>
-void Node::tryToSendDirect(const cs::PublicKey& target, const MsgTypes msgType, const cs::RoundNumber round, Args&&... args) {
-    const bool success = sendToNeighbour(target, msgType, round, std::forward<Args>(args)...);
-    if (!success) {
-        sendToTargetBroadcast(target, msgType, round, std::forward<Args>(args)...);
-    }
-}
-
-template <class... Args>
-void Node::sendToConfidants(const MsgTypes msgType, const cs::RoundNumber round, Args&&... args) {
-#if defined(DIRECT_SEND_AVAIL)
-    const auto& confidants = cs::Conveyer::instance().confidants();
-    const auto size = confidants.size();
-
-    size_t i = 0;
-    for (; i < size; ++i) {
-        const auto& confidant = confidants.at(i);
-        if (nodeIdKey_ == confidant) {
-            break;
-        }
-    }
-
-    if (i == size) {
-        i = cs::ConfidantConsts::InvalidConfidantIndex;
-    }
-<<<<<<< HEAD
-#else
-    sendBroadcast(msgType, round, std::forward<Args>(args)...);
-#endif
-}
-
-template <class... Args>
-void Node::sendToList(const std::vector<cs::PublicKey>& listMembers, const cs::Byte listException, const MsgTypes msgType, const cs::RoundNumber round, Args&&... args) {
-#if defined(DIRECT_SEND_AVAIL)
-    const auto size = listMembers.size();
-=======
-
-    sendToList(confidants, (cs::Byte)i, msgType, round, std::forward<Args>(args)...);
-}
-
-template <class... Args>
-void Node::sendToList(const std::vector<cs::PublicKey>& listMembers, const cs::Byte listExeption, const MsgTypes msgType, const cs::RoundNumber round, Args&&... args) {
-    if (!transport_->checkConfidants(listMembers, (int)listExeption)) {
-        sendToBroadcast(msgType, round, std::forward<Args>(args)...);
-        cslog() << "NODE> cannot send to the recipients directly";
-        return;
-    }
->>>>>>> 9b51a835
-
-    ostream_.init(BaseFlags::Direct | BaseFlags::Compressed);
-    ostream_ << msgType << round;
-
-<<<<<<< HEAD
-        if (listException == i && nodeIdKey_ == listMember) {
-            continue;
-        }
-
-        sendBroadcast(listMember, msgType, round, std::forward<Args>(args)...);
-    }
-#else
-    csunused(listMembers);
-    csunused(listException);
-    sendBroadcast(msgType, round, std::forward<Args>(args)...);
-#endif
-=======
-    writeDefaultStream(std::forward<Args>(args)...);
-
-    csdebug() << "NODE> Sending confidants list data: size: " << ostream_.getCurrentSize() << ", last packet size: " << ostream_.getCurrentSize() << ", round: " << round
-                << ", msgType: " << Packet::messageTypeToString(msgType);
-
-    transport_->deliverConfidants(ostream_.getPackets(), ostream_.getPacketsCount(), listMembers, (int)listExeption);
-    ostream_.clear();
-}
-
-template <class... Args>
-void Node::sendToSingle(const cs::PublicKey& target, const MsgTypes msgType, const cs::RoundNumber round, Args&&... args) {
-    sendToList(std::vector<cs::PublicKey>{target}, cs::ConfidantConsts::InvalidConfidantIndex, msgType, round, std::forward<Args>(args)...);
->>>>>>> 9b51a835
-}
-
-template <typename... Args>
-void Node::writeDefaultStream(Args&&... args) {
-    (void)(ostream_ << ... << std::forward<Args>(args));  // fold expression
-}
-
-template <typename... Args>
-bool Node::sendToNeighbours(const MsgTypes msgType, const cs::RoundNumber round, Args&&... args) {
-    auto lock = transport_->getNeighboursLock();
-    Connections connections = transport_->getNeighboursWithoutSS();
-
-    if (connections.empty()) {
-        return false;
-    }
-
-    for (auto connection : connections) {
-        sendToNeighbour(connection, msgType, round, std::forward<Args>(args)...);
-    }
-}
-
-template <typename... Args>
-void Node::sendToBroadcastImpl(const MsgTypes& msgType, const cs::RoundNumber round, Args&&... args) {
-    ostream_ << msgType << round;
-
-    writeDefaultStream(std::forward<Args>(args)...);
-
-    csdetails() << "NODE> Sending broadcast data: size: " << ostream_.getCurrentSize() << ", last packet size: " << ostream_.getCurrentSize() << ", round: " << round
-                << ", msgType: " << Packet::messageTypeToString(msgType);
-
-    transport_->deliverBroadcast(ostream_.getPackets(), ostream_.getPacketsCount());
-    ostream_.clear();
-}
-
-void Node::sendStageOne(const cs::StageOne& stageOneInfo) {
-    if (myLevel_ != Level::Confidant) {
-        cswarning() << "NODE> Only confidant nodes can send consensus stages";
-        return;
-    }
-
-    csmeta(csdebug) << "Round: " << cs::Conveyer::instance().currentRoundNumber() << "." << cs::numeric_cast<int>(subRound_)
-        << cs::StageOne::toString(stageOneInfo);
-
-    csdebug() << "Stage one Message R-" << cs::Conveyer::instance().currentRoundNumber() << "[" << static_cast<int>(stageOneInfo.sender)
-        << "]: " << cs::Utils::byteStreamToHex(stageOneInfo.messageBytes.data(), stageOneInfo.messageBytes.size());
-    csdebug() << "Stage one Signature R-" << cs::Conveyer::instance().currentRoundNumber() << "[" << static_cast<int>(stageOneInfo.sender)
-        << "]: " << cs::Utils::byteStreamToHex(stageOneInfo.signature.data(), stageOneInfo.signature.size());
-
-    sendToConfidants(MsgTypes::FirstStage, cs::Conveyer::instance().currentRoundNumber(), subRound_, stageOneInfo.signature, stageOneInfo.messageBytes);
-
-    csmeta(csdetails) << "Sent message size " << stageOneInfo.messageBytes.size();
-}
-
-void Node::getStageOne(const uint8_t* data, const size_t size, const cs::PublicKey& sender) {
-    csmeta(csdetails) << "started";
-
-    if (myLevel_ != Level::Confidant) {
-        csdebug() << "NODE> ignore stage-1 as no confidant";
-        return;
-    }
-
-    istream_.init(data, size);
-
-    uint8_t subRound;
-    istream_ >> subRound;
-
-    if (subRound != subRound_) {
-        cswarning() << "NODE> ignore stage-1 with subround #" << static_cast<int>(subRound) << ", required #" << static_cast<int>(subRound_);
-        return;
-    }
-
-    cs::StageOne stage;
-    istream_ >> stage.signature;
-    istream_ >> stage.messageBytes;
-
-    if (!istream_.good() || !istream_.end()) {
-        csmeta(cserror) << "Bad stage-1 packet format";
-        return;
-    }
-    csdetails() << "Stage1 message: " << cs::Utils::byteStreamToHex(stage.messageBytes);
-    csdetails() << "Stage1 signature: " << cs::Utils::byteStreamToHex(stage.signature);
-
-
-
-    // hash of part received message
-    stage.messageHash = cscrypto::calculateHash(stage.messageBytes.data(), stage.messageBytes.size());
-    const cs::Conveyer& conveyer = cs::Conveyer::instance();
-
-    cs::Bytes signedMessage;
-    cs::DataStream signedStream(signedMessage);
-    signedStream << conveyer.currentRoundNumber();
-    signedStream << subRound_;
-    signedStream << stage.messageHash;
-
-    // stream for main message
-    cs::DataStream stream(stage.messageBytes.data(), stage.messageBytes.size());
-    stream >> stage.sender;
-    stream >> stage.hash;
-    stream >> stage.trustedCandidates;
-    stream >> stage.hashesCandidates;
-    stream >> stage.roundTimeStamp;
-
-    if (!conveyer.isConfidantExists(stage.sender)) {
-        return;
-    }
-
-    const cs::PublicKey& confidant = conveyer.confidantByIndex(stage.sender);
-    csdebug() << "StageMessage[" << static_cast<int>(stage.sender) <<"]: " << cs::Utils::byteStreamToHex(stage.messageBytes.data(), stage.messageBytes.size());
-    if (!cscrypto::verifySignature(stage.signature, confidant, signedMessage.data(), signedMessage.size())) {
-        cswarning() << "NODE> Stage-1 from T[" << static_cast<int>(stage.sender) << "] -  WRONG SIGNATURE!!!";
-        return;
-    }
-
-    if (confidant != sender) {
-        csmeta(csdebug) << "Stage-1 of " << getSenderText(confidant) << " sent by " << getSenderText(sender);
-    }
-    else {
-        csmeta(csdebug) << "Stage-1 of T[" << static_cast<int>(stage.sender) << "], sender key ok";
-    }
-
-    csdetails() << csname() << "Hash: " << cs::Utils::byteStreamToHex(stage.hash.data(), stage.hash.size());
-
-    solver_->gotStageOne(std::move(stage));
-}
-
-void Node::sendStageTwo(cs::StageTwo& stageTwoInfo) {
-    csmeta(csdetails) << "started";
-
-    if (myLevel_ != Level::Confidant && myLevel_ != Level::Writer) {
-        cswarning() << "Only confidant nodes can send consensus stages";
-        return;
-    }
-
-    sendToConfidants(MsgTypes::SecondStage, cs::Conveyer::instance().currentRoundNumber(), subRound_, stageTwoInfo.signature, stageTwoInfo.messageBytes);
-
-    // cash our stage two
-    csmeta(csdetails) << "Bytes size " << stageTwoInfo.messageBytes.size() << " ... done";
-}
-
-void Node::getStageTwo(const uint8_t* data, const size_t size, const cs::PublicKey& sender) {
-    csmeta(csdetails);
-
-    if (myLevel_ != Level::Confidant && myLevel_ != Level::Writer) {
-        csdebug() << "NODE> ignore stage-2 as no confidant";
-        return;
-    }
-
-    csdebug() << "NODE> getting stage-2 from " << getSenderText(sender);
-
-    istream_.init(data, size);
-
-    uint8_t subRound = 0;
-    istream_ >> subRound;
-
-    if (subRound != subRound_) {
-        cswarning() << "NODE> ignore stage-2 with subround #" << static_cast<int>(subRound) << ", required #" << static_cast<int>(subRound_);
-        return;
-    }
-
-    cs::StageTwo stage;
-    istream_ >> stage.signature;
-
-    cs::Bytes bytes;
-    istream_ >> bytes;
-
-    if (!istream_.good() || !istream_.end()) {
-        cserror() << "NODE> Bad stage-2 packet format";
-        return;
-    }
-
-    cs::DataStream stream(bytes.data(), bytes.size());
-    stream >> stage.sender;
-    stream >> stage.signatures;
-    stream >> stage.hashes;
-
-    const cs::Conveyer& conveyer = cs::Conveyer::instance();
-
-    if (!conveyer.isConfidantExists(stage.sender)) {
-        return;
-    }
-
-    if (!cscrypto::verifySignature(stage.signature, conveyer.confidantByIndex(stage.sender), bytes.data(), bytes.size())) {
-        csdebug() << "NODE> stage-2 [" << static_cast<int>(stage.sender) << "] -  WRONG SIGNATURE!!!";
-        return;
-    }
-
-    csmeta(csdetails) << "Signature is OK";
-    stage.messageBytes = std::move(bytes);
-
-    csdebug() << "NODE> stage-2 [" << static_cast<int>(stage.sender) << "] is OK!";
-    solver_->gotStageTwo(stage);
-}
-
-void Node::sendStageThree(cs::StageThree& stageThreeInfo) {
-
-    csdebug() << __func__;
-    if (myLevel_ != Level::Confidant) {
-        cswarning() << "NODE> Only confidant nodes can send consensus stages";
-        return;
-    }
-
-    // TODO: think how to improve this code
-    sendToConfidants(MsgTypes::ThirdStage, cs::Conveyer::instance().currentRoundNumber(), subRound_, stageThreeInfo.signature, stageThreeInfo.messageBytes);
-
-    // cach stage three
-    csmeta(csdetails) << "bytes size " << stageThreeInfo.messageBytes.size();
-    stageThreeSent_ = true;
-    csmeta(csdetails) << "done";
-}
-
-void Node::getStageThree(const uint8_t* data, const size_t size) {
-    csmeta(csdetails);
-
-    if (myLevel_ != Level::Confidant && myLevel_ != Level::Writer) {
-        csdebug() << "NODE> ignore stage-3 as no confidant";
-        return;
-    }
-
-    istream_.init(data, size);
-    uint8_t subRound = 0;
-    istream_ >> subRound;
-
-    if (subRound != subRound_) {
-        cswarning() << "NODE> ignore stage-3 with subround #" << static_cast<int>(subRound) << ", required #" << static_cast<int>(subRound_);
-        return;
-    }
-
-    cs::StageThree stage;
-    istream_ >> stage.signature;
-
-    cs::Bytes bytes;
-    istream_ >> bytes;
-
-    if (!istream_.good() || !istream_.end()) {
-        cserror() << "NODE> Bad stage-3 packet format";
-        return;
-    }
-
-    cs::DataStream stream(bytes.data(), bytes.size());
-    stream >> stage.sender;
-    stream >> stage.writer;
-    stream >> stage.iteration;  // this is a potential problem!!!
-    stream >> stage.blockSignature;
-    stream >> stage.roundSignature;
-    stream >> stage.trustedSignature;
-    stream >> stage.realTrustedMask;
-
-    const cs::Conveyer& conveyer = cs::Conveyer::instance();
-
-    if (!conveyer.isConfidantExists(stage.sender)) {
-        return;
-    }
-
-    if (!conveyer.isConfidantExists(stage.writer)) {
-        return;
-    }
-
-    if (stage.iteration < solver_->currentStage3iteration()) {
-        stageRequest(MsgTypes::ThirdStage, myConfidantIndex_, stage.sender, solver_->currentStage3iteration());
-        return;
-    }
-    else if (stage.iteration > solver_->currentStage3iteration()) {
-        // store
-        return;
-    }
-
-    if (!cscrypto::verifySignature(stage.signature, conveyer.confidantByIndex(stage.sender), bytes.data(), bytes.size())) {
-        cswarning() << "NODE> stage-3 from T[" << static_cast<int>(stage.sender) << "] -  WRONG SIGNATURE!!!";
-        return;
-    }
-
-    stage.messageBytes = std::move(bytes);
-
-    csdebug() << "NODE> stage-3 from T[" << static_cast<int>(stage.sender) << "] - preliminary check ... passed!";
-
-    solver_->gotStageThree(std::move(stage), (stageThreeSent_ ? 2 : 0));
-}
-
-void Node::adjustStageThreeStorage() {
-    stageThreeSent_ = false;
-}
-
-void Node::stageRequest(MsgTypes msgType, uint8_t respondent, uint8_t required, uint8_t iteration) {
-    csdebug() << __func__;
-    if (myLevel_ != Level::Confidant && myLevel_ != Level::Writer) {
-        cswarning() << "NODE> Only confidant nodes can request consensus stages";
-        return;
-    }
-
-    const cs::Conveyer& conveyer = cs::Conveyer::instance();
-
-    if (!conveyer.isConfidantExists(respondent)) {
-        return;
-    }
-
-    if (cs::ConfigHolder::instance().config()->isCompatibleVersion()) {
-        sendToSingle(conveyer.confidantByIndex(respondent), msgType, cs::Conveyer::instance().currentRoundNumber(), subRound_, myConfidantIndex_, required);
-    }
-    else {
-        sendToSingle(conveyer.confidantByIndex(respondent), msgType, cs::Conveyer::instance().currentRoundNumber(), subRound_, myConfidantIndex_, required, iteration);
-    }
-    csmeta(csdetails) << "done";
-}
-
-void Node::getStageRequest(const MsgTypes msgType, const uint8_t* data, const size_t size, const cs::PublicKey& requester) {
-    csdebug() << __func__;
-    csmeta(csdetails) << "started";
-    if (myLevel_ != Level::Confidant) {
-        return;
-    }
-
-    istream_.init(data, size);
-
-    uint8_t subRound = 0;
-    istream_ >> subRound;
-
-    if (subRound != subRound_) {
-        cswarning() << "NODE> We got Stage-2 for the Node with SUBROUND, we don't have";
-        return;
-    }
-
-    uint8_t requesterNumber = 0;
-    istream_ >> requesterNumber;
-
-    uint8_t requiredNumber = 0;
-    istream_ >> requiredNumber;
-
-    uint8_t iteration = solver_->currentStage3iteration(); // default value
-    if (istream_.isBytesAvailable(1)) {
-        istream_ >> iteration;
-    }
-
-    if (!istream_.good() || !istream_.end()) {
-        cserror() << "Bad StageThree packet format";
-        return;
-    }
-
-    const cs::Conveyer& conveyer = cs::Conveyer::instance();
-
-    if (!conveyer.isConfidantExists(requesterNumber) || requester != conveyer.confidantByIndex(requesterNumber)) {
-        return;
-    }
-
-    if (!conveyer.isConfidantExists(requiredNumber)) {
-        return;
-    }
-
-    switch (msgType) {
-        case MsgTypes::FirstStageRequest:
-            solver_->gotStageOneRequest(requesterNumber, requiredNumber);
-            break;
-        case MsgTypes::SecondStageRequest:
-            solver_->gotStageTwoRequest(requesterNumber, requiredNumber);
-            break;
-        case MsgTypes::ThirdStageRequest:
-            solver_->gotStageThreeRequest(requesterNumber, requiredNumber, iteration);
-            break;
-        default:
-            break;
-    }
-}
-
-void Node::sendStageReply(const uint8_t sender, const cs::Signature& signature, const MsgTypes msgType, const uint8_t requester, cs::Bytes& message) {
-    csdebug() << __func__;
-    csmeta(csdetails) << "started";
-
-    if (myLevel_ != Level::Confidant) {
-        cswarning() << "NODE> Only confidant nodes can send consensus stages";
-        return;
-    }
-
-    const cs::Conveyer& conveyer = cs::Conveyer::instance();
-
-    if (!conveyer.isConfidantExists(requester) || !conveyer.isConfidantExists(sender)) {
-        return;
-    }
-    sendToSingle(conveyer.confidantByIndex(requester), msgType, cs::Conveyer::instance().currentRoundNumber(), subRound_, signature, message);
-
-    csmeta(csdetails) << "done";
-}
-
-void Node::sendConfidants(const std::vector<cs::PublicKey>& keys) {
-    transport_->sendSSIntroduceConsensus(keys);
-}
-
-void Node::sendSmartReject(const std::vector<RefExecution>& rejectList) {
-    if (rejectList.empty()) {
-        csmeta(cserror) << "must not send empty rejected contracts pack";
-        return;
-    }
-
-    cs::Bytes data;
-    cs::DataStream stream(data);
-
-    stream << rejectList;
-
-    csdebug() << "Node: sending " << rejectList.size() << " rejected contract(s) to related smart confidants";
-    sendToBroadcast(MsgTypes::RejectedContracts, cs::Conveyer::instance().currentRoundNumber(), data);
-}
-
-void Node::getSmartReject(const uint8_t* data, const size_t size, const cs::RoundNumber rNum, const cs::PublicKey& sender) {
-    csunused(rNum);
-    csunused(sender);
-
-    istream_.init(data, size);
-
-    cs::Bytes bytes;
-    istream_ >> bytes;
-
-    cs::DataStream stream(bytes.data(), bytes.size());
-
-    std::vector<RefExecution> rejectList;
-    stream >> rejectList;
-
-    if (!stream.isValid() || stream.isAvailable(1)) {
-        return;
-    }
-    if (!istream_.good() || istream_.isBytesAvailable(1)) {
-        return;
-    }
-
-    if (rejectList.empty()) {
-        csmeta(cserror) << "empty rejected contracts pack received";
-        return;
-    }
-
-    csdebug() << "Node: " << rejectList.size() << " rejected contract(s) received";
-    emit gotRejectedContracts(rejectList);
-}
-
-void Node::sendSmartStageOne(const cs::ConfidantsKeys& smartConfidants, const cs::StageOneSmarts& stageOneInfo) {
-    csmeta(csdebug) << "started";
-    if (std::find(smartConfidants.cbegin(), smartConfidants.cend(), solver_->getPublicKey()) == smartConfidants.cend()) {
-        cswarning() << "NODE> Only confidant nodes can send smart-contract consensus stages";
-        return;
-    }
-
-    csmeta(csdetails) << std::endl
-                      << "Smart starting Round: " << cs::SmartConsensus::blockPart(stageOneInfo.id) << '.' << cs::SmartConsensus::transactionPart(stageOneInfo.id) << std::endl
-                      << "Sender: " << static_cast<int>(stageOneInfo.sender) << std::endl
-                      << "Hash: " << cs::Utils::byteStreamToHex(stageOneInfo.hash.data(), stageOneInfo.hash.size());
-
-    sendToList(smartConfidants, stageOneInfo.sender, MsgTypes::FirstSmartStage, cs::Conveyer::instance().currentRoundNumber(),
-               // payload
-               stageOneInfo.message, stageOneInfo.signature);
-    csmeta(csdebug) << "done";
-}
-
-void Node::getSmartStageOne(const uint8_t* data, const size_t size, const cs::RoundNumber, const cs::PublicKey& sender) {
-    csdebug() << __func__ << ": starting";
-
-    istream_.init(data, size);
-
-    cs::StageOneSmarts stage;
-    istream_ >> stage.message >> stage.signature;
-
-    if (!istream_.good() || !istream_.end()) {
-        cserror() << "Bad Smart Stage One packet format";
-        return;
-    }
-    // hash of part received message
-    stage.messageHash = cscrypto::calculateHash(stage.message.data(), stage.message.size());
-    if (!cscrypto::verifySignature(stage.signature, sender, stage.messageHash.data(), stage.messageHash.size())) {
-        cswarning() << "NODE> Smart stage One from " << cs::Utils::byteStreamToHex(sender.data(), sender.size()) << " -  WRONG SIGNATURE!!!";//
-        return;
-    }
-    if (!stage.fillFromBinary()) {
-        return;
-    }
-    cs::Sequence block = cs::SmartConsensus::blockPart(stage.id);
-    uint32_t transaction = cs::SmartConsensus::transactionPart(stage.id);
-    csdebug() << "SmartStageOne messageHash: " << cs::Utils::byteStreamToHex(stage.messageHash.data(), stage.messageHash.size());
-    csdebug() << __func__ << ": starting {" << block << '.' << transaction << '}';
-    
-    csmeta(csdebug) << "Sender: " << static_cast<int>(stage.sender) << ", sender key: " << cs::Utils::byteStreamToHex(sender.data(), sender.size()) << std::endl
-                    << "Smart#: {" << block << '.' << transaction << '}';
-    csdebug() << "Hash: " << cs::Utils::byteStreamToHex(stage.hash.data(), stage.hash.size());
-
-    csdebug() << "NODE> SmartStage One from T[" << static_cast<int>(stage.sender) << "] is OK!";
-
-    if (std::find(activeSmartConsensuses_.cbegin(), activeSmartConsensuses_.cend(), stage.id) == activeSmartConsensuses_.cend()) {
-        csdebug() << "The SmartConsensus {" << block << '.' << transaction << "} is not active now, storing the stage";
-        smartStageOneStorage_.push_back(stage);
-        return;
-    }
-
-    emit gotSmartStageOne(stage, false);
-}
-
-void Node::sendSmartStageTwo(const cs::ConfidantsKeys& smartConfidants, cs::StageTwoSmarts& stageTwoInfo) {
-    csmeta(csdebug) << "started";
-
-    if (std::find(smartConfidants.cbegin(), smartConfidants.cend(), solver_->getPublicKey()) == smartConfidants.cend()) {
-        cswarning() << "NODE> Only confidant nodes can send smart-contract consensus stages";
-        return;
-    }
-
-    // TODO: fix it by logic changing
-
-    size_t confidantsCount = cs::Conveyer::instance().confidantsCount();
-    size_t stageBytesSize = sizeof(stageTwoInfo.sender) + (sizeof(cs::Signature) + sizeof(cs::Hash)) * confidantsCount;
-
-    cs::Bytes bytes;
-    bytes.reserve(stageBytesSize);
-
-    cs::DataStream stream(bytes);
-    stream << stageTwoInfo.sender;
-    stream << stageTwoInfo.id;
-    stream << stageTwoInfo.signatures;
-    stream << stageTwoInfo.hashes;
-
-    // create signature
-    stageTwoInfo.signature = cscrypto::generateSignature(solver_->getPrivateKey(), bytes.data(), bytes.size());
-    sendToList(smartConfidants, stageTwoInfo.sender, MsgTypes::SecondSmartStage, cs::Conveyer::instance().currentRoundNumber(), bytes, stageTwoInfo.signature);
-
-    // cash our stage two
-    stageTwoInfo.message = std::move(bytes);
-    csmeta(csdebug) << "done";
-}
-
-void Node::getSmartStageTwo(const uint8_t* data, const size_t size, const cs::RoundNumber, const cs::PublicKey& sender) {
-    csmeta(csdebug);
-
-    csdebug() << "NODE> Getting SmartStage Two from " << cs::Utils::byteStreamToHex(sender.data(), sender.size());
-
-    istream_.init(data, size);
-
-    cs::StageTwoSmarts stage;
-    cs::Bytes bytes;
-    istream_ >> bytes >> stage.signature;
-
-    if (!istream_.good() || !istream_.end()) {
-        cserror() << "NODE> Bad SmartStageTwo packet format";
-        return;
-    }
-
-    cs::DataStream stream(bytes.data(), bytes.size());
-    stream >> stage.sender;
-    stream >> stage.id;
-    stream >> stage.signatures;
-    stream >> stage.hashes;
-
-    csdebug() << "NODE> Read all data from the stream";
-
-    if (!cscrypto::verifySignature(stage.signature, sender, bytes.data(), bytes.size())) {
-        csdebug() << "NODE> Smart Stage Two from T[" << static_cast<int>(stage.sender) << "] -  WRONG SIGNATURE!!!";
-        return;
-    }
-
-    csdebug() << "Signature is OK";
-    stage.message = std::move(bytes);
-
-    csmeta(csdetails) << "Signature is OK";
-
-    emit gotSmartStageTwo(stage, false);
-}
-
-void Node::sendSmartStageThree(const cs::ConfidantsKeys& smartConfidants, cs::StageThreeSmarts& stageThreeInfo) {
-    csmeta(csdebug) << "started";
-
-    if (std::find(smartConfidants.cbegin(), smartConfidants.cend(), solver_->getPublicKey()) == smartConfidants.cend()) {
-        cswarning() << "NODE> Only confidant nodes can send smart-contract consensus stages";
-        return;
-    }
-
-    // TODO: think how to improve this code
-
-    size_t stageSize = 2 * sizeof(cs::Byte) + stageThreeInfo.realTrustedMask.size() + stageThreeInfo.packageSignature.size();
-
-    cs::Bytes bytes;
-    bytes.reserve(stageSize);
-
-    cs::DataStream stream(bytes);
-    stream << stageThreeInfo.sender;
-    stream << stageThreeInfo.writer;
-    stream << stageThreeInfo.id;
-    stream << stageThreeInfo.realTrustedMask;
-    stream << stageThreeInfo.packageSignature;
-
-    stageThreeInfo.signature = cscrypto::generateSignature(solver_->getPrivateKey(), bytes.data(), bytes.size());
-    sendToList(smartConfidants, stageThreeInfo.sender, MsgTypes::ThirdSmartStage, cs::Conveyer::instance().currentRoundNumber(),
-               // payload:
-              bytes, stageThreeInfo.signature);
-
-    // cach stage three
-    stageThreeInfo.message = std::move(bytes);
-    csmeta(csdebug) << "done";
-}
-
-void Node::getSmartStageThree(const uint8_t* data, const size_t size, const cs::RoundNumber, const cs::PublicKey& sender) {
-    csmeta(csdetails) << "started";
-    csunused(sender);
-
-    istream_.init(data, size);
-
-    cs::StageThreeSmarts stage;
-    cs::Bytes bytes;
-    istream_ >> bytes >> stage.signature;
-
-    if (!istream_.good() || !istream_.end()) {
-        cserror() << "NODE> Bad SmartStage Three packet format";
-        return;
-    }
-
-    cs::DataStream stream(bytes.data(), bytes.size());
-    stream >> stage.sender;
-    stream >> stage.writer;
-    stream >> stage.id;
-    stream >> stage.realTrustedMask;
-    stream >> stage.packageSignature;
-
-    if (!cscrypto::verifySignature(stage.signature, sender, bytes.data(), bytes.size())) {
-        csdebug() << "SmartStage Three from T[" << static_cast<int>(stage.sender) << "] -  WRONG SIGNATURE!!!";
-        return;
-    }
-
-    stage.message = std::move(bytes);
-
-    csdebug() << "NODE> SmartStage-3 from T[" << static_cast<int>(stage.sender) << "] is OK!";
-
-    emit gotSmartStageThree(stage, false);
-}
-
-void Node::smartStageRequest(MsgTypes msgType, uint64_t smartID, cs::PublicKey confidant, uint8_t respondent, uint8_t required) {
-    sendToSingle(confidant, msgType, cs::Conveyer::instance().currentRoundNumber(), smartID, respondent, required);
-    csmeta(csdetails) << "done";
-}
-
-void Node::getSmartStageRequest(const MsgTypes msgType, const uint8_t* data, const size_t size, const cs::PublicKey& requester) {
-    csmeta(csdetails) << "started";
-
-    istream_.init(data, size);
-
-    uint8_t requesterNumber = 0;
-    uint64_t smartID = 0;
-    istream_ >> smartID >> requesterNumber;
-
-    uint8_t requiredNumber = 0;
-    istream_ >> requiredNumber;
-
-    if (!istream_.good() || !istream_.end()) {
-        cserror() << "Bad SmartStage request packet format";
-        return;
-    }
-
-    cs::PublicKey req = requester;
-
-    emit receivedSmartStageRequest(msgType, smartID, requesterNumber, requiredNumber, req);
-}
-
-void Node::sendSmartStageReply(const cs::Bytes& message, const cs::Signature& signature, const MsgTypes msgType, const cs::PublicKey& requester) {
-    csmeta(csdetails) << "started";
-
-    sendToSingle(requester, msgType, cs::Conveyer::instance().currentRoundNumber(), message, signature);
-    csmeta(csdetails) << "done";
-}
-
-void Node::addSmartConsensus(uint64_t id) {
-    if (std::find(activeSmartConsensuses_.cbegin(), activeSmartConsensuses_.cend(), id) != activeSmartConsensuses_.cend()) {
-        csdebug() << "The smartConsensus for {" << cs::SmartConsensus::blockPart(id) << '.' << cs::SmartConsensus::transactionPart(id) << "} is already active";
-        return;
-    }
-
-    activeSmartConsensuses_.push_back(id);
-    checkForSavedSmartStages(id);
-}
-
-void Node::removeSmartConsensus(uint64_t id) {
-    const auto it = std::find(activeSmartConsensuses_.cbegin(), activeSmartConsensuses_.cend(), id);
-    if (it == activeSmartConsensuses_.cend()) {
-        csdebug() << "The smartConsensus for {" << cs::SmartConsensus::blockPart(id) << '.' << cs::SmartConsensus::transactionPart(id) << "} is not active";
-    }
-    else {
-        activeSmartConsensuses_.erase(it);
-    }
-    auto it_1 = smartStageOneStorage_.cbegin();
-    while(it_1 != smartStageOneStorage_.cend()) {
-        if (it_1->id == id) {
-            it_1 = smartStageOneStorage_.erase(it_1);
-        }
-        else {
-            ++it_1;
-        }
-    }
-    auto it_2 = smartStageTwoStorage_.cbegin();
-    while (it_2 != smartStageTwoStorage_.cend()) {
-        if (it_2->id == id) {
-            it_2 = smartStageTwoStorage_.erase(it_2);
-        }
-        else {
-            ++it_2;
-        }
-    }
-    auto it_3 = smartStageThreeStorage_.cbegin();
-    while (it_3 != smartStageThreeStorage_.cend()) {
-        if (it_3->id == id) {
-            it_3 = smartStageThreeStorage_.erase(it_3);
-        }
-        else {
-            ++it_3;
-        }
-    }
-}
-
-void Node::checkForSavedSmartStages(uint64_t id) {
-    for (auto& it : smartStageOneStorage_) {
-        if (it.id == id) {
-            emit gotSmartStageOne(it, false);
-        }
-    }
-}
-
-
-//TODO: this code should be refactored
-void Node::sendRoundPackage(const cs::RoundNumber rNum, const cs::PublicKey& target) {
-    csdebug() << "Send round table: ";
-    if (roundPackageCache_.size() == 0) {
-        csdebug() << "No active round table, can't send";
-        return;
-    }
-    auto rpCurrent = std::find_if(roundPackageCache_.begin(), roundPackageCache_.end(), [rNum](cs::RoundPackage& rp) {return rp.roundTable().round == rNum;});
-
-    //////////////////////////////////////////////////
-    //if (std::find(lastRoundPackage->roundTable().confidants.cbegin(), lastRoundPackage->roundTable().confidants.cend(), target) != lastRoundPackage->roundTable().confidants.end()) {
-    //    solver_->changeHashCollectionTimer();
-    //}
-    sendToTargetBroadcast(target, MsgTypes::RoundTable, rpCurrent->roundTable().round, rpCurrent->subRound(), rpCurrent->toBinary());
-    csdebug() << "Done";
-    if (!rpCurrent->poolMetaInfo().characteristic.mask.empty()) {
-        csmeta(csdebug) << "Packing " << rpCurrent->poolMetaInfo().characteristic.mask.size() << " bytes of char. mask to send";
-    }
-}
-
-void Node::sendRoundPackageToAll(cs::RoundPackage& rPackage) {
-    // add signatures// blockSignatures, roundSignatures);
-    csmeta(csdetails) << "Send round table to all";
-    
-    sendToBroadcast(MsgTypes::RoundTable, rPackage.roundTable().round, rPackage.subRound(), rPackage.toBinary());
-
-    if (!rPackage.poolMetaInfo().characteristic.mask.empty()) {
-        csmeta(csdebug) << "Packing " << rPackage.poolMetaInfo().characteristic.mask.size() << " bytes of char. mask to send";
-    }
-
-    /////////////////////////////////////////////////////////////////////////// screen output
-    csdebug() << "------------------------------------------  SendRoundTable  ---------------------------------------" 
-        << std::endl << rPackage.toString()
-        << "\n----------------------------------------------------------------------------------------------------";
-
-}
-
-void Node::sendRoundTable(cs::RoundPackage& rPackage) {
-    becomeWriter();
-
-    cs::Conveyer& conveyer = cs::Conveyer::instance();
-    csdebug() << "SendRoundTable: add confirmation for round " << conveyer.currentRoundTable().round << " trusted";
-    conveyer.setRound(rPackage.roundTable().round);
-    
-    subRound_ = 0;
-
-    cs::RoundTable table;
-    table.round = conveyer.currentRoundNumber();
-    table.confidants = rPackage.roundTable().confidants;
-    table.hashes = rPackage.roundTable().hashes;
-    roundPackageCache_.push_back(rPackage);
-    clearRPCache(rPackage.roundTable().round);
-    sendRoundPackageToAll(rPackage);
-
-    csdebug() << "Round " << rPackage.roundTable().round << ", Confidants count " << rPackage.roundTable().confidants.size();
-    csdebug() << "Hashes count: " << rPackage.roundTable().hashes.size();
-    performRoundPackage(rPackage, solver_->getPublicKey(), false);
-}
-
-bool Node::gotSSMessageVerify(const cs::Signature & sign, const cs::Byte* data, const size_t size)
-{
-    if (const auto & starter_key = cs::PacketValidator::instance().getStarterKey(); !cscrypto::verifySignature(sign, starter_key, data, size)) {
-        cswarning() << "SS message is incorrect: signature isn't valid";
-        csdebug() << "SSKey: " << cs::Utils::byteStreamToHex(starter_key.data(), starter_key.size());
-        csdebug() << "Message to Sign: " << cs::Utils::byteStreamToHex(data, size);
-        return false;
-    }
-
-    return true;
-}
-
-bool Node::receivingSignatures(cs::RoundPackage& rPackage, cs::PublicKeys& currentConfidants) {
-    csdebug() << "NODE> PoolSigs Amnt = " << rPackage.poolSignatures().size()
-        << ", TrustedSigs Amnt = " << rPackage.trustedSignatures().size()
-        << ", RoundSigs Amnt = " << rPackage.roundSignatures().size();
-
-    if (rPackage.poolMetaInfo().realTrustedMask.size() != currentConfidants.size()) {
-        csmeta(cserror) << "Illegal trusted mask count in round table: " << rPackage.poolMetaInfo().realTrustedMask.size();
-        return false;
-    }
-    cs::Bytes roundBytes = rPackage.bytesToSign();
-    cs::Hash tempHash = cscrypto::calculateHash(roundBytes.data(), roundBytes.size());
-
-    if (!cs::NodeUtils::checkGroupSignature(currentConfidants, rPackage.poolMetaInfo().realTrustedMask, rPackage.roundSignatures(), tempHash)) {
-        csdebug() << "NODE> The roundtable signatures are NOT OK";
-        return false;
-    }
-    else {
-        csdebug() << "NODE> The roundtable signatures are ok";
-    }
-    //refactored -->
-    cs::Bytes bytes = rPackage.roundTable().toBinary();
-    cs::Hash trustedHash = cscrypto::calculateHash(bytes.data(), bytes.size());
-    //refactored <--
-
-    if (cs::NodeUtils::checkGroupSignature(currentConfidants, rPackage.poolMetaInfo().realTrustedMask, rPackage.trustedSignatures(), trustedHash)) {
-        csdebug() << "NODE> The trusted confirmation for the next round are ok";
-        //confirmationList_.add(rPackage.roundTable().round, false, currentConfidants, rPackage.poolMetaInfo().realTrustedMask, rPackage.trustedSignatures());
-    }
-    else {
-        csdebug() << "NODE> The trusted confirmation for the next round are NOT OK";
-        return false;
-    }
-
-    return true;
-}
-
-bool Node::rpSpeedOk(cs::RoundPackage& rPackage) {
-    cs::Conveyer& conveyer = cs::Conveyer::instance();
-    if (conveyer.currentRoundNumber() > Consensus::MaxRoundTimerFree && getBlockChain().getLastSeq() > 0) {
-        uint64_t lastTimeStamp;
-        uint64_t currentTimeStamp;
-        [[maybe_unused]] uint64_t rpTimeStamp;
-        try {
-            lastTimeStamp = std::stoull(getBlockChain().getLastTimeStamp());
-        }
-        catch (...) {
-            csdebug() << __func__ << ": last block Timestamp was announced as zero";
-            return false;
-        }
-
-        try {
-            currentTimeStamp = std::stoull(cs::Utils::currentTimestamp());
-        }
-        catch (...) {
-            csdebug() << __func__ << ": current Timestamp was announced as zero";
-            return false;
-        }
-
-        try {
-            rpTimeStamp = std::stoull(rPackage.poolMetaInfo().timestamp);
-        }
-        catch (...) {
-            csdebug() << __func__ << ": just received roundPackage Timestamp was announced as zero";
-            return false;
-        }
-
-        if (rPackage.roundTable().round > conveyer.currentRoundNumber() + 1) {
-            uint64_t delta;
-            if (lastTimeStamp > currentTimeStamp) {
-                delta = lastTimeStamp - currentTimeStamp;
-            }
-            else {
-                delta = currentTimeStamp - lastTimeStamp;
-            }
-            uint64_t speed = delta / (rPackage.roundTable().round - conveyer.currentRoundNumber());
-
-            const auto ave_duration = stat_.aveTime();
-            if (speed < ave_duration / 10 && rPackage.roundTable().round - stat_.nodeStartRound() > Consensus::SpeedCheckRound) {
-                stat_.onRoundStart(rPackage.roundTable().round, true /*skip_logs*/);
-                cserror() << "drop RoundPackage created in " << speed << " ms/block, average ms/round is " << ave_duration;
-                return false;
-            }
-        }
-    }
-    return true;
-}
-
-void Node::getRoundTable(const uint8_t* data, const size_t size, const cs::RoundNumber rNum, const cs::PublicKey& sender) {
-    csdebug() << "NODE> next round table received, round: " << rNum;
-    csmeta(csdetails) << "started";
-
-    if (myLevel_ == Level::Writer) {
-        csmeta(cserror) << "Writers don't receive round table";
-        return;
-    }
-
-    istream_.init(data, size);
-
-    // RoundTable evocation
-    cs::Byte subRound = 0;
-    istream_ >> subRound;
-
-    // sync state check
-    cs::Conveyer& conveyer = cs::Conveyer::instance();
-
-    if (conveyer.currentRoundNumber() == rNum && subRound_ > subRound) {
-        cswarning() << "NODE> round table SUBROUND is lesser then local one, ignore round table";
-        csmeta(csdetails) << "My subRound: " << static_cast<int>(subRound_) << ", Received subRound: " << static_cast<int>(subRound);
-        return;
-    }
-
-    if (!roundPackageCache_.empty()) {
-        auto mask = roundPackageCache_.back().poolMetaInfo().realTrustedMask;
-        if (conveyer.currentRoundNumber() == rNum && cs::TrustedMask::trustedSize(mask) == mask.size()) {
-            csdebug() << "NODE> last RoundPackage has full stake";
-            return;
-        }
-    }
-    
-
-    cs::Bytes bytes;
-    istream_ >> bytes;
-
-    if (!istream_.good() || !istream_.end()) {
-        csmeta(cserror) << "Malformed packet with round table (1)";
-        return;
-    }
-
-    cs::RoundPackage rPackage;
-
-    if (!rPackage.fromBinary(bytes, rNum, subRound)) {
-        csdebug() << "NODE> RoundPackage could not be parsed";
-        return;
-    }
-
-    //if (rNum == conveyer.currentRoundNumber() + 1 && rPackage.poolMetaInfo().previousHash != blockChain_.getLastHash()) {
-    //    csdebug() << "NODE> RoundPackage prevous hash is not equal to one in this node. Abort RoundPackage";
-    //    return;
-    //}
-
-    if (!rpSpeedOk(rPackage)) {
-        return;
-    }
-
-    csdebug() << "---------------------------------- RoundPackage #" << rPackage.roundTable().round << " --------------------------------------------- \n" 
-        <<  rPackage.toString() 
-        <<  "\n-----------------------------------------------------------------------------------------------------------------------------";
-
-    cs::RoundNumber storedRound = conveyer.currentRoundNumber();
-    conveyer.setRound(rNum);
-
-    processSync();
-
-    if (poolSynchronizer_->isSyncroStarted()) {
-        getCharacteristic(rPackage);
-    }
-
-    bool updateRound = false;
-    if (currentRp_.roundTable().round == 0) {//if normal or trusted  node that got RP has probably received a new RP with not full stake
-        if (roundPackageCache_.empty()) {
-            roundPackageCache_.push_back(rPackage);
-        }
-        else {
-            if (rPackage.roundTable().round == roundPackageCache_.back().roundTable().round && !stageThreeSent_) {
-                auto mask = roundPackageCache_.back().poolMetaInfo().realTrustedMask;
-                if (cs::TrustedMask::trustedSize(rPackage.poolMetaInfo().realTrustedMask) > cs::TrustedMask::trustedSize(mask)) {
-                    csdebug() << "Current Roundpackage of " << rNum << " will be replaced by new one";
-                    auto it = roundPackageCache_.end();
-                    --it;
-                    roundPackageCache_.erase(it);
-                    roundPackageCache_.push_back(rPackage);
-                    updateRound = true;
-                }
-                else {
-                    csdebug() << "Current Roundpackage of " << rNum << " won't be replaced";
-                    return;
-                }
-            }
-            else {
-                if (rPackage.roundTable().round > roundPackageCache_.back().roundTable().round) {
-                    roundPackageCache_.push_back(rPackage);
-                }
-                else {
-                    csdebug() << "Current RoundPackage of " << rNum << " won't be added to cache";
-                    return;
-                }
-            }
-        }
-    }
-    else {//if trusted node has probably received a new RP with not full stake, but has an RP with full one
-        if (rPackage.roundTable().round == currentRp_.roundTable().round) {
-            auto mask = currentRp_.poolMetaInfo().realTrustedMask;
-            if (cs::TrustedMask::trustedSize(rPackage.poolMetaInfo().realTrustedMask) > cs::TrustedMask::trustedSize(mask)) {
-                csdebug() << "Current Roundpackage of " << rNum << " will be replaced by new one";
-                roundPackageCache_.push_back(rPackage);
-            }
-            else {
-                csdebug() << "Throw received RP " << rNum << " using the own one";
-                roundPackageCache_.push_back(currentRp_);
-                rPackage = currentRp_;
-            }
-        }
-        else {
-            if (rPackage.roundTable().round > currentRp_.roundTable().round) {
-                roundPackageCache_.push_back(rPackage);
-            }
-            else {
-                csdebug() << "Current RoundPackage of " << rNum << " can't be added to cache";
-                return;
-            }
-
-        }
-    }
- 
-
-    clearRPCache(rPackage.roundTable().round);
-
-    cs::Signatures poolSignatures;
-    cs::PublicKeys confidants;
-
-    if (rPackage.roundTable().round > 2/* && confirmationList_.size() > 0*/) { //Here we have problems when the trusted have the first block and the others do not!!!
-        auto conf = confirmationList_.find(rPackage.roundTable().round - 1/*getBlockChain().getLastSeq() + 1*/);
-        if (!conf.has_value()) {
-            csdebug() << "Can't find confirmation - leave getRoundPackage()";
-            confirmationList_.add(rPackage.roundTable().round, false, rPackage.roundTable().confidants, rPackage.poolMetaInfo().realTrustedMask, rPackage.trustedSignatures());
-            //return;
-        }
-        else {
-            confidants = conf.value().confidants;
-        }
-        if (confidants.empty()) {
-            csdb::Pool tmp = getBlockChain().loadBlock(rPackage.roundTable().round - 1);
-            if (tmp.confidants().empty()) {
-                csdebug() << "Can't find public keys - leave getRoundPackage()";
-                return;
-            } 
-            else {
-                confidants = tmp.confidants();
-            }
-        }
-
-        if (!receivingSignatures(rPackage, confidants) && storedRound == getBlockChain().getLastSeq()) {
-            return;
-        }
-    }
-    else {
-        csdebug() << "No confirmations in the list";
-    }
-
-    currentRoundTableMessage_.round = rPackage.roundTable().round;
-    currentRoundTableMessage_.sender = sender;
-    currentRoundTableMessage_.message = cs::Bytes(data, data + size);
-    performRoundPackage(rPackage, sender, updateRound);
-}
-
-void Node::setCurrentRP(const cs::RoundPackage& rp) {
-    currentRp_ = rp;
-}
-
-void Node::performRoundPackage(cs::RoundPackage& rPackage, const cs::PublicKey& /*sender*/, bool updateRound) {
-    csdebug() << __func__;
-    confirmationList_.add(rPackage.roundTable().round, false, rPackage.roundTable().confidants, rPackage.poolMetaInfo().realTrustedMask, rPackage.trustedSignatures());
-    cs::Conveyer& conveyer = cs::Conveyer::instance();
-    cs::Bytes realTrusted = rPackage.poolMetaInfo().realTrustedMask;
-    const auto ptrRT = conveyer.roundTable(rPackage.roundTable().round - 1);
-    if (ptrRT != nullptr) {
-        const cs::ConfidantsKeys& prevConfidants = ptrRT->confidants;
-        if (!prevConfidants.empty() && realTrusted.size() == prevConfidants.size()) {
-            for (size_t i = 0; i < realTrusted.size(); ++i) {
-                if (realTrusted[i] == cs::ConfidantConsts::InvalidConfidantIndex) {
-                    solver_->addToGraylist(prevConfidants[i], Consensus::GrayListPunishment);
-                }
-            }
-        }
-    }
-    
-    // update sub round and max heighbours sequence
-    subRound_ = rPackage.subRound();
-
-    //auto it = recdBangs.begin();
-    //while (it != recdBangs.end()) {
-    //    if (it->first < rPackage.roundTable().round) {
-    //        it = recdBangs.erase(it);
-    //        continue;
-    //    }
-    //    ++it;
-    //}
-
-    cs::PacketsHashes hashes = rPackage.roundTable().hashes;
-    cs::PublicKeys confidants = rPackage.roundTable().confidants;
-    cs::RoundTable roundTable;
-    roundTable.round = rPackage.roundTable().round;
-    roundTable.confidants = std::move(confidants);
-    roundTable.hashes = std::move(hashes);
-    //roundTable.general = sender;
-
-    csdebug() << "NODE> confidants: " << roundTable.confidants.size();
-    
-    // first change conveyer state
-    cs::Conveyer::instance().setTable(roundTable);
-
-    // create pool by previous round, then change conveyer state.
-    getCharacteristic(rPackage);
-
-    onRoundStart(cs::Conveyer::instance().currentRoundTable(), updateRound);
-	csinfo() << "Confidants: " << rPackage.roundTable().confidants.size() << ", Hashes: " << rPackage.roundTable().hashes.size();
-    currentRp_ = cs::RoundPackage();
-    reviewConveyerHashes();
-
-    csmeta(csdetails) << "done\n";
-}
-
-void Node::clearRPCache(cs::RoundNumber rNum) {
-    bool flagg = true;
-    if (rNum < 6) {
-        return;
-    }
-    while (flagg) {
-        auto tmp = std::find_if(roundPackageCache_.begin(), roundPackageCache_.end(), [rNum](cs::RoundPackage& rp) {return rp.roundTable().round == rNum - 5; });
-        if (tmp == roundPackageCache_.end()) {
-            break;
-        }
-        roundPackageCache_.erase(tmp);
-    }
-
-}
-
-void Node::sendHash(cs::RoundNumber round) {
-    if (!canBeTrusted(subRound_ != 0 /*critical, all trusted capable required*/)) {
-        return;
-    }
-
-    if (blockChain_.getLastSeq() != round - 1) {
-        // should not send hash until have got proper block sequence
-        return;
-    }
-
-    csdebug() << "NODE> Sending hash to ALL";
-    if (solver_->isInGrayList(solver_->getPublicKey())) {
-        csinfo() << "NODE> In current Consensus " << cs::Conveyer::instance().confidantsCount()
-            << " nodes will not propose this Node as Trusted Candidate. The probability to become Trusted is too low";
-    }
-    cs::Bytes message;
-    cs::DataStream stream(message);
-    cs::Byte myTrustedSize = 0;
-    cs::Byte myRealTrustedSize = 0;
-
-    uint64_t lastTimeStamp = 0;
-    uint64_t currentTimeStamp = 0;
-
-    try {
-        lastTimeStamp = std::stoull(getBlockChain().getLastTimeStamp());
-        currentTimeStamp = std::stoull(cs::Utils::currentTimestamp());
-    }
-    catch (const std::exception& exception) {
-        cswarning() << exception.what();
-    }
-
-    if (currentTimeStamp < lastTimeStamp) {
-        currentTimeStamp = lastTimeStamp + 1;
-    }
-
-    csdebug() << "TimeStamp = " << std::to_string(currentTimeStamp);
-
-    if (cs::Conveyer::instance().currentRoundNumber() > 1) {
-        cs::Bytes lastTrusted = getBlockChain().getLastRealTrusted();
-        myTrustedSize = static_cast<uint8_t>(lastTrusted.size());
-        myRealTrustedSize = cs::TrustedMask::trustedSize(lastTrusted);
-    }
-
-    csdb::PoolHash tmp = spoileHash(blockChain_.getLastHash(), solver_->getPublicKey());
-    stream << tmp.to_binary() << myTrustedSize << myRealTrustedSize << currentTimeStamp << round << subRound_;
-
-    cs::Signature signature = cscrypto::generateSignature(solver_->getPrivateKey(), message.data(), message.size());
-    cs::Bytes messageToSend(message.data(), message.data() + message.size() - sizeof(cs::RoundNumber) - sizeof(cs::Byte));
-
-    sendToConfidants(MsgTypes::BlockHash, round, subRound_, messageToSend, signature);
-
-    csdebug() << "NODE> Hash sent, round: " << round << "." << cs::numeric_cast<int>(subRound_) << ", message: " << cs::Utils::byteStreamToHex(messageToSend);
-}
-
-void Node::getHash(const uint8_t* data, const size_t size, cs::RoundNumber rNum, const cs::PublicKey& sender) {
-    if (myLevel_ != Level::Confidant) {
-        csdebug() << "NODE> ignore hash as no confidant";
-        return;
-    }
-
-    csdetails() << "NODE> get hash of round " << rNum << ", data size " << size;
-
-    istream_.init(data, size);
-    uint8_t subRound = 0;
-    istream_ >> subRound;
-
-    if (subRound > subRound_) {
-        cswarning() << "NODE> We got hash for the Node with SUBROUND: " << static_cast<int>(subRound) << " required #" << static_cast<int>(subRound_);
-        // We don't have to return, the has of previous is the same 
-    }
-
-    cs::Bytes message;
-    cs::Signature signature;
-    istream_ >> message >> signature;
-
-    if (!istream_.good() || !istream_.end()) {
-        cswarning() << "NODE> bad hash packet format";
-        return;
-    }
-
-    cs::StageHash sHash;
-    cs::Bytes tmp;
-    sHash.sender = sender;
-    sHash.round = rNum;
-    cs::DataStream stream(message.data(), message.size());
-    stream >> tmp;
-    stream >> sHash.trustedSize;
-    stream >> sHash.realTrustedSize;
-    stream >> sHash.timeStamp;
-
-    if (!stream.isEmpty() || !stream.isValid()) {
-        csdebug() << "Stream is a bit uncertain ... ";
-    }
-
-    uint64_t lastTimeStamp = 0;
-    uint64_t currentTimeStamp = 0;
-
-    try {
-        lastTimeStamp = std::stoull(getBlockChain().getLastTimeStamp());
-        currentTimeStamp = std::stoull(cs::Utils::currentTimestamp());
-    }
-    catch (const std::exception& exception) {
-        cswarning() << exception.what();
-    }
-
-    csdebug() << "Got Hash message (" << tmp.size() << "): " << cs::Utils::byteStreamToHex(tmp.data(), tmp.size())
-        << " : " << static_cast<int>(sHash.trustedSize) << " - " << static_cast<int>(sHash.realTrustedSize);
-
-    if (!roundPackageCache_.empty()) {
-        auto mask = roundPackageCache_.back().poolMetaInfo().realTrustedMask;
-        if (mask.size() > cs::TrustedMask::trustedSize(mask)) {
-            if (sHash.realTrustedSize > cs::TrustedMask::trustedSize(mask)) {
-                roundPackRequest(sender, rNum);
-            }
-        }
-    }
-
-    
-    csdebug() << "TimeStamp     = " << std::to_string(sHash.timeStamp);
-    uint64_t deltaStamp = currentTimeStamp - lastTimeStamp;
-    if (deltaStamp > Consensus::DefaultTimeStampRange) {
-        deltaStamp = Consensus::DefaultTimeStampRange;
-
-    }
-    if (sHash.timeStamp < lastTimeStamp){
-        csdebug() << "Incoming TimeStamp(< last BC timeStamp)= " << std::to_string(sHash.timeStamp) << " < " << std::to_string(lastTimeStamp) << " ... return";
-        return;
-    }
-
-    if (sHash.timeStamp > currentTimeStamp + deltaStamp / 2 * 3) {//here we just take the time interval 1.5 times larger than last round
-        csdebug() << "Incoming TimeStamp(> current timeStamp + delta) = " << std::to_string(sHash.timeStamp) << " > " << std::to_string(currentTimeStamp) << " ... return";
-        return;
-    }
-
-    sHash.hash = csdb::PoolHash::from_binary(std::move(tmp));
-    cs::DataStream stream1(message);
-    stream1 << rNum << subRound;
-
-
-    if (!cscrypto::verifySignature(signature, sender, message.data(), message.size())) {
-        csdebug() << "Hash message signature is NOT VALID";
-        return;
-
-    }
-    csdebug() << "Hash message signature is  VALID";
-    //cs::PublicKeys confidants = cs::Conveyer::instance().confidants();
-    uint8_t myRealTrustedSize = 0U;
-    if (roundPackageCache_.size() > 0) { // if cache.size > 0 current won't be  nullptr
-        csdebug() << "roundPackageList.size() = " << roundPackageCache_.size();
-        auto myTrustedSize = roundPackageCache_.back().poolMetaInfo().realTrustedMask.size();
-        myRealTrustedSize = cs::TrustedMask::trustedSize(roundPackageCache_.back().poolMetaInfo().realTrustedMask);
-        if (myRealTrustedSize < myTrustedSize && myRealTrustedSize < sHash.realTrustedSize) {
-            csdebug() << "Starting RoundPackage request";
-         //   roundPackageRequest(rNum, sender);
-        }
-    }
-
-    solver_->gotHash(std::move(sHash), myRealTrustedSize);
-}
-
-void Node::roundPackRequest(const cs::PublicKey& respondent, cs::RoundNumber round) {
-    csdebug() << "NODE> send request for round info  #" << round;
-    sendToTargetBroadcast(respondent, MsgTypes::RoundPackRequest, round, round /*dummy data to prevent packet drop on receiver side*/);
-}
-
-void Node::getRoundPackRequest(const uint8_t* data, const size_t size, cs::RoundNumber rNum, const cs::PublicKey& sender) {
-    csunused(data);
-    csunused(size);
-
-    csdebug() << "NODE> getting roundPack request #" << rNum;
-
-    if (roundPackageCache_.size() == 0) {
-        csdebug() << "NODE> can't send = don't have last RoundPackage filled";
-        return;
-    }
-    cs::RoundPackage rp = roundPackageCache_.back();
-
-    if (rp.roundTable().round >= rNum) {
-        if(!rp.roundSignatures().empty()) {
-            ++roundPackRequests_;
-            if (roundPackRequests_ > rp.roundTable().confidants.size() / 2 && roundPackRequests_ <= rp.roundTable().confidants.size() / 2 + 1) {
-                sendRoundPackageToAll(rp);
-            }
-            else {
-                roundPackReply(sender);
-            }
-        }
-        else {
-            emptyRoundPackReply(sender);        
-        }
-    }
-}
-
-void Node::emptyRoundPackReply(const cs::PublicKey& respondent) {
-    csdebug() << "NODE> sending empty roundPack reply to " << cs::Utils::byteStreamToHex(respondent.data(), respondent.size());
-    cs::Sequence seq = getBlockChain().getLastSeq();
-    cs::Bytes bytes;
-    cs::DataStream stream(bytes);
-    stream << seq;
-    cs::Signature signature = cscrypto::generateSignature(solver_->getPrivateKey(), bytes.data(), bytes.size());
-    sendToTargetBroadcast(respondent, MsgTypes::EmptyRoundPack, seq, signature);
-}
-
-void Node::getEmptyRoundPack(const uint8_t* data, const size_t size, cs::RoundNumber rNum, const cs::PublicKey& sender) {
-    csdebug() << "NODE> get empty roundPack reply from " << cs::Utils::byteStreamToHex(sender.data(), sender.size());
-    istream_.init(data, size);
-    cs::Signature signature;
-    istream_ >> signature;
-    cs::Bytes bytes;
-    cs::DataStream stream(bytes);
-    stream << rNum;
-    if (rNum <= getBlockChain().getLastSeq()) {
-        return;
-    }
-    if (!cscrypto::verifySignature(signature, sender, bytes.data(), bytes.size())) {
-        csdebug() << "NODE> the RoundPackReply signature is not correct";
-        return;
-    }
-
-    cs::Conveyer::instance().setRound(rNum + 1); // There are no rounds at all on remote, "Round" = LastSequence(=rNum) + 1
-    processSync();
-}
-
-
-void Node::roundPackReply(const cs::PublicKey& respondent) {
-    csdebug() << "NODE> sending roundPack reply to " << cs::Utils::byteStreamToHex(respondent.data(), respondent.size());
-    if (roundPackageCache_.size() == 0) {
-        csdebug() << "NODE> can't send = don't have last RoundPackage filled";
-        return;
-    }
-    cs::RoundPackage rp = roundPackageCache_.back();
-    sendToTargetBroadcast(respondent, MsgTypes::RoundTable, rp.roundTable().round, rp.subRound(), rp.toBinary());
-}
-
-void Node::sendRoundTableRequest(uint8_t respondent) {
-    // ask for round info from current trusted on current round
-    std::optional<cs::PublicKey> confidant = cs::Conveyer::instance().confidantIfExists(respondent);
-
-    if (confidant.has_value()) {
-        sendRoundTableRequest(confidant.value());
-    }
-    else {
-        cserror() << "NODE> cannot request round info, incorrect respondent number";
-    }
-}
-
-void Node::sendRoundTableRequest(const cs::PublicKey& respondent) {
-    const auto round = cs::Conveyer::instance().currentRoundNumber();
-    csdebug() << "NODE> send request for next round info after #" << round;
-
-    // ask for next round info:
-    sendToTargetBroadcast(respondent, MsgTypes::RoundTableRequest, round, myConfidantIndex_);
-}
-
-void Node::getRoundTableRequest(const uint8_t* data, const size_t size, const cs::RoundNumber rNum, const cs::PublicKey& requester) {
-    csmeta(csdetails) << "started, round: " << rNum;
-
-    istream_.init(data, size);
-
-    uint8_t requesterNumber;
-    istream_ >> requesterNumber;
-
-    if (!istream_.good() || !istream_.end()) {
-        cserror() << "NODE> bad RoundInfo request packet format";
-        return;
-    }
-
-    // special request to re-send again handling
-    if (requesterNumber >= cs::Conveyer::instance().confidantsCount()) {
-        cserror() << "NODE> incorrect T[" << cs::numeric_cast<int>(requesterNumber) << "] asks for round table";
-        return;
-    }
-
-    // default request from other trusted node handling
-    csdebug() << "NODE> get request for next round info after #" << rNum << " from T[" << cs::numeric_cast<int>(requesterNumber) << "]";
-    solver_->gotRoundInfoRequest(requester, rNum);
-}
-
-void Node::sendRoundTableReply(const cs::PublicKey& target, bool hasRequestedInfo) {
-    csdebug() << "NODE> send RoundInfo reply to " << getSenderText(target);
-
-    if (myLevel_ != Level::Confidant) {
-        csdebug() << "Only confidant nodes can reply consensus stages";
-    }
-
-    sendToTargetBroadcast(target, MsgTypes::RoundTableReply, cs::Conveyer::instance().currentRoundNumber(), hasRequestedInfo);
-}
-
-bool Node::tryResendRoundTable(const cs::PublicKey& target, const cs::RoundNumber rNum) {
-    if (lastSentRoundData_.table.round != rNum || lastSentRoundData_.subRound != subRound_) {
-        csdebug() << "NODE> unable to repeat round data #" << rNum;
-        return false;
-    }
-
-    csdebug() << "NODE> Re-send last round info #" << rNum << " to ALL";
-    auto rPackage = std::find_if(roundPackageCache_.begin(), roundPackageCache_.end(), [rNum] (cs::RoundPackage& rp) {return rp.roundTable().round == rNum;});
-    if (rPackage == roundPackageCache_.cend()) {
-        return false;
-    }
-    sendRoundPackage(rNum, target);
-
-    return true;
-}
-
-void Node::getRoundTableReply(const uint8_t* data, const size_t size, const cs::PublicKey& respondent) {
-    csmeta(csdetails);
-
-    if (myLevel_ != Level::Confidant) {
-        return;
-    }
-
-    istream_.init(data, size);
-
-    bool hasRequestedInfo;
-    istream_ >> hasRequestedInfo;
-
-    if (!istream_.good() || !istream_.end()) {
-        csdebug() << "NODE> bad RoundInfo reply packet format";
-        return;
-    }
-
-    solver_->gotRoundInfoReply(hasRequestedInfo, respondent);
-}
-
-void Node::onRoundStart(const cs::RoundTable& roundTable, bool updateRound) {
-    bool found = false;
-    uint8_t confidantIndex = 0;
-
-    for (auto& conf : roundTable.confidants) {
-        if (conf == nodeIdKey_) {
-            myLevel_ = Level::Confidant;
-            myConfidantIndex_ = confidantIndex;
-            found = true;
-            break;
-        }
-
-        confidantIndex++;
-    }
-
-    if (!found) {
-        myLevel_ = Level::Normal;
-        if (stopRequested_) {
-            stop();
-            return;
-        }
-    }
-    
-    // TODO: think how to improve this code.
-    stageOneMessage_.clear();
-    stageOneMessage_.resize(roundTable.confidants.size());
-    stageTwoMessage_.clear();
-    stageTwoMessage_.resize(roundTable.confidants.size());
-    stageThreeMessage_.clear();
-    stageThreeMessage_.resize(roundTable.confidants.size());
-    stageThreeSent_ = false;
-    roundPackRequests_ = 0;
-    constexpr int padWidth = 30;
-
-    badHashReplyCounter_.clear();
-    badHashReplyCounter_.resize(roundTable.confidants.size());
-
-    for (auto badHash : badHashReplyCounter_) {
-        badHash = false;
-    }
-
-    std::ostringstream line1;
-    for (int i = 0; i < padWidth; i++) {
-        line1 << '=';
-    }
-
-    line1 << " R-" << WithDelimiters(cs::Conveyer::instance().currentRoundNumber()) << "." << cs::numeric_cast<int>(subRound_) << " ";
-
-    if (Level::Normal == myLevel_) {
-        line1 << "NORMAL";
-    }
-    else {
-        line1 << "TRUSTED [" << cs::numeric_cast<int>(myConfidantIndex_) << "]";
-    }
-
-    line1 << ' ';
-
-    for (int i = 0; i < padWidth; i++) {
-        line1 << '=';
-    }
-
-    const auto s = line1.str();
-    const std::size_t fixedWidth = s.size();
-
-    cslog() << s;
-    csdebug() << " Node key " << cs::Utils::byteStreamToHex(nodeIdKey_);
-    cslog() << " Last written sequence = " << WithDelimiters(blockChain_.getLastSeq()) << ", neighbours = " << transport_->getNeighboursCount();
-
-    if (Transport::cntCorruptedFragments > 0 || Transport::cntDirtyAllocs > 0 || Transport::cntExtraLargeNotSent > 0) {
-        cslog() << " ! " << Transport::cntDirtyAllocs << " / " << Transport::cntCorruptedFragments << " / " << Transport::cntExtraLargeNotSent;
-    }
-
-    std::ostringstream line2;
-
-    for (std::size_t i = 0; i < fixedWidth; ++i) {
-        line2 << '-';
-    }
-
-    csdebug() << line2.str();
-    csdebug() << " Confidants:";
-
-    for (size_t i = 0; i < roundTable.confidants.size(); ++i) {
-        auto result = myLevel_ == Level::Confidant && i == myConfidantIndex_;
-        auto name = result ? "me" : cs::Utils::byteStreamToHex(roundTable.confidants[i]);
-
-        csdebug() << "[" << i << "] " << name;
-    }
-
-    csdebug() << " Hashes: " << roundTable.hashes.size();
-
-    for (size_t j = 0; j < roundTable.hashes.size(); ++j) {
-        csdetails() << "[" << j << "] " << cs::Utils::byteStreamToHex(roundTable.hashes[j].toBinary());
-    }
-
-    csdebug() << line2.str();
-    stat_.onRoundStart(cs::Conveyer::instance().currentRoundNumber(), false /*skip_logs*/);
-    csdebug() << line2.str();
-
-    solver_->nextRound(updateRound);
-
-    if (!sendingTimer_.isRunning()) {
-        csdebug() << "NODE> Transaction timer started";
-        sendingTimer_.start(cs::TransactionsPacketInterval);
-    }
-}
-
-void Node::startConsensus() {
-    cs::RoundNumber roundNumber = cs::Conveyer::instance().currentRoundNumber();
-    solver_->gotConveyerSync(roundNumber);
-    transport_->processPostponed(roundNumber);
-
-    // claim the trusted role only if have got proper blockchain:
-    if (roundNumber == blockChain_.getLastSeq() + 1) {
-        sendHash(roundNumber);
-    }
-}
-
-std::string Node::getSenderText(const cs::PublicKey& sender) {
-    std::ostringstream os;
-    unsigned idx = 0;
-
-    for (const auto& key : cs::Conveyer::instance().confidants()) {
-        if (std::equal(key.cbegin(), key.cend(), sender.cbegin())) {
-            os << "T[" << idx << "]";
-            return os.str();
-        }
-
-        ++idx;
-    }
-
-    os << "N (" << cs::Utils::byteStreamToHex(sender.data(), sender.size()) << ")";
-    return os.str();
-}
-
-csdb::PoolHash Node::spoileHash(const csdb::PoolHash& hashToSpoil) {
-    const auto& binary = hashToSpoil.to_binary();
-    const auto round = cs::Conveyer::instance().currentRoundNumber();
-    cs::Hash hash = cscrypto::calculateHash(binary.data(), binary.size(), reinterpret_cast<cs::Byte*>(round), sizeof(round));
-    cs::Bytes bytesHash(hash.begin(), hash.end());
-
-    return csdb::PoolHash::from_binary(std::move(bytesHash));
-}
-
-csdb::PoolHash Node::spoileHash(const csdb::PoolHash& hashToSpoil, const cs::PublicKey& pKey) {
-    const auto& binary = hashToSpoil.to_binary();
-    cs::Hash hash = cscrypto::calculateHash(binary.data(), binary.size(), pKey.data(), pKey.size());
-    cs::Bytes bytesHash(hash.begin(), hash.end());
-
-    return csdb::PoolHash::from_binary(std::move(bytesHash));
-}
-
-void Node::smartStageEmptyReply(uint8_t requesterNumber) {
-    csunused(requesterNumber);
-    csdebug() << "Here should be the smart refusal for the SmartStageRequest";
-}
-
-void Node::sendHashReply(const csdb::PoolHash& hash, const cs::PublicKey& respondent) {
-    csmeta(csdebug);
-    if (myLevel_ != Level::Confidant) {
-        csmeta(csdebug) << "Only confidant nodes can send hash reply to other nodes";
-        return;
-    }
-
-    cs::Signature signature = cscrypto::generateSignature(solver_->getPrivateKey(), hash.to_binary().data(), hash.size());
-    sendToTargetBroadcast(respondent, MsgTypes::HashReply, cs::Conveyer::instance().currentRoundNumber(), subRound_, signature, getConfidantNumber(), hash);
-}
-
-void Node::getHashReply(const uint8_t* data, const size_t size, cs::RoundNumber rNum, const cs::PublicKey& sender) {
-    if (myLevel_ == Level::Confidant) {
-        csmeta(csdebug) << "I'm confidant. Exit from getHashReply";
-        return;
-    }
-
-    csmeta(csdebug);
-
-    istream_.init(data, size);
-    uint8_t subRound = 0;
-    istream_ >> subRound;
-
-    const auto& conveyer = cs::Conveyer::instance();
-
-    if (conveyer.currentRoundNumber() != rNum || subRound_ != subRound) {
-        csdebug() << "NODE> Get hash reply on incorrect round: " << rNum << "(" << subRound << ")";
-        return;
-    }
-
-    cs::Signature signature;
-    istream_ >> signature;
-
-    uint8_t senderNumber = 0;
-    istream_ >> senderNumber;
-
-    csdb::PoolHash hash;
-    istream_ >> hash;
-
-    if (!conveyer.isConfidantExists(senderNumber)) {
-        csmeta(csdebug) << "The message of WRONG HASH was sent by false confidant!";
-        return;
-    }
-
-    if (badHashReplyCounter_[senderNumber]) {
-        csmeta(csdetails) << "Sender num: " << senderNumber << " already send hash reply";
-        return;
-    }
-
-    badHashReplyCounter_[senderNumber] = true;
-
-    if (!cscrypto::verifySignature(signature, sender, hash.to_binary().data(), hash.size())) {
-        csmeta(csdebug) << "The message of WRONG HASH has WRONG SIGNATURE!";
-        return;
-    }
-
-    const auto badHashReplySummary = std::count_if(badHashReplyCounter_.begin(), badHashReplyCounter_.end(), [](bool badHash) { return badHash; });
-
-    if (static_cast<size_t>(badHashReplySummary) > conveyer.confidantsCount() / 2) {
-        csmeta(csdebug) << "This node really have not valid HASH!!! Removing last block from DB and trying to syncronize";
-        // TODO: examine what will be done without this function
-        if (!roundPackageCache_.empty() && roundPackageCache_.back().poolMetaInfo().realTrustedMask.size() > cs::TrustedMask::trustedSize(roundPackageCache_.back().poolMetaInfo().realTrustedMask)) {
-            blockChain_.setBlocksToBeRemoved(1U);
-            blockChain_.removeLastBlock();
-        }
-
-    }
-}
-
-/*static*/
-void Node::requestStop() {
-    emit stopRequested();
-}
-
-void Node::onStopRequested() {
-    if (stopRequested_) {
-        // subsequent request is handled as unconditional stop
-        stop();
-        return;
-    }
-
-    stopRequested_ = true;
-    if (myLevel_ == Level::Confidant) {
-        cslog() << "Node: wait until complete trusted role before exit";
-        blockChain_.tryFlushDeferredBlock();
-    }
-    else {
-        stop();
-    }
-}
-
-void Node::validateBlock(csdb::Pool block, bool* shouldStop) {
-    if (stopRequested_) {
-        *shouldStop = true;
-        return;
-    }
-    if (!blockValidator_->validateBlock(block,
-        cs::BlockValidator::ValidationLevel::hashIntergrity
-            /*| cs::BlockValidator::ValidationLevel::smartStates*/
-            /*| cs::BlockValidator::ValidationLevel::accountBalance*/,
-        cs::BlockValidator::SeverityLevel::onlyFatalErrors)) {
-        *shouldStop = true;
-        return;
-    }
-}
-
-void Node::onRoundTimeElapsed() {
-    cslog() << "Waiting for next round...";
-}
+#include <algorithm>
+#include <csignal>
+#include <numeric>
+#include <sstream>
+
+#include <solver/consensus.hpp>
+#include <solver/solvercore.hpp>
+#include <solver/smartcontracts.hpp>
+
+#include <csnode/conveyer.hpp>
+#include <csnode/datastream.hpp>
+#include <csnode/node.hpp>
+#include <csnode/nodecore.hpp>
+#include <csnode/nodeutils.hpp>
+#include <csnode/poolsynchronizer.hpp>
+#include <csnode/blockvalidator.hpp>
+#include <csnode/roundpackage.hpp>
+#include <csnode/configholder.hpp>
+
+#include <lib/system/logger.hpp>
+#include <lib/system/progressbar.hpp>
+#include <lib/system/signals.hpp>
+#include <lib/system/utils.hpp>
+
+#include <net/transport.hpp>
+#include <net/packetvalidator.hpp>
+
+#include <base58.h>
+
+#include <boost/optional.hpp>
+
+#include <lz4.h>
+
+#include <cscrypto/cscrypto.hpp>
+
+#include <observer.hpp>
+
+const csdb::Address Node::genesisAddress_ = csdb::Address::from_string("0000000000000000000000000000000000000000000000000000000000000001");
+const csdb::Address Node::startAddress_ = csdb::Address::from_string("0000000000000000000000000000000000000000000000000000000000000002");
+
+Node::Node(cs::config::Observer& observer)
+: nodeIdKey_(cs::ConfigHolder::instance().config()->getMyPublicKey())
+, nodeIdPrivate_(cs::ConfigHolder::instance().config()->getMyPrivateKey())
+, blockChain_(genesisAddress_, startAddress_, cs::ConfigHolder::instance().config()->recreateIndex())
+, ostream_(&packStreamAllocator_, nodeIdKey_)
+, stat_()
+, blockValidator_(std::make_unique<cs::BlockValidator>(*this))
+, observer_(observer) {
+    autoShutdownEnabled_ = cs::ConfigHolder::instance().config()->autoShutdownEnabled();
+    solver_ = new cs::SolverCore(this, genesisAddress_, startAddress_);
+
+    std::cout << "Start transport... ";
+    transport_ = new Transport(this);
+    std::cout << "Done\n";
+
+    poolSynchronizer_ = new cs::PoolSynchronizer(transport_, &blockChain_);
+
+    executor::ExecutorSettings::set(cs::makeReference(blockChain_), cs::makeReference(solver_));
+    auto& executor = executor::Executor::getInstance();
+
+    cs::Connector::connect(&Node::stopRequested, this, &Node::onStopRequested);
+
+    if (isStopRequested()) {
+        stop();
+        return;
+    }
+
+    cs::Connector::connect(&blockChain_.readBlockEvent(), &stat_, &cs::RoundStat::onReadBlock);
+    cs::Connector::connect(&blockChain_.storeBlockEvent, &stat_, &cs::RoundStat::onStoreBlock);
+    cs::Connector::connect(&blockChain_.storeBlockEvent, &executor, &executor::Executor::onBlockStored);
+    cs::Connector::connect(&blockChain_.readBlockEvent(), &executor, &executor::Executor::onReadBlock);
+    cs::Connector::connect(&transport_->pingReceived, this, &Node::onPingReceived);
+    cs::Connector::connect(&transport_->pingReceived, &stat_, &cs::RoundStat::onPingReceived);
+    cs::Connector::connect(&blockChain_.readBlockEvent(), this, &Node::validateBlock);
+
+    setupNextMessageBehaviour();
+
+    alwaysExecuteContracts_ = cs::ConfigHolder::instance().config()->alwaysExecuteContracts();
+    good_ = init();
+}
+
+Node::~Node() {
+    std::cout << "Desturctor called\n";
+
+    sendingTimer_.stop();
+
+    delete solver_;
+    delete transport_;
+    delete poolSynchronizer_;
+}
+
+bool Node::init() {
+#ifdef NODE_API
+    std::cout << "Init API... ";
+
+    api_ = std::make_unique<csconnector::connector>(blockChain_, solver_);
+
+    std::cout << "Done\n";
+
+    cs::Connector::connect(&blockChain_.readBlockEvent(), api_.get(), &csconnector::connector::onReadFromDB);
+    cs::Connector::connect(&blockChain_.storeBlockEvent, api_.get(), &csconnector::connector::onStoreBlock);
+
+#endif  // NODE_API
+
+    // must call prior to blockChain_.init():
+    solver_->init(nodeIdKey_, nodeIdPrivate_);
+    solver_->startDefault();
+
+    if (cs::ConfigHolder::instance().config()->newBlockchainTop()) {
+        if (!blockChain_.init(cs::ConfigHolder::instance().config()->getPathToDB(), cs::ConfigHolder::instance().config()->newBlockchainTopSeq())) {
+            return false;
+        }
+        return true;
+    }
+
+    if (!blockChain_.init(cs::ConfigHolder::instance().config()->getPathToDB())) {
+        return false;
+    }
+
+    cslog() << "Blockchain is ready, contains " << WithDelimiters(stat_.totalTransactions()) << " transactions";
+
+#ifdef NODE_API
+    api_->run();
+#endif  // NODE_API
+
+    if (!transport_->isGood()) {
+        return false;
+    }
+
+    std::cout << "Transport is init\n";
+
+    if (!solver_) {
+        return false;
+    }
+
+    std::cout << "Solver is init\n";
+    std::cout << "Everything is init\n";
+
+    cs::Connector::connect(&sendingTimer_.timeOut, this, &Node::processTimer);
+    cs::Connector::connect(&cs::Conveyer::instance().packetFlushed, this, &Node::onTransactionsPacketFlushed);
+    cs::Connector::connect(&poolSynchronizer_->sendRequest, this, &Node::sendBlockRequest);
+
+    initCurrentRP();
+
+    return true;
+}
+
+void Node::setupNextMessageBehaviour() {
+    cs::Connector::connect(&transport_->mainThreadIterated, &stat_, &cs::RoundStat::onMainThreadIterated);
+    cs::Connector::connect(&cs::Conveyer::instance().roundChanged, &stat_, &cs::RoundStat::onRoundChanged);
+    cs::Connector::connect(&stat_.roundTimeElapsed, this, &Node::onRoundTimeElapsed);
+}
+
+void Node::run() {
+    std::cout << "Running transport\n";
+    transport_->run();
+}
+
+void Node::stop() {
+    good_ = false;
+
+    transport_->stop();
+    cswarning() << "[TRANSPORT STOPPED]";
+
+    solver_->finish();
+    cswarning() << "[SOLVER STOPPED]";
+
+    blockChain_.close();
+
+    if (api_) {
+        api_->apiExecHandler()->getExecutor().stop();
+        cswarning() << "[EXECUTOR IS SIGNALED TO STOP]";
+    }
+
+    cswarning() << "[BLOCKCHAIN STORAGE CLOSED]";
+
+    observer_.stop();
+    cswarning() << "[CONFIG OBSERVER STOPPED]";
+}
+
+void Node::initCurrentRP() {
+    cs::RoundPackage rp;
+    if (getBlockChain().getLastSeq() == 0) {
+        cs::RoundTable rt;
+        rt.round = 0;
+        rp.updateRoundTable(rt);
+    }
+    else {
+        cs::RoundTable rt;
+        rt.round = getBlockChain().getLastSeq();
+        rt.confidants = getBlockChain().getLastBlock().confidants();
+        rp.updateRoundTable(rt);
+    }
+    roundPackageCache_.push_back(rp);
+}
+
+void Node::getBigBang(const uint8_t* data, const size_t size, const cs::RoundNumber rNum) {
+    auto& conveyer = cs::Conveyer::instance();
+
+    cswarning() << "-----------------------------------------------------------";
+    cswarning() << "NODE> BigBang #" << rNum << ": last written #" << blockChain_.getLastSeq() << ", current #" << conveyer.currentRoundNumber();
+    cswarning() << "-----------------------------------------------------------";
+
+    istream_.init(data, size);
+
+    uint8_t tmp = 0;
+    istream_ >> tmp;
+
+    if (tmp <= recdBangs[rNum] && !(tmp < Consensus::MaxSubroundDelta && recdBangs[rNum] > std::numeric_limits<uint8_t>::max() - Consensus::MaxSubroundDelta)) {
+        cswarning() << "Old Big Bang received: " << rNum << "." << static_cast<int>(tmp) << " is <= " << rNum << "." << static_cast<int>(recdBangs[rNum]);
+        return;
+    }
+
+    // cache
+    auto cachedRound = conveyer.currentRoundNumber();
+
+    cs::Hash lastBlockHash;
+    istream_ >> lastBlockHash;
+       
+    cs::RoundTable globalTable;
+    globalTable.round = rNum;
+
+    // not uses both subRound_ and recdBangs[], so can be called here:
+    if (!readRoundData(globalTable, true)) {
+        cserror() << className() << " read round data from SS failed";
+        return;
+    }
+
+    if (istream_.isBytesAvailable(sizeof(long long))) {
+        long long timeSS = 0;
+        istream_ >> timeSS;
+        auto seconds = timePassedSinceBB(timeSS);
+        constexpr long long MaxBigBangAge_sec = 180;
+        if (seconds > MaxBigBangAge_sec) {
+            cslog() << "Elder Big Bang received of " << WithDelimiters(seconds) << " seconds age, ignore";
+            return;
+        }
+        else {
+            cslog() << "Big Bang received of " << WithDelimiters(seconds) << " seconds age, accept";
+        }
+    }
+    else {
+        cswarning() << "Deprecated Big Bang received of unknown age, ignore";
+        return;
+    }
+
+    // update round data
+    subRound_ = tmp;
+    recdBangs[rNum] = subRound_;
+
+    if (stat_.isLastRoundTooLong()) {
+        poolSynchronizer_->syncLastPool();
+    }
+
+    solver_->resetGrayList();
+    roundPackageCache_.clear();
+
+    // this evil code sould be removed after examination
+    cs::Sequence countRemoved = 0;
+    cs::Sequence lastSequence = blockChain_.getLastSeq();
+
+    while (lastSequence >= rNum) {
+        if (countRemoved == 0) {
+            // the 1st time
+            csdebug() << "NODE> remove " << lastSequence - rNum + 1 << " block(s) required (rNum = " << rNum << ", last_seq = " << lastSequence << ")";
+            blockChain_.setBlocksToBeRemoved(lastSequence - rNum  + 1);
+        }
+
+        blockChain_.removeLastBlock();
+        cs::RoundNumber tmp_seq = blockChain_.getLastSeq();
+
+        if (lastSequence == tmp_seq) {
+            csdebug() << "NODE> cancel remove blocks operation (last removal is failed)";
+            break;
+        }
+
+        ++countRemoved;
+        lastSequence = tmp_seq;
+    }
+
+    if (countRemoved > 0) {
+        csdebug() << "NODE> " << countRemoved << " block(s) was removed";
+    }
+
+    // resend all this round data available
+    csdebug() << "NODE> resend last block hash after BigBang";
+
+    // do not pass further the hashes from unsuccessful round
+    csmeta(csdebug) << "Get BigBang globalTable.hashes: " << globalTable.hashes.size();
+
+    conveyer.updateRoundTable(cachedRound, globalTable);
+    onRoundStart(globalTable, false);
+
+    poolSynchronizer_->sync(globalTable.round, cs::PoolSynchronizer::roundDifferentForSync, true);
+
+    if (conveyer.isSyncCompleted()) {
+        startConsensus();
+    }
+    else {
+        cswarning() << "NODE> non empty required hashes after BB detected";
+        sendPacketHashesRequest(conveyer.currentNeededHashes(), conveyer.currentRoundNumber(), startPacketRequestPoint_);
+    }
+}
+
+void Node::getRoundTableSS(const uint8_t* data, const size_t size, const cs::RoundNumber rNum) {
+    istream_.init(data, size);
+
+    if (cs::Conveyer::instance().currentRoundNumber() != 0) {
+        csdebug() << "The RoundTable sent by SS doesn't correspond to the current RoundNumber";
+        return;
+    }
+
+    cslog() << "NODE> get SS Round Table #" << rNum;
+
+    cs::RoundTable roundTable;
+
+    if (!readRoundData(roundTable, false)) {
+        cserror() << "NODE> read round data from SS failed, continue without round table";
+    }
+
+    cs::Sequence lastSequence = blockChain_.getLastSeq();
+
+    if (lastSequence >= rNum) {
+        csdebug() << "NODE> remove " << lastSequence - rNum + 1 << " block(s) required (rNum = " << rNum << ", last_seq = " << lastSequence << ")";
+        blockChain_.setBlocksToBeRemoved(lastSequence - rNum + 1);
+    }
+
+    // update new round data from SS
+    // TODO: fix sub round
+    subRound_ = 0;
+    roundTable.round = rNum;
+
+    cs::Conveyer::instance().setRound(rNum);
+    cs::Conveyer::instance().setTable(roundTable);
+
+    // "normal" start
+    if (roundTable.round == 1) {
+        onRoundStart(roundTable, false);
+        reviewConveyerHashes();
+
+        return;
+    }
+
+    poolSynchronizer_->sync(rNum);
+}
+
+void Node::getTransactionsPacket(const uint8_t* data, const std::size_t size) {
+    istream_.init(data, size);
+    cs::TransactionsPacket packet;
+    istream_ >> packet;
+
+    if (packet.hash().isEmpty()) {
+        cswarning() << "Received transaction packet hash is empty";
+        return;
+    }
+
+    processTransactionsPacket(std::move(packet));
+}
+
+void Node::getNodeStopRequest(const cs::RoundNumber round, const uint8_t* data, const std::size_t size) {
+    const auto localRound = cs::Conveyer::instance().currentRoundNumber();
+
+    if (round < localRound && localRound - round > cs::MaxRoundDeltaInStopRequest) {
+        // ignore too aged command to prevent store & re-use by enemies
+        return;
+    }
+
+    istream_.init(data, size);
+
+    uint16_t version = 0;
+    cs::Signature sig;
+    istream_ >> version >> sig;
+    if (!istream_.good() || !istream_.end()) {
+        cswarning() << "NODE> Get stop request parsing failed";
+        return;
+    }
+    cs::Bytes message;
+    cs::DataStream stream(message);
+    stream << round << version;
+    const auto& starter_key = cs::PacketValidator::instance().getStarterKey();
+    if (!cscrypto::verifySignature(sig, starter_key, message.data(), message.size())) {
+        cswarning() << "NODE> Get incorrect stoprequest signature, possible attack";
+        return;
+    }
+    cswarning() << "NODE> Get stop request, received version " << version << ", received bytes " << size;
+
+    if (NODE_VERSION > version) {
+        cswarning() << "NODE> stop request does not cover my version, continue working";
+        return;
+    }
+
+    cswarning() << "NODE> Get stop request, node will be closed...";
+    stopRequested_ = true;
+
+    // unconditional stop
+    stop();
+}
+
+bool Node::canBeTrusted(bool critical) {
+#if defined(MONITOR_NODE) || defined(WEB_WALLET_NODE)
+    csunused(critical);
+    return false;
+
+#else
+
+    if (stopRequested_) {
+        return false;
+    }
+
+    if (!critical) {
+        if (Consensus::DisableTrustedRequestNextRound) {
+            // ignore flag after bigbang
+            if (myLevel_ == Level::Confidant && subRound_ == 0) {
+                return false;
+            }
+        }
+    }
+
+    if (cs::Conveyer::instance().currentRoundNumber() < Consensus::StartingDPOS) {
+        csdebug() << "The DPOS doesn't work unless the roundNumber is less than " << Consensus::StartingDPOS;
+        return true;
+    }
+
+    BlockChain::WalletData wData;
+    BlockChain::WalletId wId;
+
+    if (!getBlockChain().findWalletData(csdb::Address::from_public_key(this->nodeIdKey_), wData, wId)) {
+        return false;
+    }
+
+    if (wData.balance_ < Consensus::MinStakeValue) {
+        return false;
+    }
+
+    if (!solver_->smart_contracts().executionAllowed()) {
+        return false;
+    }
+
+    return true;
+
+#endif
+}
+
+void Node::getPacketHashesRequest(const uint8_t* data, const std::size_t size, const cs::RoundNumber round, const cs::PublicKey& sender) {
+    istream_.init(data, size);
+
+    cs::PacketsHashes hashes;
+    istream_ >> hashes;
+
+    csdebug() << "NODE> Get request for " << hashes.size() << " packet hashes from " << cs::Utils::byteStreamToHex(sender.data(), sender.size());
+
+    if (hashes.empty()) {
+        csmeta(cserror) << "Wrong hashes list requested";
+        return;
+    }
+
+    processPacketsRequest(std::move(hashes), round, sender);
+}
+
+void Node::getPacketHashesReply(const uint8_t* data, const std::size_t size, const cs::RoundNumber round, const cs::PublicKey& sender) {
+    if (cs::Conveyer::instance().isSyncCompleted(round)) {
+        csdebug() << "NODE> sync packets have already finished in round " << round;
+        return;
+    }
+
+    istream_.init(data, size);
+
+    cs::Packets packets;
+    istream_ >> packets;
+
+    if (packets.empty()) {
+        csmeta(cserror) << "Packet hashes reply, bad packets parsing";
+        return;
+    }
+
+    csdebug() << "NODE> Get reply with " << packets.size() <<  " packet hashes from sender " << cs::Utils::byteStreamToHex(sender);
+
+    processPacketsReply(std::move(packets), round);
+}
+
+void Node::getCharacteristic(cs::RoundPackage& rPackage) {
+    csmeta(csdetails) << "started";
+    cs::Conveyer& conveyer = cs::Conveyer::instance();
+    if (getBlockChain().updateLastBlock(rPackage)) {
+        csdebug() << "NODE> The last block updated correctly or doesn't need update";
+        return;
+    }
+
+    auto round = rPackage.poolMetaInfo().sequenceNumber;
+    if (!conveyer.isSyncCompleted(rPackage.poolMetaInfo().sequenceNumber)) {
+        csdebug() << "NODE> Packet sync not finished, saving characteristic meta to call after sync";
+
+        cs::CharacteristicMeta meta;
+        meta.bytes = rPackage.poolMetaInfo().characteristic.mask;
+        //meta.sender = sender;
+        meta.signatures = rPackage.poolSignatures();
+        meta.realTrusted = rPackage.poolMetaInfo().realTrustedMask;
+
+        conveyer.addCharacteristicMeta(round, std::move(meta));
+        return;
+    }
+
+    csdebug() << "Trying to get confidants from round " << round;
+    const auto table = conveyer.roundTable(round);
+
+    if (table == nullptr) {
+        cserror() << "NODE> cannot access proper round table to add trusted to pool #" << rPackage.poolMetaInfo().sequenceNumber;
+        return;
+    }
+
+    const cs::ConfidantsKeys& confidantsReference = table->confidants;
+    const std::size_t realTrustedMaskSize = rPackage.poolMetaInfo().realTrustedMask.size();
+
+    csdebug() << "Real TrustedMask size = " << realTrustedMaskSize;
+
+    if (realTrustedMaskSize > confidantsReference.size()) {
+        csmeta(cserror) << ", real trusted mask size: " << realTrustedMaskSize << ", confidants count " << confidantsReference.size() << ", on round " << round;
+        return;
+    }
+
+    //for (size_t idx = 0; idx < realTrustedMaskSize; ++idx) {
+    //    const auto& key = confidantsReference[idx];
+
+    //    if (rPackage.poolMetaInfo().realTrustedMask[idx] == 0) {
+    //        poolMetaInfo.writerKey = key;
+    //    }
+    //}
+
+    //if (round != 0) {
+    //    auto confirmation = confirmationList_.find(round);
+    //    if (confirmation.has_value()) {
+    //        poolMetaInfo.confirmationMask = confirmation.value().mask;
+    //        poolMetaInfo.confirmations = confirmation.value().signatures;
+    //    }
+    //}
+
+    if (!istream_.good()) {
+        csmeta(cserror) << "Round info parsing failed, data is corrupted";
+        return;
+    }
+
+    csdebug() << "NODE> Sequence " << rPackage.poolMetaInfo().sequenceNumber
+        << ", mask size " << rPackage.poolMetaInfo().characteristic.mask.size()
+        << ", timestamp " << rPackage.poolMetaInfo().timestamp;
+
+    if (blockChain_.getLastSeq() > rPackage.poolMetaInfo().sequenceNumber) {
+        csmeta(cswarning) << "blockChain last seq: " << blockChain_.getLastSeq()
+            << " > pool meta info seq: " << rPackage.poolMetaInfo().sequenceNumber;
+        return;
+    }
+
+    // otherwise senseless, this block is already in chain
+    conveyer.setCharacteristic(rPackage.poolMetaInfo().characteristic, rPackage.poolMetaInfo().sequenceNumber);
+    std::optional<csdb::Pool> pool = conveyer.applyCharacteristic(rPackage.poolMetaInfo());
+
+    if (!pool.has_value()) {
+        csmeta(cserror) << "Created pool is not valid";
+        return;
+    }
+
+//    solver_->uploadNewStates(conveyer.uploadNewStates());
+
+    auto tmp = rPackage.poolSignatures();
+    pool.value().set_signatures(tmp);
+    pool.value().set_confidants(confidantsReference);
+    auto tmpPool = solver_->getDeferredBlock().clone();
+    if (tmpPool.is_valid() && tmpPool.sequence() == round) {
+        auto tmp2 = rPackage.poolSignatures();
+        tmpPool.add_user_field(0, rPackage.poolMetaInfo().timestamp);
+        tmpPool.add_number_trusted(static_cast<uint8_t>(rPackage.poolMetaInfo().realTrustedMask.size()));
+        tmpPool.add_real_trusted(cs::Utils::maskToBits(rPackage.poolMetaInfo().realTrustedMask));
+        tmpPool.set_signatures(tmp2);
+        csdebug() << "Signatures " << tmp2.size() << " were added to the pool: " << tmpPool.signatures().size();
+        auto resPool = getBlockChain().createBlock(tmpPool);
+
+        if (resPool.has_value()) {
+            csdebug() << "(From getCharacteristic): " << "The stored properly";
+            return;
+        }
+        else {
+            cserror() << "(From getCharacteristic): " << "Blockchain failed to write new block, it will do it later when get proper data";
+        }
+
+    }
+    if (round != 0) {
+        auto confirmation = confirmationList_.find(round);
+        if (confirmation.has_value()) {
+            if (rPackage.poolMetaInfo().sequenceNumber > 1) {
+                pool.value().add_number_confirmations(static_cast<uint8_t>(confirmation.value().mask.size()));
+                pool.value().add_confirmation_mask(cs::Utils::maskToBits(confirmation.value().mask));
+                pool.value().add_round_confirmations(confirmation.value().signatures);
+            }
+        }
+    }
+
+    if (!blockChain_.storeBlock(pool.value(), false /*by_sync*/)) {
+        cserror() << "NODE> failed to store block in BlockChain";
+    }
+    else {
+        blockChain_.testCachedBlocks();
+        solver_->checkZeroSmartSignatures(pool.value());
+        //confirmationList_.remove(round);
+    }
+
+    csmeta(csdetails) << "done";
+}
+
+void Node::cleanConfirmationList(cs::RoundNumber rNum) {
+    confirmationList_.remove(rNum);
+}
+
+void Node::sendStateRequest(const csdb::Address& contract_abs_addr, const cs::PublicKeys& confidants) {
+    csmeta(csdebug) << cs::SmartContracts::to_base58(blockChain_, contract_abs_addr);
+
+    auto round = cs::Conveyer::instance().currentRoundNumber();
+    cs::Bytes message;
+    cs::DataStream stream(message);
+    const auto& key = contract_abs_addr.public_key();
+    stream << round << key;
+    cs::Signature sig = cscrypto::generateSignature(solver_->getPrivateKey(), message.data(), message.size());
+    sendToList(confidants, cs::ConfidantConsts::InvalidConfidantIndex, MsgTypes::StateRequest, round, key, sig);
+}
+
+void Node::getStateRequest(const uint8_t * data, const std::size_t size, const cs::RoundNumber rNum, const cs::PublicKey & sender) {
+    istream_.init(data, size);
+    cs::PublicKey key;
+    cs::Signature signature;
+    istream_ >> key >> signature;
+    csdb::Address abs_addr = csdb::Address::from_public_key(key);
+
+    csmeta(csdebug) << cs::SmartContracts::to_base58(blockChain_, abs_addr) << " from "
+        << cs::Utils::byteStreamToHex(sender.data(), sender.size());
+
+    if (!istream_.good() || !istream_.end()) {
+        cserror() << "NODE> Bad StateRequest packet format";
+        return;
+    }
+
+    cs::Bytes signed_bytes;
+    cs::DataStream stream(signed_bytes);
+    stream << rNum << key;
+    if (!cscrypto::verifySignature(signature, sender, signed_bytes.data(), signed_bytes.size())) {
+        csdebug() << "NODE> StateRequest Signature is incorrect";
+        return;
+    }
+
+    cs::Bytes contract_data;
+    if (blockChain_.getContractData(abs_addr, contract_data)) {
+        sendStateReply(sender, abs_addr, contract_data);
+    }
+}
+
+void Node::sendStateReply(const cs::PublicKey& respondent, const csdb::Address& contract_abs_addr, const cs::Bytes& data) {
+    csmeta(csdebug) << cs::SmartContracts::to_base58(blockChain_, contract_abs_addr)
+        << "to " << cs::Utils::byteStreamToHex(respondent.data(), respondent.size());
+
+    cs::RoundNumber round = cs::Conveyer::instance().currentRoundNumber();
+    cs::Bytes signed_data;
+    cs::DataStream stream(signed_data);
+    const cs::PublicKey& key = contract_abs_addr.public_key();
+    stream << round << key << data;
+    cs::Signature sig = cscrypto::generateSignature(solver_->getPrivateKey(), signed_data.data(), signed_data.size());
+    sendToTargetBroadcast(respondent, MsgTypes::StateReply, round, key, data, sig);
+}
+
+void Node::getStateReply(const uint8_t* data, const std::size_t size, const cs::RoundNumber rNum, const cs::PublicKey& sender) {
+    istream_.init(data, size);
+    cs::PublicKey key;
+    cs::Bytes contract_data;
+    cs::Signature signature;
+    istream_ >> key >> contract_data >> signature;
+    csdb::Address abs_addr = csdb::Address::from_public_key(key);
+    
+    csmeta(csdebug) << cs::SmartContracts::to_base58(blockChain_, abs_addr) << " from "
+        << cs::Utils::byteStreamToHex(sender.data(), sender.size());
+
+    if (!istream_.good() || !istream_.end()) {
+        cserror() << "NODE> Bad State packet format";
+        return;
+    }
+
+    cs::Bytes signed_data;
+    cs::DataStream signed_stream(signed_data);
+    signed_stream << rNum << key << contract_data;
+    if (!cscrypto::verifySignature(signature, sender, signed_data.data(), signed_data.size())) {
+        csdebug() << "NODE> State Signature is incorrect";
+        return;
+    }
+
+    /*Place here the function call with (state)*/
+    solver_->smart_contracts().net_update_contract_state(abs_addr, contract_data);
+}
+
+cs::ConfidantsKeys Node::retriveSmartConfidants(const cs::Sequence startSmartRoundNumber) const {
+    csmeta(csdebug);
+
+    const cs::RoundTable* table = cs::Conveyer::instance().roundTable(startSmartRoundNumber);
+    if (table != nullptr) {
+        return table->confidants;
+    }
+
+    csdb::Pool tmpPool = blockChain_.loadBlock(startSmartRoundNumber);
+    const cs::ConfidantsKeys& confs = tmpPool.confidants();
+    csdebug() << "___[" << startSmartRoundNumber << "] = [" << tmpPool.sequence() << "]: " << confs.size();
+    return confs;
+}
+
+void Node::sendTransactionsPacket(const cs::TransactionsPacket& packet) {
+    if (packet.hash().isEmpty()) {
+        cswarning() << "Send transaction packet with empty hash failed";
+        return;
+    }
+
+    sendToBroadcast(MsgTypes::TransactionPacket, cs::Conveyer::instance().currentRoundNumber(), packet);
+}
+
+void Node::sendPacketHashesRequest(const cs::PacketsHashes& hashes, const cs::RoundNumber round, uint32_t requestStep) {
+    const cs::Conveyer& conveyer = cs::Conveyer::instance();
+
+    if (conveyer.isSyncCompleted(round)) {
+        return;
+    }
+
+    csdebug() << "NODE> Sending packet hashes request: " << hashes.size();
+
+    cs::PublicKey main;
+    const auto msgType = MsgTypes::TransactionsPacketRequest;
+    const auto roundTable = conveyer.roundTable(round);
+
+    // look at main node
+    main = (roundTable != nullptr) ? roundTable->confidants.front(): conveyer.currentRoundTable().confidants.front();
+
+    const bool sendToGeneral = sendToNeighbour(main, msgType, round, hashes);
+
+    if (!sendToGeneral) {
+        sendPacketHashesRequestToRandomNeighbour(hashes, round);
+    }
+
+    auto requestClosure = [round, requestStep, this] {
+        const cs::Conveyer& conveyer = cs::Conveyer::instance();
+
+        if (!conveyer.isSyncCompleted(round)) {
+            auto neededHashes = conveyer.neededHashes(round);
+            if (neededHashes) {
+                sendPacketHashesRequest(*neededHashes, round, requestStep + packetRequestStep_);
+            }
+        }
+    };
+
+    // send request again
+    cs::Timer::singleShot(static_cast<int>(cs::NeighboursRequestDelay + requestStep), cs::RunPolicy::CallQueuePolicy, requestClosure);
+}
+
+void Node::sendPacketHashesRequestToRandomNeighbour(const cs::PacketsHashes& hashes, const cs::RoundNumber round) {
+    const auto msgType = MsgTypes::TransactionsPacketRequest;
+    const auto neighboursCount = transport_->getNeighboursCount();
+
+    bool successRequest = false;
+
+    for (std::size_t i = 0; i < neighboursCount; ++i) {
+        ConnectionPtr connection = transport_->getConnectionByNumber(i);
+
+        if (connection && !connection->isSignal) {
+            successRequest = true;
+            sendToNeighbour(connection, msgType, round, hashes);
+        }
+    }
+
+    if (!successRequest) {
+        csdebug() << "NODE> Send broadcast hashes request, no neigbours";
+        sendToBroadcast(msgType, round, hashes);
+        return;
+    }
+
+    csdebug() << "NODE> Send hashes request to all neigbours";
+}
+
+void Node::sendPacketHashesReply(const cs::Packets& packets, const cs::RoundNumber round, const cs::PublicKey& target) {
+    if (packets.empty()) {
+        return;
+    }
+
+    csdebug() << "NODE> Reply transaction packets: " << packets.size();
+
+    const auto msgType = MsgTypes::TransactionsPacketReply;
+    const bool success = sendToNeighbour(target, msgType, round, packets);
+
+    if (!success) {
+        csdebug() << "NODE> Reply transaction packets: failed send to " << cs::Utils::byteStreamToHex(target.data(), target.size()) << ", perform broadcast";
+        sendToTargetBroadcast(target, msgType, round, packets);
+    }
+}
+
+void Node::getBlockRequest(const uint8_t* data, const size_t size, const cs::PublicKey& sender) {
+    csmeta(csdebug);
+
+    cs::PoolsRequestedSequences sequences;
+
+    istream_.init(data, size);
+    istream_ >> sequences;
+
+    csdebug() << "NODE> got request for " << sequences.size() << " block(s) from " << cs::Utils::byteStreamToHex(sender.data(), sender.size());
+
+    if (sequences.empty()) {
+        csmeta(cserror) << "Sequences size is 0";
+        return;
+    }
+
+    std::size_t packetNum = 0;
+    istream_ >> packetNum;
+
+    if (sequences.front() > blockChain_.getLastSeq()) {
+        csdebug() << "NODE> Get block request> The requested block: " << sequences.front() << " is beyond my last block";
+        return;
+    }
+
+    const bool isOneBlockReply = poolSynchronizer_->isOneBlockReply();
+    const std::size_t reserveSize = isOneBlockReply ? 1 : sequences.size();
+
+    cs::PoolsBlock poolsBlock;
+    poolsBlock.reserve(reserveSize);
+
+    auto sendReply = [&] {
+        sendBlockReply(poolsBlock, sender, packetNum);
+        poolsBlock.clear();
+    };
+
+    for (auto& sequence : sequences) {
+        csdb::Pool pool = blockChain_.loadBlock(sequence);
+
+        if (pool.is_valid()) {
+            poolsBlock.push_back(std::move(pool));
+
+            if (isOneBlockReply) {
+                sendReply();
+            }
+        }
+        else {
+            csmeta(cslog) << "unable to load block " << sequence << " from blockchain";
+        }
+    }
+
+    if (!isOneBlockReply) {
+        sendReply();
+    }
+}
+
+void Node::getBlockReply(const uint8_t* data, const size_t size) {
+    if (!poolSynchronizer_->isSyncroStarted()) {
+        csdebug() << "NODE> Get block reply> Pool sync has already finished";
+        return;
+    }
+
+    csdebug() << "NODE> Get Block Reply";
+
+    istream_.init(data, size);
+
+    CompressedRegion region;
+    istream_ >> region;
+
+    size_t packetNumber = 0;
+    istream_ >> packetNumber;
+
+    cs::PoolsBlock poolsBlock = compressor_.decompress<cs::PoolsBlock>(region);
+
+    if (poolsBlock.empty()) {
+        cserror() << "NODE> Get block reply> No pools found";
+        return;
+    }
+
+    poolSynchronizer_->getBlockReply(std::move(poolsBlock), packetNumber);
+}
+
+void Node::sendBlockReply(const cs::PoolsBlock& poolsBlock, const cs::PublicKey& target, std::size_t packetNum) {
+    for (const auto& pool : poolsBlock) {
+        csdebug() << "NODE> Send block reply. Sequence: " << pool.sequence();
+    }
+
+    csdebug() << "Node> Sending blocks with signatures:";
+
+    for (const auto& it : poolsBlock) {
+        csdebug() << "#" << it.sequence() << " signs = " << it.signatures().size();
+    }
+
+    auto region = compressor_.compress(poolsBlock);
+    tryToSendDirect(target, MsgTypes::RequestedBlock, cs::Conveyer::instance().currentRoundNumber(), region, packetNum);
+}
+
+void Node::becomeWriter() {
+    myLevel_ = Level::Writer;
+    csdebug() << "NODE> Became writer";
+}
+
+void Node::processPacketsRequest(cs::PacketsHashes&& hashes, const cs::RoundNumber round, const cs::PublicKey& sender) {
+    csdebug() << "NODE> Processing packets sync request";
+
+    cs::Packets packets;
+
+    const auto& conveyer = cs::Conveyer::instance();
+    std::unique_lock<cs::SharedMutex> lock = conveyer.lock();
+
+    for (const auto& hash : hashes) {
+        std::optional<cs::TransactionsPacket> packet = conveyer.findPacket(hash, round);
+
+        if (packet) {
+            packets.push_back(std::move(packet).value());
+        }
+    }
+
+    if (packets.empty()) {
+        csdebug() << "NODE> Cannot find packets in storage";
+    }
+    else {
+        csdebug() << "NODE> Found packets in storage: " << packets.size();
+        sendPacketHashesReply(packets, round, sender);
+    }
+}
+
+void Node::processPacketsReply(cs::Packets&& packets, const cs::RoundNumber round) {
+    csdebug() << "NODE> Processing packets reply";
+
+    cs::Conveyer& conveyer = cs::Conveyer::instance();
+
+    for (auto&& packet : packets) {
+        conveyer.addFoundPacket(round, std::move(packet));
+    }
+
+    if (conveyer.isSyncCompleted(round)) {
+        csdebug() << "NODE> Packets sync completed, #" << round;
+
+        if (roundPackageCache_.size() > 0) {
+            auto rPackage = roundPackageCache_.back();
+            csdebug() << "NODE> Run characteristic meta";
+            getCharacteristic(rPackage);
+        }
+        else {
+            csdebug() << "NODE> There is no roundPackage in the list, return and await any";
+            return;
+        }
+
+        // if next block maybe stored, the last written sequence maybe updated, so deferred consensus maybe resumed
+        if (blockChain_.getLastSeq() + 1 == cs::Conveyer::instance().currentRoundNumber()) {
+            csdebug() << "NODE> got all blocks written in current round";
+            startConsensus();
+        }
+    }
+}
+
+void Node::processTransactionsPacket(cs::TransactionsPacket&& packet) {
+    cs::Conveyer::instance().addTransactionsPacket(packet);
+}
+
+void Node::reviewConveyerHashes() {
+    const cs::Conveyer& conveyer = cs::Conveyer::instance();
+    const bool isHashesEmpty = conveyer.currentRoundTable().hashes.empty();
+
+    if (!isHashesEmpty && !conveyer.isSyncCompleted()) {
+        sendPacketHashesRequest(conveyer.currentNeededHashes(), conveyer.currentRoundNumber(), startPacketRequestPoint_);
+        return;
+    }
+
+    if (isHashesEmpty) {
+        csdebug() << "NODE> No hashes in round table, start consensus now";
+    }
+    else {
+        csdebug() << "NODE> All hashes in conveyer, start consensus now";
+    }
+
+    startConsensus();
+}
+
+void Node::processSync() {
+    if (stat_.lastRoundMs() > maxPingSynchroDelay_) {
+        poolSynchronizer_->syncLastPool();
+    }
+    else {
+        poolSynchronizer_->sync(cs::Conveyer::instance().currentRoundNumber(), cs::PoolSynchronizer::roundDifferentForSync);
+    }
+}
+
+bool Node::isPoolsSyncroStarted() {
+    return poolSynchronizer_->isSyncroStarted();
+}
+
+std::optional<cs::TrustedConfirmation> Node::getConfirmation(cs::RoundNumber round) const {
+    return confirmationList_.find(round);
+}
+
+void Node::processTimer() {
+    cs::Conveyer& conveyer = cs::Conveyer::instance();
+    const auto round = conveyer.currentRoundNumber();
+
+    if (myLevel_ == Level::Writer || round <= cs::TransactionsFlushRound) {
+        return;
+    }
+
+    conveyer.flushTransactions();
+}
+
+void Node::onTransactionsPacketFlushed(const cs::TransactionsPacket& packet) {
+    CallsQueue::instance().insert(std::bind(&Node::sendTransactionsPacket, this, packet));
+}
+
+void Node::onPingReceived(cs::Sequence sequence, const cs::PublicKey& sender) {
+    static std::chrono::steady_clock::time_point point = std::chrono::steady_clock::now();
+    static std::chrono::milliseconds delta{ 0 };
+
+    auto now = std::chrono::steady_clock::now();
+    delta += std::chrono::duration_cast<std::chrono::milliseconds>(now - point);
+
+    if (maxPingSynchroDelay_ <= delta.count()) {
+        auto lastSequence = blockChain_.getLastSeq();
+
+        if (lastSequence < sequence) {
+            delta = std::chrono::milliseconds(0);
+            cswarning() << "Local max block " << WithDelimiters(lastSequence) << " is lower than remote one "
+                << WithDelimiters(sequence) << ", trying to request round table";
+
+            CallsQueue::instance().insert([=] {
+                roundPackRequest(sender, sequence);
+            });
+        }
+    }
+
+    point = now;
+}
+
+void Node::sendBlockRequest(const ConnectionPtr target, const cs::PoolsRequestedSequences& sequences, std::size_t packetNum) {
+    const auto round = cs::Conveyer::instance().currentRoundNumber();
+    csmeta(csdetails) << "Target out(): " << target->getOut() << ", sequence from: " << sequences.front() << ", to: " << sequences.back() << ", packet: " << packetNum
+                      << ", round: " << round;
+
+    ostream_.init(BaseFlags::Direct | BaseFlags::Signed | BaseFlags::Compressed);
+    ostream_ << MsgTypes::BlockRequest;
+    ostream_ << round;
+    ostream_ << sequences;
+    ostream_ << packetNum;
+
+    transport_->deliverDirect(ostream_.getPackets(), ostream_.getPacketsCount(), target);
+
+    ostream_.clear();
+}
+
+Node::MessageActions Node::chooseMessageAction(const cs::RoundNumber rNum, const MsgTypes type, const cs::PublicKey sender) {
+    if (!good_) {
+        return MessageActions::Drop;
+    }
+
+    if (poolSynchronizer_->isFastMode()) {
+        if (type == MsgTypes::BlockRequest || type == MsgTypes::RequestedBlock) {
+            // which round would not be on the remote we may require the requested block or get block request
+            return MessageActions::Process;
+        }
+        else {
+            return MessageActions::Drop;
+        }
+    }
+
+    // always process this types
+    switch (type) {
+        case MsgTypes::FirstSmartStage:
+        case MsgTypes::SecondSmartStage:
+        case MsgTypes::ThirdSmartStage:
+        case MsgTypes::NodeStopRequest:
+        case MsgTypes::TransactionPacket:
+        case MsgTypes::TransactionsPacketRequest:
+        case MsgTypes::TransactionsPacketReply:
+        case MsgTypes::RoundTableRequest:
+        case MsgTypes::RejectedContracts:
+        case MsgTypes::RoundPackRequest:
+        case MsgTypes::EmptyRoundPack:
+        case MsgTypes::StateRequest:
+        case MsgTypes::StateReply:
+            return MessageActions::Process;
+
+        default:
+            break;
+    }
+
+    const auto round = cs::Conveyer::instance().currentRoundNumber();
+
+    // starts next round, otherwise
+    if (type == MsgTypes::RoundTable) {
+        if (rNum >= round) {
+            return MessageActions::Process;
+        }
+
+        // TODO: detect absence of proper current round info (round may be set by SS or BB)
+        return MessageActions::Drop;
+    }
+
+    // BB: every round (for now) may be handled:
+    if (type == MsgTypes::BigBang) {
+        return MessageActions::Process;
+    }
+
+    if (type == MsgTypes::BlockRequest || type == MsgTypes::RequestedBlock) {
+        // which round would not be on the remote we may require the requested block or get block request
+        return MessageActions::Process;
+    }
+
+    if (type == MsgTypes::RoundTableReply) {
+        return (rNum >= round ? MessageActions::Process : MessageActions::Drop);
+    }
+
+    if (type == MsgTypes::BlockHash) {
+        if (rNum < round) {
+            // outdated
+            return MessageActions::Drop;
+        }
+
+        if (rNum > blockChain_.getLastSeq() + cs::Conveyer::HashTablesStorageCapacity) {
+            // too many rounds behind the global round
+            return MessageActions::Drop;
+        }
+
+        if (rNum > round) {
+            csdebug() << "NODE> outrunning block hash (#" << rNum << ") is postponed until get round info";
+            return MessageActions::Postpone;
+        }
+
+        if (!cs::Conveyer::instance().isSyncCompleted()) {
+            csdebug() << "NODE> block hash is postponed until conveyer sync is completed";
+            return MessageActions::Postpone;
+        }
+
+        // in time
+        return MessageActions::Process;
+    }
+
+    if (rNum < round) {
+        return type == MsgTypes::NewBlock ? MessageActions::Process : MessageActions::Drop;
+    }
+
+    // outrunning packets mean round lag
+    if (rNum > round) {
+        if (rNum - round == 1) {
+            // wait for next round
+            return MessageActions::Postpone;
+        }
+        else {
+            // more then 1 round lag, request round info
+            if (round > 1 && subRound_ == 0) {
+                // not on the very start
+                cswarning() << "NODE> detect round lag (global " << rNum << ", local " << round << ")";
+                roundPackRequest(sender, rNum);
+                // TODO: roundTableRequest(cs::PublicKey respondent);
+            }
+
+            return MessageActions::Drop;
+        }
+    }
+
+    // (rNum == round) => handle now
+    return MessageActions::Process;
+}
+
+void Node::updateConfigFromFile() {
+    observer_.notify();
+}
+
+inline bool Node::readRoundData(cs::RoundTable& roundTable, bool bang) {
+    cs::PublicKey mainNode;
+
+    uint8_t confSize = 0;
+    istream_ >> confSize;
+
+    csdebug() << "NODE> Number of confidants :" << cs::numeric_cast<int>(confSize);
+
+    if (confSize < Consensus::MinTrustedNodes || confSize > Consensus::MaxTrustedNodes) {
+        cswarning() << "Bad confidants num";
+        return false;
+    }
+
+    cs::ConfidantsKeys confidants;
+    confidants.reserve(confSize);
+
+    istream_ >> mainNode;
+
+    // TODO Fix confidants array getting (From SS)
+    for (int i = 0; i < confSize; ++i) {
+        cs::PublicKey key;
+        istream_ >> key;
+
+        confidants.push_back(std::move(key));
+    }
+    if (bang) {
+        cs::Signature sig;
+        istream_ >> sig;
+
+        cs::Bytes trustedToHash;
+        cs::DataStream tth(trustedToHash);
+        tth << roundTable.round;
+        tth << confidants;
+        csdebug() << "Message to Sign: " << cs::Utils::byteStreamToHex(trustedToHash);
+        // cs::Hash trustedHash = cscrypto::calculateHash(trustedToHash.data(), trustedToHash.size());
+        const auto& starter_key = cs::PacketValidator::instance().getStarterKey();
+        csdebug() << "SSKey: " << cs::Utils::byteStreamToHex(starter_key.data(), starter_key.size());
+        if (!cscrypto::verifySignature(sig, starter_key, trustedToHash.data(), trustedToHash.size())) {
+            cswarning() << "The BIGBANG message is incorrect: signature isn't valid";
+            return false;
+        }
+        cs::Bytes confMask;
+        cs::Signatures signatures;
+        signatures.push_back(sig);
+        confMask.push_back(0);
+        //confirmationList_.remove(roundTable.round);
+        confirmationList_.add(roundTable.round, bang, confidants, confMask, signatures);
+    }
+
+    if (!istream_.good() || confidants.size() < confSize) {
+        cswarning() << "Bad round table format, ignoring";
+        return false;
+    }
+
+    roundTable.confidants = std::move(confidants);
+    //roundTable.general = mainNode;
+    roundTable.hashes.clear();
+
+    return true;
+}
+
+static const char* nodeLevelToString(Node::Level nodeLevel) {
+    switch (nodeLevel) {
+        case Node::Level::Normal:
+            return "Normal";
+        case Node::Level::Confidant:
+            return "Confidant";
+        case Node::Level::Main:
+            return "Main";
+        case Node::Level::Writer:
+            return "Writer";
+    }
+
+    return "UNKNOWN";
+}
+
+std::ostream& operator<<(std::ostream& os, Node::Level nodeLevel) {
+    os << nodeLevelToString(nodeLevel);
+    return os;
+}
+
+template <typename... Args>
+void Node::sendToTargetBroadcast(const cs::PublicKey& target, const MsgTypes msgType, const cs::RoundNumber round, Args&&... args) {
+    static constexpr cs::Byte flags = 0; // BaseFlags::Fragmented;
+
+    ostream_.init(flags, target);
+    csdetails() << "NODE> Sending default to key: " << cs::Utils::byteStreamToHex(target.data(), target.size());
+
+    sendToBroadcastImpl(msgType, round, std::forward<Args>(args)...);
+}
+
+template <typename... Args>
+bool Node::sendToNeighbour(const cs::PublicKey& target, const MsgTypes msgType, const cs::RoundNumber round, Args&&... args) {
+    ConnectionPtr connection = transport_->getConnectionByKey(target);
+
+    if (connection) {
+        sendToNeighbour(connection, msgType, round, std::forward<Args>(args)...);
+    }
+
+    return static_cast<bool>(connection);
+}
+
+template <typename... Args>
+void Node::sendToNeighbour(const ConnectionPtr target, const MsgTypes msgType, const cs::RoundNumber round, Args&&... args) {
+    ostream_.init(BaseFlags::Direct | /*| BaseFlags::Fragmented*/ BaseFlags::Compressed);
+    ostream_ << msgType << round;
+
+    writeDefaultStream(std::forward<Args>(args)...);
+
+    csdetails() << "NODE> Sending Direct data: packets count: " << ostream_.getPacketsCount() << ", last packet size: " << ostream_.getCurrentSize() << ", out: " << target->out
+                << ", in: " << target->in << ", specialOut: " << target->specialOut << ", msgType: " << Packet::messageTypeToString(msgType);
+
+    transport_->deliverDirect(ostream_.getPackets(), ostream_.getPacketsCount(), target);
+    ostream_.clear();
+}
+
+template <class... Args>
+void Node::sendToBroadcast(const MsgTypes msgType, const cs::RoundNumber round, Args&&... args) {
+    ostream_.init(BaseFlags::Broadcast /*| BaseFlags::Fragmented*/ | BaseFlags::Compressed);
+    csdebug() << "NODE> Sending broadcast";
+
+    sendToBroadcastImpl(msgType, round, std::forward<Args>(args)...);
+}
+
+template <class... Args>
+void Node::tryToSendDirect(const cs::PublicKey& target, const MsgTypes msgType, const cs::RoundNumber round, Args&&... args) {
+    const bool success = sendToNeighbour(target, msgType, round, std::forward<Args>(args)...);
+    if (!success) {
+        sendToTargetBroadcast(target, msgType, round, std::forward<Args>(args)...);
+    }
+}
+
+template <class... Args>
+void Node::sendToConfidants(const MsgTypes msgType, const cs::RoundNumber round, Args&&... args) {
+    const auto& confidants = cs::Conveyer::instance().confidants();
+    const auto size = confidants.size();
+
+    size_t i = 0;
+    for (; i < size; ++i) {
+        const auto& confidant = confidants.at(i);
+        if (nodeIdKey_ == confidant) {
+            break;
+        }
+    }
+
+    if (i == size) {
+        i = cs::ConfidantConsts::InvalidConfidantIndex;
+    }
+
+    sendToList(confidants, (cs::Byte)i, msgType, round, std::forward<Args>(args)...);
+}
+
+template <class... Args>
+void Node::sendToList(const std::vector<cs::PublicKey>& listMembers, const cs::Byte listExeption, const MsgTypes msgType, const cs::RoundNumber round, Args&&... args) {
+    if (!transport_->checkConfidants(listMembers, (int)listExeption)) {
+        sendToBroadcast(msgType, round, std::forward<Args>(args)...);
+        cslog() << "NODE> cannot send to the recipients directly";
+        return;
+    }
+
+    ostream_.init(BaseFlags::Direct | BaseFlags::Compressed);
+    ostream_ << msgType << round;
+
+    writeDefaultStream(std::forward<Args>(args)...);
+
+    csdebug() << "NODE> Sending confidants list data: size: " << ostream_.getCurrentSize() << ", last packet size: " << ostream_.getCurrentSize() << ", round: " << round
+                << ", msgType: " << Packet::messageTypeToString(msgType);
+
+    transport_->deliverConfidants(ostream_.getPackets(), ostream_.getPacketsCount(), listMembers, (int)listExeption);
+    ostream_.clear();
+}
+
+template <class... Args>
+void Node::sendToSingle(const cs::PublicKey& target, const MsgTypes msgType, const cs::RoundNumber round, Args&&... args) {
+    sendToList(std::vector<cs::PublicKey>{target}, cs::ConfidantConsts::InvalidConfidantIndex, msgType, round, std::forward<Args>(args)...);
+}
+
+template <typename... Args>
+void Node::writeDefaultStream(Args&&... args) {
+    (void)(ostream_ << ... << std::forward<Args>(args));  // fold expression
+}
+
+template <typename... Args>
+bool Node::sendToNeighbours(const MsgTypes msgType, const cs::RoundNumber round, Args&&... args) {
+    auto lock = transport_->getNeighboursLock();
+    Connections connections = transport_->getNeighboursWithoutSS();
+
+    if (connections.empty()) {
+        return false;
+    }
+
+    for (auto connection : connections) {
+        sendToNeighbour(connection, msgType, round, std::forward<Args>(args)...);
+    }
+}
+
+template <typename... Args>
+void Node::sendToBroadcastImpl(const MsgTypes& msgType, const cs::RoundNumber round, Args&&... args) {
+    ostream_ << msgType << round;
+
+    writeDefaultStream(std::forward<Args>(args)...);
+
+    csdetails() << "NODE> Sending broadcast data: size: " << ostream_.getCurrentSize() << ", last packet size: " << ostream_.getCurrentSize() << ", round: " << round
+                << ", msgType: " << Packet::messageTypeToString(msgType);
+
+    transport_->deliverBroadcast(ostream_.getPackets(), ostream_.getPacketsCount());
+    ostream_.clear();
+}
+
+void Node::sendStageOne(const cs::StageOne& stageOneInfo) {
+    if (myLevel_ != Level::Confidant) {
+        cswarning() << "NODE> Only confidant nodes can send consensus stages";
+        return;
+    }
+
+    csmeta(csdebug) << "Round: " << cs::Conveyer::instance().currentRoundNumber() << "." << cs::numeric_cast<int>(subRound_)
+        << cs::StageOne::toString(stageOneInfo);
+
+    csdebug() << "Stage one Message R-" << cs::Conveyer::instance().currentRoundNumber() << "[" << static_cast<int>(stageOneInfo.sender)
+        << "]: " << cs::Utils::byteStreamToHex(stageOneInfo.messageBytes.data(), stageOneInfo.messageBytes.size());
+    csdebug() << "Stage one Signature R-" << cs::Conveyer::instance().currentRoundNumber() << "[" << static_cast<int>(stageOneInfo.sender)
+        << "]: " << cs::Utils::byteStreamToHex(stageOneInfo.signature.data(), stageOneInfo.signature.size());
+
+    sendToConfidants(MsgTypes::FirstStage, cs::Conveyer::instance().currentRoundNumber(), subRound_, stageOneInfo.signature, stageOneInfo.messageBytes);
+
+    csmeta(csdetails) << "Sent message size " << stageOneInfo.messageBytes.size();
+}
+
+void Node::getStageOne(const uint8_t* data, const size_t size, const cs::PublicKey& sender) {
+    csmeta(csdetails) << "started";
+
+    if (myLevel_ != Level::Confidant) {
+        csdebug() << "NODE> ignore stage-1 as no confidant";
+        return;
+    }
+
+    istream_.init(data, size);
+
+    uint8_t subRound;
+    istream_ >> subRound;
+
+    if (subRound != subRound_) {
+        cswarning() << "NODE> ignore stage-1 with subround #" << static_cast<int>(subRound) << ", required #" << static_cast<int>(subRound_);
+        return;
+    }
+
+    cs::StageOne stage;
+    istream_ >> stage.signature;
+    istream_ >> stage.messageBytes;
+
+    if (!istream_.good() || !istream_.end()) {
+        csmeta(cserror) << "Bad stage-1 packet format";
+        return;
+    }
+    csdetails() << "Stage1 message: " << cs::Utils::byteStreamToHex(stage.messageBytes);
+    csdetails() << "Stage1 signature: " << cs::Utils::byteStreamToHex(stage.signature);
+
+
+
+    // hash of part received message
+    stage.messageHash = cscrypto::calculateHash(stage.messageBytes.data(), stage.messageBytes.size());
+    const cs::Conveyer& conveyer = cs::Conveyer::instance();
+
+    cs::Bytes signedMessage;
+    cs::DataStream signedStream(signedMessage);
+    signedStream << conveyer.currentRoundNumber();
+    signedStream << subRound_;
+    signedStream << stage.messageHash;
+
+    // stream for main message
+    cs::DataStream stream(stage.messageBytes.data(), stage.messageBytes.size());
+    stream >> stage.sender;
+    stream >> stage.hash;
+    stream >> stage.trustedCandidates;
+    stream >> stage.hashesCandidates;
+    stream >> stage.roundTimeStamp;
+
+    if (!conveyer.isConfidantExists(stage.sender)) {
+        return;
+    }
+
+    const cs::PublicKey& confidant = conveyer.confidantByIndex(stage.sender);
+    csdebug() << "StageMessage[" << static_cast<int>(stage.sender) <<"]: " << cs::Utils::byteStreamToHex(stage.messageBytes.data(), stage.messageBytes.size());
+    if (!cscrypto::verifySignature(stage.signature, confidant, signedMessage.data(), signedMessage.size())) {
+        cswarning() << "NODE> Stage-1 from T[" << static_cast<int>(stage.sender) << "] -  WRONG SIGNATURE!!!";
+        return;
+    }
+
+    if (confidant != sender) {
+        csmeta(csdebug) << "Stage-1 of " << getSenderText(confidant) << " sent by " << getSenderText(sender);
+    }
+    else {
+        csmeta(csdebug) << "Stage-1 of T[" << static_cast<int>(stage.sender) << "], sender key ok";
+    }
+
+    csdetails() << csname() << "Hash: " << cs::Utils::byteStreamToHex(stage.hash.data(), stage.hash.size());
+
+    solver_->gotStageOne(std::move(stage));
+}
+
+void Node::sendStageTwo(cs::StageTwo& stageTwoInfo) {
+    csmeta(csdetails) << "started";
+
+    if (myLevel_ != Level::Confidant && myLevel_ != Level::Writer) {
+        cswarning() << "Only confidant nodes can send consensus stages";
+        return;
+    }
+
+    sendToConfidants(MsgTypes::SecondStage, cs::Conveyer::instance().currentRoundNumber(), subRound_, stageTwoInfo.signature, stageTwoInfo.messageBytes);
+
+    // cash our stage two
+    csmeta(csdetails) << "Bytes size " << stageTwoInfo.messageBytes.size() << " ... done";
+}
+
+void Node::getStageTwo(const uint8_t* data, const size_t size, const cs::PublicKey& sender) {
+    csmeta(csdetails);
+
+    if (myLevel_ != Level::Confidant && myLevel_ != Level::Writer) {
+        csdebug() << "NODE> ignore stage-2 as no confidant";
+        return;
+    }
+
+    csdebug() << "NODE> getting stage-2 from " << getSenderText(sender);
+
+    istream_.init(data, size);
+
+    uint8_t subRound = 0;
+    istream_ >> subRound;
+
+    if (subRound != subRound_) {
+        cswarning() << "NODE> ignore stage-2 with subround #" << static_cast<int>(subRound) << ", required #" << static_cast<int>(subRound_);
+        return;
+    }
+
+    cs::StageTwo stage;
+    istream_ >> stage.signature;
+
+    cs::Bytes bytes;
+    istream_ >> bytes;
+
+    if (!istream_.good() || !istream_.end()) {
+        cserror() << "NODE> Bad stage-2 packet format";
+        return;
+    }
+
+    cs::DataStream stream(bytes.data(), bytes.size());
+    stream >> stage.sender;
+    stream >> stage.signatures;
+    stream >> stage.hashes;
+
+    const cs::Conveyer& conveyer = cs::Conveyer::instance();
+
+    if (!conveyer.isConfidantExists(stage.sender)) {
+        return;
+    }
+
+    if (!cscrypto::verifySignature(stage.signature, conveyer.confidantByIndex(stage.sender), bytes.data(), bytes.size())) {
+        csdebug() << "NODE> stage-2 [" << static_cast<int>(stage.sender) << "] -  WRONG SIGNATURE!!!";
+        return;
+    }
+
+    csmeta(csdetails) << "Signature is OK";
+    stage.messageBytes = std::move(bytes);
+
+    csdebug() << "NODE> stage-2 [" << static_cast<int>(stage.sender) << "] is OK!";
+    solver_->gotStageTwo(stage);
+}
+
+void Node::sendStageThree(cs::StageThree& stageThreeInfo) {
+
+    csdebug() << __func__;
+    if (myLevel_ != Level::Confidant) {
+        cswarning() << "NODE> Only confidant nodes can send consensus stages";
+        return;
+    }
+
+    // TODO: think how to improve this code
+    sendToConfidants(MsgTypes::ThirdStage, cs::Conveyer::instance().currentRoundNumber(), subRound_, stageThreeInfo.signature, stageThreeInfo.messageBytes);
+
+    // cach stage three
+    csmeta(csdetails) << "bytes size " << stageThreeInfo.messageBytes.size();
+    stageThreeSent_ = true;
+    csmeta(csdetails) << "done";
+}
+
+void Node::getStageThree(const uint8_t* data, const size_t size) {
+    csmeta(csdetails);
+
+    if (myLevel_ != Level::Confidant && myLevel_ != Level::Writer) {
+        csdebug() << "NODE> ignore stage-3 as no confidant";
+        return;
+    }
+
+    istream_.init(data, size);
+    uint8_t subRound = 0;
+    istream_ >> subRound;
+
+    if (subRound != subRound_) {
+        cswarning() << "NODE> ignore stage-3 with subround #" << static_cast<int>(subRound) << ", required #" << static_cast<int>(subRound_);
+        return;
+    }
+
+    cs::StageThree stage;
+    istream_ >> stage.signature;
+
+    cs::Bytes bytes;
+    istream_ >> bytes;
+
+    if (!istream_.good() || !istream_.end()) {
+        cserror() << "NODE> Bad stage-3 packet format";
+        return;
+    }
+
+    cs::DataStream stream(bytes.data(), bytes.size());
+    stream >> stage.sender;
+    stream >> stage.writer;
+    stream >> stage.iteration;  // this is a potential problem!!!
+    stream >> stage.blockSignature;
+    stream >> stage.roundSignature;
+    stream >> stage.trustedSignature;
+    stream >> stage.realTrustedMask;
+
+    const cs::Conveyer& conveyer = cs::Conveyer::instance();
+
+    if (!conveyer.isConfidantExists(stage.sender)) {
+        return;
+    }
+
+    if (!conveyer.isConfidantExists(stage.writer)) {
+        return;
+    }
+
+    if (stage.iteration < solver_->currentStage3iteration()) {
+        stageRequest(MsgTypes::ThirdStage, myConfidantIndex_, stage.sender, solver_->currentStage3iteration());
+        return;
+    }
+    else if (stage.iteration > solver_->currentStage3iteration()) {
+        // store
+        return;
+    }
+
+    if (!cscrypto::verifySignature(stage.signature, conveyer.confidantByIndex(stage.sender), bytes.data(), bytes.size())) {
+        cswarning() << "NODE> stage-3 from T[" << static_cast<int>(stage.sender) << "] -  WRONG SIGNATURE!!!";
+        return;
+    }
+
+    stage.messageBytes = std::move(bytes);
+
+    csdebug() << "NODE> stage-3 from T[" << static_cast<int>(stage.sender) << "] - preliminary check ... passed!";
+
+    solver_->gotStageThree(std::move(stage), (stageThreeSent_ ? 2 : 0));
+}
+
+void Node::adjustStageThreeStorage() {
+    stageThreeSent_ = false;
+}
+
+void Node::stageRequest(MsgTypes msgType, uint8_t respondent, uint8_t required, uint8_t iteration) {
+    csdebug() << __func__;
+    if (myLevel_ != Level::Confidant && myLevel_ != Level::Writer) {
+        cswarning() << "NODE> Only confidant nodes can request consensus stages";
+        return;
+    }
+
+    const cs::Conveyer& conveyer = cs::Conveyer::instance();
+
+    if (!conveyer.isConfidantExists(respondent)) {
+        return;
+    }
+
+    if (cs::ConfigHolder::instance().config()->isCompatibleVersion()) {
+        sendToSingle(conveyer.confidantByIndex(respondent), msgType, cs::Conveyer::instance().currentRoundNumber(), subRound_, myConfidantIndex_, required);
+    }
+    else {
+        sendToSingle(conveyer.confidantByIndex(respondent), msgType, cs::Conveyer::instance().currentRoundNumber(), subRound_, myConfidantIndex_, required, iteration);
+    }
+    csmeta(csdetails) << "done";
+}
+
+void Node::getStageRequest(const MsgTypes msgType, const uint8_t* data, const size_t size, const cs::PublicKey& requester) {
+    csdebug() << __func__;
+    csmeta(csdetails) << "started";
+    if (myLevel_ != Level::Confidant) {
+        return;
+    }
+
+    istream_.init(data, size);
+
+    uint8_t subRound = 0;
+    istream_ >> subRound;
+
+    if (subRound != subRound_) {
+        cswarning() << "NODE> We got Stage-2 for the Node with SUBROUND, we don't have";
+        return;
+    }
+
+    uint8_t requesterNumber = 0;
+    istream_ >> requesterNumber;
+
+    uint8_t requiredNumber = 0;
+    istream_ >> requiredNumber;
+
+    uint8_t iteration = solver_->currentStage3iteration(); // default value
+    if (istream_.isBytesAvailable(1)) {
+        istream_ >> iteration;
+    }
+
+    if (!istream_.good() || !istream_.end()) {
+        cserror() << "Bad StageThree packet format";
+        return;
+    }
+
+    const cs::Conveyer& conveyer = cs::Conveyer::instance();
+
+    if (!conveyer.isConfidantExists(requesterNumber) || requester != conveyer.confidantByIndex(requesterNumber)) {
+        return;
+    }
+
+    if (!conveyer.isConfidantExists(requiredNumber)) {
+        return;
+    }
+
+    switch (msgType) {
+        case MsgTypes::FirstStageRequest:
+            solver_->gotStageOneRequest(requesterNumber, requiredNumber);
+            break;
+        case MsgTypes::SecondStageRequest:
+            solver_->gotStageTwoRequest(requesterNumber, requiredNumber);
+            break;
+        case MsgTypes::ThirdStageRequest:
+            solver_->gotStageThreeRequest(requesterNumber, requiredNumber, iteration);
+            break;
+        default:
+            break;
+    }
+}
+
+void Node::sendStageReply(const uint8_t sender, const cs::Signature& signature, const MsgTypes msgType, const uint8_t requester, cs::Bytes& message) {
+    csdebug() << __func__;
+    csmeta(csdetails) << "started";
+
+    if (myLevel_ != Level::Confidant) {
+        cswarning() << "NODE> Only confidant nodes can send consensus stages";
+        return;
+    }
+
+    const cs::Conveyer& conveyer = cs::Conveyer::instance();
+
+    if (!conveyer.isConfidantExists(requester) || !conveyer.isConfidantExists(sender)) {
+        return;
+    }
+    sendToSingle(conveyer.confidantByIndex(requester), msgType, cs::Conveyer::instance().currentRoundNumber(), subRound_, signature, message);
+
+    csmeta(csdetails) << "done";
+}
+
+void Node::sendConfidants(const std::vector<cs::PublicKey>& keys) {
+    transport_->sendSSIntroduceConsensus(keys);
+}
+
+void Node::sendSmartReject(const std::vector<RefExecution>& rejectList) {
+    if (rejectList.empty()) {
+        csmeta(cserror) << "must not send empty rejected contracts pack";
+        return;
+    }
+
+    cs::Bytes data;
+    cs::DataStream stream(data);
+
+    stream << rejectList;
+
+    csdebug() << "Node: sending " << rejectList.size() << " rejected contract(s) to related smart confidants";
+    sendToBroadcast(MsgTypes::RejectedContracts, cs::Conveyer::instance().currentRoundNumber(), data);
+}
+
+void Node::getSmartReject(const uint8_t* data, const size_t size, const cs::RoundNumber rNum, const cs::PublicKey& sender) {
+    csunused(rNum);
+    csunused(sender);
+
+    istream_.init(data, size);
+
+    cs::Bytes bytes;
+    istream_ >> bytes;
+
+    cs::DataStream stream(bytes.data(), bytes.size());
+
+    std::vector<RefExecution> rejectList;
+    stream >> rejectList;
+
+    if (!stream.isValid() || stream.isAvailable(1)) {
+        return;
+    }
+    if (!istream_.good() || istream_.isBytesAvailable(1)) {
+        return;
+    }
+
+    if (rejectList.empty()) {
+        csmeta(cserror) << "empty rejected contracts pack received";
+        return;
+    }
+
+    csdebug() << "Node: " << rejectList.size() << " rejected contract(s) received";
+    emit gotRejectedContracts(rejectList);
+}
+
+void Node::sendSmartStageOne(const cs::ConfidantsKeys& smartConfidants, const cs::StageOneSmarts& stageOneInfo) {
+    csmeta(csdebug) << "started";
+    if (std::find(smartConfidants.cbegin(), smartConfidants.cend(), solver_->getPublicKey()) == smartConfidants.cend()) {
+        cswarning() << "NODE> Only confidant nodes can send smart-contract consensus stages";
+        return;
+    }
+
+    csmeta(csdetails) << std::endl
+                      << "Smart starting Round: " << cs::SmartConsensus::blockPart(stageOneInfo.id) << '.' << cs::SmartConsensus::transactionPart(stageOneInfo.id) << std::endl
+                      << "Sender: " << static_cast<int>(stageOneInfo.sender) << std::endl
+                      << "Hash: " << cs::Utils::byteStreamToHex(stageOneInfo.hash.data(), stageOneInfo.hash.size());
+
+    sendToList(smartConfidants, stageOneInfo.sender, MsgTypes::FirstSmartStage, cs::Conveyer::instance().currentRoundNumber(),
+               // payload
+               stageOneInfo.message, stageOneInfo.signature);
+    csmeta(csdebug) << "done";
+}
+
+void Node::getSmartStageOne(const uint8_t* data, const size_t size, const cs::RoundNumber, const cs::PublicKey& sender) {
+    csdebug() << __func__ << ": starting";
+
+    istream_.init(data, size);
+
+    cs::StageOneSmarts stage;
+    istream_ >> stage.message >> stage.signature;
+
+    if (!istream_.good() || !istream_.end()) {
+        cserror() << "Bad Smart Stage One packet format";
+        return;
+    }
+    // hash of part received message
+    stage.messageHash = cscrypto::calculateHash(stage.message.data(), stage.message.size());
+    if (!cscrypto::verifySignature(stage.signature, sender, stage.messageHash.data(), stage.messageHash.size())) {
+        cswarning() << "NODE> Smart stage One from " << cs::Utils::byteStreamToHex(sender.data(), sender.size()) << " -  WRONG SIGNATURE!!!";//
+        return;
+    }
+    if (!stage.fillFromBinary()) {
+        return;
+    }
+    cs::Sequence block = cs::SmartConsensus::blockPart(stage.id);
+    uint32_t transaction = cs::SmartConsensus::transactionPart(stage.id);
+    csdebug() << "SmartStageOne messageHash: " << cs::Utils::byteStreamToHex(stage.messageHash.data(), stage.messageHash.size());
+    csdebug() << __func__ << ": starting {" << block << '.' << transaction << '}';
+    
+    csmeta(csdebug) << "Sender: " << static_cast<int>(stage.sender) << ", sender key: " << cs::Utils::byteStreamToHex(sender.data(), sender.size()) << std::endl
+                    << "Smart#: {" << block << '.' << transaction << '}';
+    csdebug() << "Hash: " << cs::Utils::byteStreamToHex(stage.hash.data(), stage.hash.size());
+
+    csdebug() << "NODE> SmartStage One from T[" << static_cast<int>(stage.sender) << "] is OK!";
+
+    if (std::find(activeSmartConsensuses_.cbegin(), activeSmartConsensuses_.cend(), stage.id) == activeSmartConsensuses_.cend()) {
+        csdebug() << "The SmartConsensus {" << block << '.' << transaction << "} is not active now, storing the stage";
+        smartStageOneStorage_.push_back(stage);
+        return;
+    }
+
+    emit gotSmartStageOne(stage, false);
+}
+
+void Node::sendSmartStageTwo(const cs::ConfidantsKeys& smartConfidants, cs::StageTwoSmarts& stageTwoInfo) {
+    csmeta(csdebug) << "started";
+
+    if (std::find(smartConfidants.cbegin(), smartConfidants.cend(), solver_->getPublicKey()) == smartConfidants.cend()) {
+        cswarning() << "NODE> Only confidant nodes can send smart-contract consensus stages";
+        return;
+    }
+
+    // TODO: fix it by logic changing
+
+    size_t confidantsCount = cs::Conveyer::instance().confidantsCount();
+    size_t stageBytesSize = sizeof(stageTwoInfo.sender) + (sizeof(cs::Signature) + sizeof(cs::Hash)) * confidantsCount;
+
+    cs::Bytes bytes;
+    bytes.reserve(stageBytesSize);
+
+    cs::DataStream stream(bytes);
+    stream << stageTwoInfo.sender;
+    stream << stageTwoInfo.id;
+    stream << stageTwoInfo.signatures;
+    stream << stageTwoInfo.hashes;
+
+    // create signature
+    stageTwoInfo.signature = cscrypto::generateSignature(solver_->getPrivateKey(), bytes.data(), bytes.size());
+    sendToList(smartConfidants, stageTwoInfo.sender, MsgTypes::SecondSmartStage, cs::Conveyer::instance().currentRoundNumber(), bytes, stageTwoInfo.signature);
+
+    // cash our stage two
+    stageTwoInfo.message = std::move(bytes);
+    csmeta(csdebug) << "done";
+}
+
+void Node::getSmartStageTwo(const uint8_t* data, const size_t size, const cs::RoundNumber, const cs::PublicKey& sender) {
+    csmeta(csdebug);
+
+    csdebug() << "NODE> Getting SmartStage Two from " << cs::Utils::byteStreamToHex(sender.data(), sender.size());
+
+    istream_.init(data, size);
+
+    cs::StageTwoSmarts stage;
+    cs::Bytes bytes;
+    istream_ >> bytes >> stage.signature;
+
+    if (!istream_.good() || !istream_.end()) {
+        cserror() << "NODE> Bad SmartStageTwo packet format";
+        return;
+    }
+
+    cs::DataStream stream(bytes.data(), bytes.size());
+    stream >> stage.sender;
+    stream >> stage.id;
+    stream >> stage.signatures;
+    stream >> stage.hashes;
+
+    csdebug() << "NODE> Read all data from the stream";
+
+    if (!cscrypto::verifySignature(stage.signature, sender, bytes.data(), bytes.size())) {
+        csdebug() << "NODE> Smart Stage Two from T[" << static_cast<int>(stage.sender) << "] -  WRONG SIGNATURE!!!";
+        return;
+    }
+
+    csdebug() << "Signature is OK";
+    stage.message = std::move(bytes);
+
+    csmeta(csdetails) << "Signature is OK";
+
+    emit gotSmartStageTwo(stage, false);
+}
+
+void Node::sendSmartStageThree(const cs::ConfidantsKeys& smartConfidants, cs::StageThreeSmarts& stageThreeInfo) {
+    csmeta(csdebug) << "started";
+
+    if (std::find(smartConfidants.cbegin(), smartConfidants.cend(), solver_->getPublicKey()) == smartConfidants.cend()) {
+        cswarning() << "NODE> Only confidant nodes can send smart-contract consensus stages";
+        return;
+    }
+
+    // TODO: think how to improve this code
+
+    size_t stageSize = 2 * sizeof(cs::Byte) + stageThreeInfo.realTrustedMask.size() + stageThreeInfo.packageSignature.size();
+
+    cs::Bytes bytes;
+    bytes.reserve(stageSize);
+
+    cs::DataStream stream(bytes);
+    stream << stageThreeInfo.sender;
+    stream << stageThreeInfo.writer;
+    stream << stageThreeInfo.id;
+    stream << stageThreeInfo.realTrustedMask;
+    stream << stageThreeInfo.packageSignature;
+
+    stageThreeInfo.signature = cscrypto::generateSignature(solver_->getPrivateKey(), bytes.data(), bytes.size());
+    sendToList(smartConfidants, stageThreeInfo.sender, MsgTypes::ThirdSmartStage, cs::Conveyer::instance().currentRoundNumber(),
+               // payload:
+              bytes, stageThreeInfo.signature);
+
+    // cach stage three
+    stageThreeInfo.message = std::move(bytes);
+    csmeta(csdebug) << "done";
+}
+
+void Node::getSmartStageThree(const uint8_t* data, const size_t size, const cs::RoundNumber, const cs::PublicKey& sender) {
+    csmeta(csdetails) << "started";
+    csunused(sender);
+
+    istream_.init(data, size);
+
+    cs::StageThreeSmarts stage;
+    cs::Bytes bytes;
+    istream_ >> bytes >> stage.signature;
+
+    if (!istream_.good() || !istream_.end()) {
+        cserror() << "NODE> Bad SmartStage Three packet format";
+        return;
+    }
+
+    cs::DataStream stream(bytes.data(), bytes.size());
+    stream >> stage.sender;
+    stream >> stage.writer;
+    stream >> stage.id;
+    stream >> stage.realTrustedMask;
+    stream >> stage.packageSignature;
+
+    if (!cscrypto::verifySignature(stage.signature, sender, bytes.data(), bytes.size())) {
+        csdebug() << "SmartStage Three from T[" << static_cast<int>(stage.sender) << "] -  WRONG SIGNATURE!!!";
+        return;
+    }
+
+    stage.message = std::move(bytes);
+
+    csdebug() << "NODE> SmartStage-3 from T[" << static_cast<int>(stage.sender) << "] is OK!";
+
+    emit gotSmartStageThree(stage, false);
+}
+
+void Node::smartStageRequest(MsgTypes msgType, uint64_t smartID, cs::PublicKey confidant, uint8_t respondent, uint8_t required) {
+    sendToSingle(confidant, msgType, cs::Conveyer::instance().currentRoundNumber(), smartID, respondent, required);
+    csmeta(csdetails) << "done";
+}
+
+void Node::getSmartStageRequest(const MsgTypes msgType, const uint8_t* data, const size_t size, const cs::PublicKey& requester) {
+    csmeta(csdetails) << "started";
+
+    istream_.init(data, size);
+
+    uint8_t requesterNumber = 0;
+    uint64_t smartID = 0;
+    istream_ >> smartID >> requesterNumber;
+
+    uint8_t requiredNumber = 0;
+    istream_ >> requiredNumber;
+
+    if (!istream_.good() || !istream_.end()) {
+        cserror() << "Bad SmartStage request packet format";
+        return;
+    }
+
+    cs::PublicKey req = requester;
+
+    emit receivedSmartStageRequest(msgType, smartID, requesterNumber, requiredNumber, req);
+}
+
+void Node::sendSmartStageReply(const cs::Bytes& message, const cs::Signature& signature, const MsgTypes msgType, const cs::PublicKey& requester) {
+    csmeta(csdetails) << "started";
+
+    sendToSingle(requester, msgType, cs::Conveyer::instance().currentRoundNumber(), message, signature);
+    csmeta(csdetails) << "done";
+}
+
+void Node::addSmartConsensus(uint64_t id) {
+    if (std::find(activeSmartConsensuses_.cbegin(), activeSmartConsensuses_.cend(), id) != activeSmartConsensuses_.cend()) {
+        csdebug() << "The smartConsensus for {" << cs::SmartConsensus::blockPart(id) << '.' << cs::SmartConsensus::transactionPart(id) << "} is already active";
+        return;
+    }
+
+    activeSmartConsensuses_.push_back(id);
+    checkForSavedSmartStages(id);
+}
+
+void Node::removeSmartConsensus(uint64_t id) {
+    const auto it = std::find(activeSmartConsensuses_.cbegin(), activeSmartConsensuses_.cend(), id);
+    if (it == activeSmartConsensuses_.cend()) {
+        csdebug() << "The smartConsensus for {" << cs::SmartConsensus::blockPart(id) << '.' << cs::SmartConsensus::transactionPart(id) << "} is not active";
+    }
+    else {
+        activeSmartConsensuses_.erase(it);
+    }
+    auto it_1 = smartStageOneStorage_.cbegin();
+    while(it_1 != smartStageOneStorage_.cend()) {
+        if (it_1->id == id) {
+            it_1 = smartStageOneStorage_.erase(it_1);
+        }
+        else {
+            ++it_1;
+        }
+    }
+    auto it_2 = smartStageTwoStorage_.cbegin();
+    while (it_2 != smartStageTwoStorage_.cend()) {
+        if (it_2->id == id) {
+            it_2 = smartStageTwoStorage_.erase(it_2);
+        }
+        else {
+            ++it_2;
+        }
+    }
+    auto it_3 = smartStageThreeStorage_.cbegin();
+    while (it_3 != smartStageThreeStorage_.cend()) {
+        if (it_3->id == id) {
+            it_3 = smartStageThreeStorage_.erase(it_3);
+        }
+        else {
+            ++it_3;
+        }
+    }
+}
+
+void Node::checkForSavedSmartStages(uint64_t id) {
+    for (auto& it : smartStageOneStorage_) {
+        if (it.id == id) {
+            emit gotSmartStageOne(it, false);
+        }
+    }
+}
+
+
+//TODO: this code should be refactored
+void Node::sendRoundPackage(const cs::RoundNumber rNum, const cs::PublicKey& target) {
+    csdebug() << "Send round table: ";
+    if (roundPackageCache_.size() == 0) {
+        csdebug() << "No active round table, can't send";
+        return;
+    }
+    auto rpCurrent = std::find_if(roundPackageCache_.begin(), roundPackageCache_.end(), [rNum](cs::RoundPackage& rp) {return rp.roundTable().round == rNum;});
+
+    //////////////////////////////////////////////////
+    //if (std::find(lastRoundPackage->roundTable().confidants.cbegin(), lastRoundPackage->roundTable().confidants.cend(), target) != lastRoundPackage->roundTable().confidants.end()) {
+    //    solver_->changeHashCollectionTimer();
+    //}
+    sendToTargetBroadcast(target, MsgTypes::RoundTable, rpCurrent->roundTable().round, rpCurrent->subRound(), rpCurrent->toBinary());
+    csdebug() << "Done";
+    if (!rpCurrent->poolMetaInfo().characteristic.mask.empty()) {
+        csmeta(csdebug) << "Packing " << rpCurrent->poolMetaInfo().characteristic.mask.size() << " bytes of char. mask to send";
+    }
+}
+
+void Node::sendRoundPackageToAll(cs::RoundPackage& rPackage) {
+    // add signatures// blockSignatures, roundSignatures);
+    csmeta(csdetails) << "Send round table to all";
+    
+    sendToBroadcast(MsgTypes::RoundTable, rPackage.roundTable().round, rPackage.subRound(), rPackage.toBinary());
+
+    if (!rPackage.poolMetaInfo().characteristic.mask.empty()) {
+        csmeta(csdebug) << "Packing " << rPackage.poolMetaInfo().characteristic.mask.size() << " bytes of char. mask to send";
+    }
+
+    /////////////////////////////////////////////////////////////////////////// screen output
+    csdebug() << "------------------------------------------  SendRoundTable  ---------------------------------------" 
+        << std::endl << rPackage.toString()
+        << "\n----------------------------------------------------------------------------------------------------";
+
+}
+
+void Node::sendRoundTable(cs::RoundPackage& rPackage) {
+    becomeWriter();
+
+    cs::Conveyer& conveyer = cs::Conveyer::instance();
+    csdebug() << "SendRoundTable: add confirmation for round " << conveyer.currentRoundTable().round << " trusted";
+    conveyer.setRound(rPackage.roundTable().round);
+    
+    subRound_ = 0;
+
+    cs::RoundTable table;
+    table.round = conveyer.currentRoundNumber();
+    table.confidants = rPackage.roundTable().confidants;
+    table.hashes = rPackage.roundTable().hashes;
+    roundPackageCache_.push_back(rPackage);
+    clearRPCache(rPackage.roundTable().round);
+    sendRoundPackageToAll(rPackage);
+
+    csdebug() << "Round " << rPackage.roundTable().round << ", Confidants count " << rPackage.roundTable().confidants.size();
+    csdebug() << "Hashes count: " << rPackage.roundTable().hashes.size();
+    performRoundPackage(rPackage, solver_->getPublicKey(), false);
+}
+
+bool Node::gotSSMessageVerify(const cs::Signature & sign, const cs::Byte* data, const size_t size)
+{
+    if (const auto & starter_key = cs::PacketValidator::instance().getStarterKey(); !cscrypto::verifySignature(sign, starter_key, data, size)) {
+        cswarning() << "SS message is incorrect: signature isn't valid";
+        csdebug() << "SSKey: " << cs::Utils::byteStreamToHex(starter_key.data(), starter_key.size());
+        csdebug() << "Message to Sign: " << cs::Utils::byteStreamToHex(data, size);
+        return false;
+    }
+
+    return true;
+}
+
+bool Node::receivingSignatures(cs::RoundPackage& rPackage, cs::PublicKeys& currentConfidants) {
+    csdebug() << "NODE> PoolSigs Amnt = " << rPackage.poolSignatures().size()
+        << ", TrustedSigs Amnt = " << rPackage.trustedSignatures().size()
+        << ", RoundSigs Amnt = " << rPackage.roundSignatures().size();
+
+    if (rPackage.poolMetaInfo().realTrustedMask.size() != currentConfidants.size()) {
+        csmeta(cserror) << "Illegal trusted mask count in round table: " << rPackage.poolMetaInfo().realTrustedMask.size();
+        return false;
+    }
+    cs::Bytes roundBytes = rPackage.bytesToSign();
+    cs::Hash tempHash = cscrypto::calculateHash(roundBytes.data(), roundBytes.size());
+
+    if (!cs::NodeUtils::checkGroupSignature(currentConfidants, rPackage.poolMetaInfo().realTrustedMask, rPackage.roundSignatures(), tempHash)) {
+        csdebug() << "NODE> The roundtable signatures are NOT OK";
+        return false;
+    }
+    else {
+        csdebug() << "NODE> The roundtable signatures are ok";
+    }
+    //refactored -->
+    cs::Bytes bytes = rPackage.roundTable().toBinary();
+    cs::Hash trustedHash = cscrypto::calculateHash(bytes.data(), bytes.size());
+    //refactored <--
+
+    if (cs::NodeUtils::checkGroupSignature(currentConfidants, rPackage.poolMetaInfo().realTrustedMask, rPackage.trustedSignatures(), trustedHash)) {
+        csdebug() << "NODE> The trusted confirmation for the next round are ok";
+        //confirmationList_.add(rPackage.roundTable().round, false, currentConfidants, rPackage.poolMetaInfo().realTrustedMask, rPackage.trustedSignatures());
+    }
+    else {
+        csdebug() << "NODE> The trusted confirmation for the next round are NOT OK";
+        return false;
+    }
+
+    return true;
+}
+
+bool Node::rpSpeedOk(cs::RoundPackage& rPackage) {
+    cs::Conveyer& conveyer = cs::Conveyer::instance();
+    if (conveyer.currentRoundNumber() > Consensus::MaxRoundTimerFree && getBlockChain().getLastSeq() > 0) {
+        uint64_t lastTimeStamp;
+        uint64_t currentTimeStamp;
+        [[maybe_unused]] uint64_t rpTimeStamp;
+        try {
+            lastTimeStamp = std::stoull(getBlockChain().getLastTimeStamp());
+        }
+        catch (...) {
+            csdebug() << __func__ << ": last block Timestamp was announced as zero";
+            return false;
+        }
+
+        try {
+            currentTimeStamp = std::stoull(cs::Utils::currentTimestamp());
+        }
+        catch (...) {
+            csdebug() << __func__ << ": current Timestamp was announced as zero";
+            return false;
+        }
+
+        try {
+            rpTimeStamp = std::stoull(rPackage.poolMetaInfo().timestamp);
+        }
+        catch (...) {
+            csdebug() << __func__ << ": just received roundPackage Timestamp was announced as zero";
+            return false;
+        }
+
+        if (rPackage.roundTable().round > conveyer.currentRoundNumber() + 1) {
+            uint64_t delta;
+            if (lastTimeStamp > currentTimeStamp) {
+                delta = lastTimeStamp - currentTimeStamp;
+            }
+            else {
+                delta = currentTimeStamp - lastTimeStamp;
+            }
+            uint64_t speed = delta / (rPackage.roundTable().round - conveyer.currentRoundNumber());
+
+            const auto ave_duration = stat_.aveTime();
+            if (speed < ave_duration / 10 && rPackage.roundTable().round - stat_.nodeStartRound() > Consensus::SpeedCheckRound) {
+                stat_.onRoundStart(rPackage.roundTable().round, true /*skip_logs*/);
+                cserror() << "drop RoundPackage created in " << speed << " ms/block, average ms/round is " << ave_duration;
+                return false;
+            }
+        }
+    }
+    return true;
+}
+
+void Node::getRoundTable(const uint8_t* data, const size_t size, const cs::RoundNumber rNum, const cs::PublicKey& sender) {
+    csdebug() << "NODE> next round table received, round: " << rNum;
+    csmeta(csdetails) << "started";
+
+    if (myLevel_ == Level::Writer) {
+        csmeta(cserror) << "Writers don't receive round table";
+        return;
+    }
+
+    istream_.init(data, size);
+
+    // RoundTable evocation
+    cs::Byte subRound = 0;
+    istream_ >> subRound;
+
+    // sync state check
+    cs::Conveyer& conveyer = cs::Conveyer::instance();
+
+    if (conveyer.currentRoundNumber() == rNum && subRound_ > subRound) {
+        cswarning() << "NODE> round table SUBROUND is lesser then local one, ignore round table";
+        csmeta(csdetails) << "My subRound: " << static_cast<int>(subRound_) << ", Received subRound: " << static_cast<int>(subRound);
+        return;
+    }
+
+    if (!roundPackageCache_.empty()) {
+        auto mask = roundPackageCache_.back().poolMetaInfo().realTrustedMask;
+        if (conveyer.currentRoundNumber() == rNum && cs::TrustedMask::trustedSize(mask) == mask.size()) {
+            csdebug() << "NODE> last RoundPackage has full stake";
+            return;
+        }
+    }
+    
+
+    cs::Bytes bytes;
+    istream_ >> bytes;
+
+    if (!istream_.good() || !istream_.end()) {
+        csmeta(cserror) << "Malformed packet with round table (1)";
+        return;
+    }
+
+    cs::RoundPackage rPackage;
+
+    if (!rPackage.fromBinary(bytes, rNum, subRound)) {
+        csdebug() << "NODE> RoundPackage could not be parsed";
+        return;
+    }
+
+    //if (rNum == conveyer.currentRoundNumber() + 1 && rPackage.poolMetaInfo().previousHash != blockChain_.getLastHash()) {
+    //    csdebug() << "NODE> RoundPackage prevous hash is not equal to one in this node. Abort RoundPackage";
+    //    return;
+    //}
+
+    if (!rpSpeedOk(rPackage)) {
+        return;
+    }
+
+    csdebug() << "---------------------------------- RoundPackage #" << rPackage.roundTable().round << " --------------------------------------------- \n" 
+        <<  rPackage.toString() 
+        <<  "\n-----------------------------------------------------------------------------------------------------------------------------";
+
+    cs::RoundNumber storedRound = conveyer.currentRoundNumber();
+    conveyer.setRound(rNum);
+
+    processSync();
+
+    if (poolSynchronizer_->isSyncroStarted()) {
+        getCharacteristic(rPackage);
+    }
+
+    bool updateRound = false;
+    if (currentRp_.roundTable().round == 0) {//if normal or trusted  node that got RP has probably received a new RP with not full stake
+        if (roundPackageCache_.empty()) {
+            roundPackageCache_.push_back(rPackage);
+        }
+        else {
+            if (rPackage.roundTable().round == roundPackageCache_.back().roundTable().round && !stageThreeSent_) {
+                auto mask = roundPackageCache_.back().poolMetaInfo().realTrustedMask;
+                if (cs::TrustedMask::trustedSize(rPackage.poolMetaInfo().realTrustedMask) > cs::TrustedMask::trustedSize(mask)) {
+                    csdebug() << "Current Roundpackage of " << rNum << " will be replaced by new one";
+                    auto it = roundPackageCache_.end();
+                    --it;
+                    roundPackageCache_.erase(it);
+                    roundPackageCache_.push_back(rPackage);
+                    updateRound = true;
+                }
+                else {
+                    csdebug() << "Current Roundpackage of " << rNum << " won't be replaced";
+                    return;
+                }
+            }
+            else {
+                if (rPackage.roundTable().round > roundPackageCache_.back().roundTable().round) {
+                    roundPackageCache_.push_back(rPackage);
+                }
+                else {
+                    csdebug() << "Current RoundPackage of " << rNum << " won't be added to cache";
+                    return;
+                }
+            }
+        }
+    }
+    else {//if trusted node has probably received a new RP with not full stake, but has an RP with full one
+        if (rPackage.roundTable().round == currentRp_.roundTable().round) {
+            auto mask = currentRp_.poolMetaInfo().realTrustedMask;
+            if (cs::TrustedMask::trustedSize(rPackage.poolMetaInfo().realTrustedMask) > cs::TrustedMask::trustedSize(mask)) {
+                csdebug() << "Current Roundpackage of " << rNum << " will be replaced by new one";
+                roundPackageCache_.push_back(rPackage);
+            }
+            else {
+                csdebug() << "Throw received RP " << rNum << " using the own one";
+                roundPackageCache_.push_back(currentRp_);
+                rPackage = currentRp_;
+            }
+        }
+        else {
+            if (rPackage.roundTable().round > currentRp_.roundTable().round) {
+                roundPackageCache_.push_back(rPackage);
+            }
+            else {
+                csdebug() << "Current RoundPackage of " << rNum << " can't be added to cache";
+                return;
+            }
+
+        }
+    }
+ 
+
+    clearRPCache(rPackage.roundTable().round);
+
+    cs::Signatures poolSignatures;
+    cs::PublicKeys confidants;
+
+    if (rPackage.roundTable().round > 2/* && confirmationList_.size() > 0*/) { //Here we have problems when the trusted have the first block and the others do not!!!
+        auto conf = confirmationList_.find(rPackage.roundTable().round - 1/*getBlockChain().getLastSeq() + 1*/);
+        if (!conf.has_value()) {
+            csdebug() << "Can't find confirmation - leave getRoundPackage()";
+            confirmationList_.add(rPackage.roundTable().round, false, rPackage.roundTable().confidants, rPackage.poolMetaInfo().realTrustedMask, rPackage.trustedSignatures());
+            //return;
+        }
+        else {
+            confidants = conf.value().confidants;
+        }
+        if (confidants.empty()) {
+            csdb::Pool tmp = getBlockChain().loadBlock(rPackage.roundTable().round - 1);
+            if (tmp.confidants().empty()) {
+                csdebug() << "Can't find public keys - leave getRoundPackage()";
+                return;
+            } 
+            else {
+                confidants = tmp.confidants();
+            }
+        }
+
+        if (!receivingSignatures(rPackage, confidants) && storedRound == getBlockChain().getLastSeq()) {
+            return;
+        }
+    }
+    else {
+        csdebug() << "No confirmations in the list";
+    }
+
+    currentRoundTableMessage_.round = rPackage.roundTable().round;
+    currentRoundTableMessage_.sender = sender;
+    currentRoundTableMessage_.message = cs::Bytes(data, data + size);
+    performRoundPackage(rPackage, sender, updateRound);
+}
+
+void Node::setCurrentRP(const cs::RoundPackage& rp) {
+    currentRp_ = rp;
+}
+
+void Node::performRoundPackage(cs::RoundPackage& rPackage, const cs::PublicKey& /*sender*/, bool updateRound) {
+    csdebug() << __func__;
+    confirmationList_.add(rPackage.roundTable().round, false, rPackage.roundTable().confidants, rPackage.poolMetaInfo().realTrustedMask, rPackage.trustedSignatures());
+    cs::Conveyer& conveyer = cs::Conveyer::instance();
+    cs::Bytes realTrusted = rPackage.poolMetaInfo().realTrustedMask;
+    const auto ptrRT = conveyer.roundTable(rPackage.roundTable().round - 1);
+    if (ptrRT != nullptr) {
+        const cs::ConfidantsKeys& prevConfidants = ptrRT->confidants;
+        if (!prevConfidants.empty() && realTrusted.size() == prevConfidants.size()) {
+            for (size_t i = 0; i < realTrusted.size(); ++i) {
+                if (realTrusted[i] == cs::ConfidantConsts::InvalidConfidantIndex) {
+                    solver_->addToGraylist(prevConfidants[i], Consensus::GrayListPunishment);
+                }
+            }
+        }
+    }
+    
+    // update sub round and max heighbours sequence
+    subRound_ = rPackage.subRound();
+
+    //auto it = recdBangs.begin();
+    //while (it != recdBangs.end()) {
+    //    if (it->first < rPackage.roundTable().round) {
+    //        it = recdBangs.erase(it);
+    //        continue;
+    //    }
+    //    ++it;
+    //}
+
+    cs::PacketsHashes hashes = rPackage.roundTable().hashes;
+    cs::PublicKeys confidants = rPackage.roundTable().confidants;
+    cs::RoundTable roundTable;
+    roundTable.round = rPackage.roundTable().round;
+    roundTable.confidants = std::move(confidants);
+    roundTable.hashes = std::move(hashes);
+    //roundTable.general = sender;
+
+    csdebug() << "NODE> confidants: " << roundTable.confidants.size();
+    
+    // first change conveyer state
+    cs::Conveyer::instance().setTable(roundTable);
+
+    // create pool by previous round, then change conveyer state.
+    getCharacteristic(rPackage);
+
+    onRoundStart(cs::Conveyer::instance().currentRoundTable(), updateRound);
+	csinfo() << "Confidants: " << rPackage.roundTable().confidants.size() << ", Hashes: " << rPackage.roundTable().hashes.size();
+    currentRp_ = cs::RoundPackage();
+    reviewConveyerHashes();
+
+    csmeta(csdetails) << "done\n";
+}
+
+void Node::clearRPCache(cs::RoundNumber rNum) {
+    bool flagg = true;
+    if (rNum < 6) {
+        return;
+    }
+    while (flagg) {
+        auto tmp = std::find_if(roundPackageCache_.begin(), roundPackageCache_.end(), [rNum](cs::RoundPackage& rp) {return rp.roundTable().round == rNum - 5; });
+        if (tmp == roundPackageCache_.end()) {
+            break;
+        }
+        roundPackageCache_.erase(tmp);
+    }
+
+}
+
+void Node::sendHash(cs::RoundNumber round) {
+    if (!canBeTrusted(subRound_ != 0 /*critical, all trusted capable required*/)) {
+        return;
+    }
+
+    if (blockChain_.getLastSeq() != round - 1) {
+        // should not send hash until have got proper block sequence
+        return;
+    }
+
+    csdebug() << "NODE> Sending hash to ALL";
+    if (solver_->isInGrayList(solver_->getPublicKey())) {
+        csinfo() << "NODE> In current Consensus " << cs::Conveyer::instance().confidantsCount()
+            << " nodes will not propose this Node as Trusted Candidate. The probability to become Trusted is too low";
+    }
+    cs::Bytes message;
+    cs::DataStream stream(message);
+    cs::Byte myTrustedSize = 0;
+    cs::Byte myRealTrustedSize = 0;
+
+    uint64_t lastTimeStamp = 0;
+    uint64_t currentTimeStamp = 0;
+
+    try {
+        lastTimeStamp = std::stoull(getBlockChain().getLastTimeStamp());
+        currentTimeStamp = std::stoull(cs::Utils::currentTimestamp());
+    }
+    catch (const std::exception& exception) {
+        cswarning() << exception.what();
+    }
+
+    if (currentTimeStamp < lastTimeStamp) {
+        currentTimeStamp = lastTimeStamp + 1;
+    }
+
+    csdebug() << "TimeStamp = " << std::to_string(currentTimeStamp);
+
+    if (cs::Conveyer::instance().currentRoundNumber() > 1) {
+        cs::Bytes lastTrusted = getBlockChain().getLastRealTrusted();
+        myTrustedSize = static_cast<uint8_t>(lastTrusted.size());
+        myRealTrustedSize = cs::TrustedMask::trustedSize(lastTrusted);
+    }
+
+    csdb::PoolHash tmp = spoileHash(blockChain_.getLastHash(), solver_->getPublicKey());
+    stream << tmp.to_binary() << myTrustedSize << myRealTrustedSize << currentTimeStamp << round << subRound_;
+
+    cs::Signature signature = cscrypto::generateSignature(solver_->getPrivateKey(), message.data(), message.size());
+    cs::Bytes messageToSend(message.data(), message.data() + message.size() - sizeof(cs::RoundNumber) - sizeof(cs::Byte));
+
+    sendToConfidants(MsgTypes::BlockHash, round, subRound_, messageToSend, signature);
+    csdebug() << "NODE> Hash sent, round: " << round << "." << cs::numeric_cast<int>(subRound_) << ", message: " << cs::Utils::byteStreamToHex(messageToSend);
+}
+
+void Node::getHash(const uint8_t* data, const size_t size, cs::RoundNumber rNum, const cs::PublicKey& sender) {
+    if (myLevel_ != Level::Confidant) {
+        csdebug() << "NODE> ignore hash as no confidant";
+        return;
+    }
+
+    csdetails() << "NODE> get hash of round " << rNum << ", data size " << size;
+
+    istream_.init(data, size);
+    uint8_t subRound = 0;
+    istream_ >> subRound;
+
+    if (subRound > subRound_) {
+        cswarning() << "NODE> We got hash for the Node with SUBROUND: " << static_cast<int>(subRound) << " required #" << static_cast<int>(subRound_);
+        // We don't have to return, the has of previous is the same 
+    }
+
+    cs::Bytes message;
+    cs::Signature signature;
+    istream_ >> message >> signature;
+
+    if (!istream_.good() || !istream_.end()) {
+        cswarning() << "NODE> bad hash packet format";
+        return;
+    }
+
+    cs::StageHash sHash;
+    cs::Bytes tmp;
+    sHash.sender = sender;
+    sHash.round = rNum;
+    cs::DataStream stream(message.data(), message.size());
+    stream >> tmp;
+    stream >> sHash.trustedSize;
+    stream >> sHash.realTrustedSize;
+    stream >> sHash.timeStamp;
+
+    if (!stream.isEmpty() || !stream.isValid()) {
+        csdebug() << "Stream is a bit uncertain ... ";
+    }
+
+    uint64_t lastTimeStamp = 0;
+    uint64_t currentTimeStamp = 0;
+
+    try {
+        lastTimeStamp = std::stoull(getBlockChain().getLastTimeStamp());
+        currentTimeStamp = std::stoull(cs::Utils::currentTimestamp());
+    }
+    catch (const std::exception& exception) {
+        cswarning() << exception.what();
+    }
+
+    csdebug() << "Got Hash message (" << tmp.size() << "): " << cs::Utils::byteStreamToHex(tmp.data(), tmp.size())
+        << " : " << static_cast<int>(sHash.trustedSize) << " - " << static_cast<int>(sHash.realTrustedSize);
+
+    if (!roundPackageCache_.empty()) {
+        auto mask = roundPackageCache_.back().poolMetaInfo().realTrustedMask;
+        if (mask.size() > cs::TrustedMask::trustedSize(mask)) {
+            if (sHash.realTrustedSize > cs::TrustedMask::trustedSize(mask)) {
+                roundPackRequest(sender, rNum);
+            }
+        }
+    }
+
+    
+    csdebug() << "TimeStamp     = " << std::to_string(sHash.timeStamp);
+    uint64_t deltaStamp = currentTimeStamp - lastTimeStamp;
+    if (deltaStamp > Consensus::DefaultTimeStampRange) {
+        deltaStamp = Consensus::DefaultTimeStampRange;
+
+    }
+    if (sHash.timeStamp < lastTimeStamp){
+        csdebug() << "Incoming TimeStamp(< last BC timeStamp)= " << std::to_string(sHash.timeStamp) << " < " << std::to_string(lastTimeStamp) << " ... return";
+        return;
+    }
+
+    if (sHash.timeStamp > currentTimeStamp + deltaStamp / 2 * 3) {//here we just take the time interval 1.5 times larger than last round
+        csdebug() << "Incoming TimeStamp(> current timeStamp + delta) = " << std::to_string(sHash.timeStamp) << " > " << std::to_string(currentTimeStamp) << " ... return";
+        return;
+    }
+
+    sHash.hash = csdb::PoolHash::from_binary(std::move(tmp));
+    cs::DataStream stream1(message);
+    stream1 << rNum << subRound;
+
+
+    if (!cscrypto::verifySignature(signature, sender, message.data(), message.size())) {
+        csdebug() << "Hash message signature is NOT VALID";
+        return;
+
+    }
+    csdebug() << "Hash message signature is  VALID";
+    //cs::PublicKeys confidants = cs::Conveyer::instance().confidants();
+    uint8_t myRealTrustedSize = 0U;
+    if (roundPackageCache_.size() > 0) { // if cache.size > 0 current won't be  nullptr
+        csdebug() << "roundPackageList.size() = " << roundPackageCache_.size();
+        auto myTrustedSize = roundPackageCache_.back().poolMetaInfo().realTrustedMask.size();
+        myRealTrustedSize = cs::TrustedMask::trustedSize(roundPackageCache_.back().poolMetaInfo().realTrustedMask);
+        if (myRealTrustedSize < myTrustedSize && myRealTrustedSize < sHash.realTrustedSize) {
+            csdebug() << "Starting RoundPackage request";
+         //   roundPackageRequest(rNum, sender);
+        }
+    }
+
+    solver_->gotHash(std::move(sHash), myRealTrustedSize);
+}
+
+void Node::roundPackRequest(const cs::PublicKey& respondent, cs::RoundNumber round) {
+    csdebug() << "NODE> send request for round info  #" << round;
+    sendToTargetBroadcast(respondent, MsgTypes::RoundPackRequest, round, round /*dummy data to prevent packet drop on receiver side*/);
+}
+
+void Node::getRoundPackRequest(const uint8_t* data, const size_t size, cs::RoundNumber rNum, const cs::PublicKey& sender) {
+    csunused(data);
+    csunused(size);
+
+    csdebug() << "NODE> getting roundPack request #" << rNum;
+
+    if (roundPackageCache_.size() == 0) {
+        csdebug() << "NODE> can't send = don't have last RoundPackage filled";
+        return;
+    }
+    cs::RoundPackage rp = roundPackageCache_.back();
+
+    if (rp.roundTable().round >= rNum) {
+        if(!rp.roundSignatures().empty()) {
+            ++roundPackRequests_;
+            if (roundPackRequests_ > rp.roundTable().confidants.size() / 2 && roundPackRequests_ <= rp.roundTable().confidants.size() / 2 + 1) {
+                sendRoundPackageToAll(rp);
+            }
+            else {
+                roundPackReply(sender);
+            }
+        }
+        else {
+            emptyRoundPackReply(sender);        
+        }
+    }
+}
+
+void Node::emptyRoundPackReply(const cs::PublicKey& respondent) {
+    csdebug() << "NODE> sending empty roundPack reply to " << cs::Utils::byteStreamToHex(respondent.data(), respondent.size());
+    cs::Sequence seq = getBlockChain().getLastSeq();
+    cs::Bytes bytes;
+    cs::DataStream stream(bytes);
+    stream << seq;
+    cs::Signature signature = cscrypto::generateSignature(solver_->getPrivateKey(), bytes.data(), bytes.size());
+    sendToTargetBroadcast(respondent, MsgTypes::EmptyRoundPack, seq, signature);
+}
+
+void Node::getEmptyRoundPack(const uint8_t* data, const size_t size, cs::RoundNumber rNum, const cs::PublicKey& sender) {
+    csdebug() << "NODE> get empty roundPack reply from " << cs::Utils::byteStreamToHex(sender.data(), sender.size());
+    istream_.init(data, size);
+    cs::Signature signature;
+    istream_ >> signature;
+    cs::Bytes bytes;
+    cs::DataStream stream(bytes);
+    stream << rNum;
+    if (rNum <= getBlockChain().getLastSeq()) {
+        return;
+    }
+    if (!cscrypto::verifySignature(signature, sender, bytes.data(), bytes.size())) {
+        csdebug() << "NODE> the RoundPackReply signature is not correct";
+        return;
+    }
+
+    cs::Conveyer::instance().setRound(rNum + 1); // There are no rounds at all on remote, "Round" = LastSequence(=rNum) + 1
+    processSync();
+}
+
+
+void Node::roundPackReply(const cs::PublicKey& respondent) {
+    csdebug() << "NODE> sending roundPack reply to " << cs::Utils::byteStreamToHex(respondent.data(), respondent.size());
+    if (roundPackageCache_.size() == 0) {
+        csdebug() << "NODE> can't send = don't have last RoundPackage filled";
+        return;
+    }
+    cs::RoundPackage rp = roundPackageCache_.back();
+    sendToTargetBroadcast(respondent, MsgTypes::RoundTable, rp.roundTable().round, rp.subRound(), rp.toBinary());
+}
+
+void Node::sendRoundTableRequest(uint8_t respondent) {
+    // ask for round info from current trusted on current round
+    std::optional<cs::PublicKey> confidant = cs::Conveyer::instance().confidantIfExists(respondent);
+
+    if (confidant.has_value()) {
+        sendRoundTableRequest(confidant.value());
+    }
+    else {
+        cserror() << "NODE> cannot request round info, incorrect respondent number";
+    }
+}
+
+void Node::sendRoundTableRequest(const cs::PublicKey& respondent) {
+    const auto round = cs::Conveyer::instance().currentRoundNumber();
+    csdebug() << "NODE> send request for next round info after #" << round;
+
+    // ask for next round info:
+    sendToTargetBroadcast(respondent, MsgTypes::RoundTableRequest, round, myConfidantIndex_);
+}
+
+void Node::getRoundTableRequest(const uint8_t* data, const size_t size, const cs::RoundNumber rNum, const cs::PublicKey& requester) {
+    csmeta(csdetails) << "started, round: " << rNum;
+
+    istream_.init(data, size);
+
+    uint8_t requesterNumber;
+    istream_ >> requesterNumber;
+
+    if (!istream_.good() || !istream_.end()) {
+        cserror() << "NODE> bad RoundInfo request packet format";
+        return;
+    }
+
+    // special request to re-send again handling
+    if (requesterNumber >= cs::Conveyer::instance().confidantsCount()) {
+        cserror() << "NODE> incorrect T[" << cs::numeric_cast<int>(requesterNumber) << "] asks for round table";
+        return;
+    }
+
+    // default request from other trusted node handling
+    csdebug() << "NODE> get request for next round info after #" << rNum << " from T[" << cs::numeric_cast<int>(requesterNumber) << "]";
+    solver_->gotRoundInfoRequest(requester, rNum);
+}
+
+void Node::sendRoundTableReply(const cs::PublicKey& target, bool hasRequestedInfo) {
+    csdebug() << "NODE> send RoundInfo reply to " << getSenderText(target);
+
+    if (myLevel_ != Level::Confidant) {
+        csdebug() << "Only confidant nodes can reply consensus stages";
+    }
+
+    sendToTargetBroadcast(target, MsgTypes::RoundTableReply, cs::Conveyer::instance().currentRoundNumber(), hasRequestedInfo);
+}
+
+bool Node::tryResendRoundTable(const cs::PublicKey& target, const cs::RoundNumber rNum) {
+    if (lastSentRoundData_.table.round != rNum || lastSentRoundData_.subRound != subRound_) {
+        csdebug() << "NODE> unable to repeat round data #" << rNum;
+        return false;
+    }
+
+    csdebug() << "NODE> Re-send last round info #" << rNum << " to ALL";
+    auto rPackage = std::find_if(roundPackageCache_.begin(), roundPackageCache_.end(), [rNum] (cs::RoundPackage& rp) {return rp.roundTable().round == rNum;});
+    if (rPackage == roundPackageCache_.cend()) {
+        return false;
+    }
+    sendRoundPackage(rNum, target);
+
+    return true;
+}
+
+void Node::getRoundTableReply(const uint8_t* data, const size_t size, const cs::PublicKey& respondent) {
+    csmeta(csdetails);
+
+    if (myLevel_ != Level::Confidant) {
+        return;
+    }
+
+    istream_.init(data, size);
+
+    bool hasRequestedInfo;
+    istream_ >> hasRequestedInfo;
+
+    if (!istream_.good() || !istream_.end()) {
+        csdebug() << "NODE> bad RoundInfo reply packet format";
+        return;
+    }
+
+    solver_->gotRoundInfoReply(hasRequestedInfo, respondent);
+}
+
+void Node::onRoundStart(const cs::RoundTable& roundTable, bool updateRound) {
+    bool found = false;
+    uint8_t confidantIndex = 0;
+
+    for (auto& conf : roundTable.confidants) {
+        if (conf == nodeIdKey_) {
+            myLevel_ = Level::Confidant;
+            myConfidantIndex_ = confidantIndex;
+            found = true;
+            break;
+        }
+
+        confidantIndex++;
+    }
+
+    if (!found) {
+        myLevel_ = Level::Normal;
+        if (stopRequested_) {
+            stop();
+            return;
+        }
+    }
+    
+    // TODO: think how to improve this code.
+    stageOneMessage_.clear();
+    stageOneMessage_.resize(roundTable.confidants.size());
+    stageTwoMessage_.clear();
+    stageTwoMessage_.resize(roundTable.confidants.size());
+    stageThreeMessage_.clear();
+    stageThreeMessage_.resize(roundTable.confidants.size());
+    stageThreeSent_ = false;
+    roundPackRequests_ = 0;
+    constexpr int padWidth = 30;
+
+    badHashReplyCounter_.clear();
+    badHashReplyCounter_.resize(roundTable.confidants.size());
+
+    for (auto badHash : badHashReplyCounter_) {
+        badHash = false;
+    }
+
+    std::ostringstream line1;
+    for (int i = 0; i < padWidth; i++) {
+        line1 << '=';
+    }
+
+    line1 << " R-" << WithDelimiters(cs::Conveyer::instance().currentRoundNumber()) << "." << cs::numeric_cast<int>(subRound_) << " ";
+
+    if (Level::Normal == myLevel_) {
+        line1 << "NORMAL";
+    }
+    else {
+        line1 << "TRUSTED [" << cs::numeric_cast<int>(myConfidantIndex_) << "]";
+    }
+
+    line1 << ' ';
+
+    for (int i = 0; i < padWidth; i++) {
+        line1 << '=';
+    }
+
+    const auto s = line1.str();
+    const std::size_t fixedWidth = s.size();
+
+    cslog() << s;
+    csdebug() << " Node key " << cs::Utils::byteStreamToHex(nodeIdKey_);
+    cslog() << " Last written sequence = " << WithDelimiters(blockChain_.getLastSeq()) << ", neighbours = " << transport_->getNeighboursCount();
+
+    if (Transport::cntCorruptedFragments > 0 || Transport::cntDirtyAllocs > 0 || Transport::cntExtraLargeNotSent > 0) {
+        cslog() << " ! " << Transport::cntDirtyAllocs << " / " << Transport::cntCorruptedFragments << " / " << Transport::cntExtraLargeNotSent;
+    }
+
+    std::ostringstream line2;
+
+    for (std::size_t i = 0; i < fixedWidth; ++i) {
+        line2 << '-';
+    }
+
+    csdebug() << line2.str();
+    csdebug() << " Confidants:";
+
+    for (size_t i = 0; i < roundTable.confidants.size(); ++i) {
+        auto result = myLevel_ == Level::Confidant && i == myConfidantIndex_;
+        auto name = result ? "me" : cs::Utils::byteStreamToHex(roundTable.confidants[i]);
+
+        csdebug() << "[" << i << "] " << name;
+    }
+
+    csdebug() << " Hashes: " << roundTable.hashes.size();
+
+    for (size_t j = 0; j < roundTable.hashes.size(); ++j) {
+        csdetails() << "[" << j << "] " << cs::Utils::byteStreamToHex(roundTable.hashes[j].toBinary());
+    }
+
+    csdebug() << line2.str();
+    stat_.onRoundStart(cs::Conveyer::instance().currentRoundNumber(), false /*skip_logs*/);
+    csdebug() << line2.str();
+
+    solver_->nextRound(updateRound);
+
+    if (!sendingTimer_.isRunning()) {
+        csdebug() << "NODE> Transaction timer started";
+        sendingTimer_.start(cs::TransactionsPacketInterval);
+    }
+}
+
+void Node::startConsensus() {
+    cs::RoundNumber roundNumber = cs::Conveyer::instance().currentRoundNumber();
+    solver_->gotConveyerSync(roundNumber);
+    transport_->processPostponed(roundNumber);
+
+    // claim the trusted role only if have got proper blockchain:
+    if (roundNumber == blockChain_.getLastSeq() + 1) {
+        sendHash(roundNumber);
+    }
+}
+
+std::string Node::getSenderText(const cs::PublicKey& sender) {
+    std::ostringstream os;
+    unsigned idx = 0;
+
+    for (const auto& key : cs::Conveyer::instance().confidants()) {
+        if (std::equal(key.cbegin(), key.cend(), sender.cbegin())) {
+            os << "T[" << idx << "]";
+            return os.str();
+        }
+
+        ++idx;
+    }
+
+    os << "N (" << cs::Utils::byteStreamToHex(sender.data(), sender.size()) << ")";
+    return os.str();
+}
+
+csdb::PoolHash Node::spoileHash(const csdb::PoolHash& hashToSpoil) {
+    const auto& binary = hashToSpoil.to_binary();
+    const auto round = cs::Conveyer::instance().currentRoundNumber();
+    cs::Hash hash = cscrypto::calculateHash(binary.data(), binary.size(), reinterpret_cast<cs::Byte*>(round), sizeof(round));
+    cs::Bytes bytesHash(hash.begin(), hash.end());
+
+    return csdb::PoolHash::from_binary(std::move(bytesHash));
+}
+
+csdb::PoolHash Node::spoileHash(const csdb::PoolHash& hashToSpoil, const cs::PublicKey& pKey) {
+    const auto& binary = hashToSpoil.to_binary();
+    cs::Hash hash = cscrypto::calculateHash(binary.data(), binary.size(), pKey.data(), pKey.size());
+    cs::Bytes bytesHash(hash.begin(), hash.end());
+
+    return csdb::PoolHash::from_binary(std::move(bytesHash));
+}
+
+void Node::smartStageEmptyReply(uint8_t requesterNumber) {
+    csunused(requesterNumber);
+    csdebug() << "Here should be the smart refusal for the SmartStageRequest";
+}
+
+void Node::sendHashReply(const csdb::PoolHash& hash, const cs::PublicKey& respondent) {
+    csmeta(csdebug);
+    if (myLevel_ != Level::Confidant) {
+        csmeta(csdebug) << "Only confidant nodes can send hash reply to other nodes";
+        return;
+    }
+
+    cs::Signature signature = cscrypto::generateSignature(solver_->getPrivateKey(), hash.to_binary().data(), hash.size());
+    sendToTargetBroadcast(respondent, MsgTypes::HashReply, cs::Conveyer::instance().currentRoundNumber(), subRound_, signature, getConfidantNumber(), hash);
+}
+
+void Node::getHashReply(const uint8_t* data, const size_t size, cs::RoundNumber rNum, const cs::PublicKey& sender) {
+    if (myLevel_ == Level::Confidant) {
+        csmeta(csdebug) << "I'm confidant. Exit from getHashReply";
+        return;
+    }
+
+    csmeta(csdebug);
+
+    istream_.init(data, size);
+    uint8_t subRound = 0;
+    istream_ >> subRound;
+
+    const auto& conveyer = cs::Conveyer::instance();
+
+    if (conveyer.currentRoundNumber() != rNum || subRound_ != subRound) {
+        csdebug() << "NODE> Get hash reply on incorrect round: " << rNum << "(" << subRound << ")";
+        return;
+    }
+
+    cs::Signature signature;
+    istream_ >> signature;
+
+    uint8_t senderNumber = 0;
+    istream_ >> senderNumber;
+
+    csdb::PoolHash hash;
+    istream_ >> hash;
+
+    if (!conveyer.isConfidantExists(senderNumber)) {
+        csmeta(csdebug) << "The message of WRONG HASH was sent by false confidant!";
+        return;
+    }
+
+    if (badHashReplyCounter_[senderNumber]) {
+        csmeta(csdetails) << "Sender num: " << senderNumber << " already send hash reply";
+        return;
+    }
+
+    badHashReplyCounter_[senderNumber] = true;
+
+    if (!cscrypto::verifySignature(signature, sender, hash.to_binary().data(), hash.size())) {
+        csmeta(csdebug) << "The message of WRONG HASH has WRONG SIGNATURE!";
+        return;
+    }
+
+    const auto badHashReplySummary = std::count_if(badHashReplyCounter_.begin(), badHashReplyCounter_.end(), [](bool badHash) { return badHash; });
+
+    if (static_cast<size_t>(badHashReplySummary) > conveyer.confidantsCount() / 2) {
+        csmeta(csdebug) << "This node really have not valid HASH!!! Removing last block from DB and trying to syncronize";
+        // TODO: examine what will be done without this function
+        if (!roundPackageCache_.empty() && roundPackageCache_.back().poolMetaInfo().realTrustedMask.size() > cs::TrustedMask::trustedSize(roundPackageCache_.back().poolMetaInfo().realTrustedMask)) {
+            blockChain_.setBlocksToBeRemoved(1U);
+            blockChain_.removeLastBlock();
+        }
+
+    }
+}
+
+/*static*/
+void Node::requestStop() {
+    emit stopRequested();
+}
+
+void Node::onStopRequested() {
+    if (stopRequested_) {
+        // subsequent request is handled as unconditional stop
+        stop();
+        return;
+    }
+
+    stopRequested_ = true;
+    if (myLevel_ == Level::Confidant) {
+        cslog() << "Node: wait until complete trusted role before exit";
+        blockChain_.tryFlushDeferredBlock();
+    }
+    else {
+        stop();
+    }
+}
+
+void Node::validateBlock(csdb::Pool block, bool* shouldStop) {
+    if (stopRequested_) {
+        *shouldStop = true;
+        return;
+    }
+    if (!blockValidator_->validateBlock(block,
+        cs::BlockValidator::ValidationLevel::hashIntergrity
+            /*| cs::BlockValidator::ValidationLevel::smartStates*/
+            /*| cs::BlockValidator::ValidationLevel::accountBalance*/,
+        cs::BlockValidator::SeverityLevel::onlyFatalErrors)) {
+        *shouldStop = true;
+        return;
+    }
+}
+
+void Node::onRoundTimeElapsed() {
+    cslog() << "Waiting for next round...";
+}
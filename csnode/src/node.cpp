#include <algorithm>
#include <csignal>
#include <numeric>
#include <sstream>

#include <solver/solvercore.hpp>

#include <csnode/conveyer.hpp>
#include <csnode/datastream.hpp>
#include <csnode/node.hpp>
#include <csnode/nodecore.hpp>
#include <csnode/spammer.hpp>

#include <lib/system/logger.hpp>
#include <lib/system/utils.hpp>

#include <net/transport.hpp>

#include <base58.h>

#include <boost/optional.hpp>
#include <lib/system/progressbar.hpp>

#include <lz4.h>
#include <cscrypto/cscrypto.hpp>

#include <poolsynchronizer.hpp>

const unsigned MIN_CONFIDANTS = 3;
const unsigned MAX_CONFIDANTS = 100;

const csdb::Address Node::genesisAddress_ = csdb::Address::from_string("0000000000000000000000000000000000000000000000000000000000000001");
const csdb::Address Node::startAddress_ = csdb::Address::from_string("0000000000000000000000000000000000000000000000000000000000000002");

Node::Node(const Config& config)
: nodeIdKey_(config.getMyPublicKey())
, blockChain_(config.getPathToDB().c_str(), genesisAddress_, startAddress_)
, solver_(new cs::SolverCore(this, genesisAddress_, startAddress_))
,
#ifdef MONITOR_NODE
    stats_(blockChain_)
,
#endif
#ifdef NODE_API
  api_(blockChain_, solver_)
,
#endif
  allocator_(1 << 24, 5)
, packStreamAllocator_(1 << 26, 5)
, ostream_(&packStreamAllocator_, nodeIdKey_) {
  transport_ = new Transport(config, this);
  poolSynchronizer_ = new cs::PoolSynchronizer(config.getPoolSyncSettings(), transport_, &blockChain_);
  good_ = init();
}

Node::~Node() {
  sendingTimer_.stop();

  delete solver_;
  delete transport_;
  delete poolSynchronizer_;
}

bool Node::init() {
  if (!cscrypto::CryptoInit()) {
    return false;
  }

  if (!transport_->isGood()) {
    return false;
  }

  if (!blockChain_.isGood()) {
    return false;
  }

  if (!solver_) {
    return false;
  }

  csdebug() << "Everything init";

  // check file with keys
  if (!checkKeysFile()) {
    return false;
  }

#ifdef SPAMMER
  runSpammer();
#endif

  cs::Connector::connect(&sendingTimer_.timeOut, this, &Node::processTimer);
  cs::Connector::connect(&cs::Conveyer::instance().flushSignal(), this, &Node::onTransactionsPacketFlushed);
  cs::Connector::connect(&poolSynchronizer_->sendRequest, this, &Node::sendBlockRequest);

  return true;
}

bool Node::checkKeysFile() {
  std::ifstream pub(publicKeyFileName_);
  std::ifstream priv(privateKeyFileName_);

  if(!pub.is_open() || !priv.is_open()) {
    cslog() << "\n\nNo suitable keys were found. Type \"g\" to generate or \"q\" to quit.";

    char gen_flag = 'a';
    std::cin >> gen_flag;

    if(gen_flag == 'g') {
      auto[generatedPublicKey, generatedPrivateKey] = generateKeys();
      solver_->setKeysPair(generatedPublicKey, generatedPrivateKey);
      return true;
    }
    else {
      return false;
    }
  }
  else {
    std::string pub58, priv58;
    std::getline(pub, pub58);
    std::getline(priv, priv58);

    pub.close();
    priv.close();

    cs::Bytes privateKey;
    cs::Bytes publicKey;

    DecodeBase58(pub58, publicKey);
    DecodeBase58(priv58, privateKey);

    if(publicKey.size() != PUBLIC_KEY_LENGTH || privateKey.size() != PRIVATE_KEY_LENGTH) {
      cslog() << "\n\nThe size of keys found is not correct. Type \"g\" to generate or \"q\" to quit.";

      char gen_flag = 'a';
      std::cin >> gen_flag;

      bool needGenerateKeys = gen_flag == 'g';

      if(gen_flag == 'g') {
        auto[generatedPublicKey, generatedPrivateKey] = generateKeys();
        solver_->setKeysPair(generatedPublicKey, generatedPrivateKey);
      }

      return needGenerateKeys;
    }

    cs::PublicKey fixedPublicKey;
    cs::PrivateKey fixedPrivatekey;

    std::copy(publicKey.begin(), publicKey.end(), fixedPublicKey.begin());
    std::copy(privateKey.begin(), privateKey.end(), fixedPrivatekey.begin());

    return checkKeysForSignature(fixedPublicKey, fixedPrivatekey);
  }
}


std::pair<cs::PublicKey, cs::PrivateKey> Node::generateKeys() {
  cs::PublicKey fixedPublicKey;
  cs::PrivateKey fixedPrivateKey;
  cscrypto::GenerateKeyPair(fixedPublicKey, fixedPrivateKey);

  std::ofstream f_pub(publicKeyFileName_);
  f_pub << EncodeBase58(cs::Bytes(fixedPublicKey.begin(), fixedPublicKey.end()));
  f_pub.close();

  std::ofstream f_priv(privateKeyFileName_);
  f_priv << EncodeBase58(cs::Bytes(fixedPrivateKey.begin(), fixedPrivateKey.end()));
  f_priv.close();

  return std::make_pair<cs::PublicKey, cs::PrivateKey>(std::move(fixedPublicKey), std::move(fixedPrivateKey));
}

bool Node::checkKeysForSignature(const cs::PublicKey& publicKey, const cs::PrivateKey& privateKey)
{
  if(cscrypto::ValidateKeyPair(publicKey, privateKey)) {
    solver_->setKeysPair(publicKey, privateKey);
    return true;
  }
  cslog() << "\n\nThe keys for node are not correct. Type \"g\" to generate or \"q\" to quit.";

  char gen_flag = 'a';
  std::cin >> gen_flag;

  if(gen_flag == 'g') {
    auto[generatedPublickey, generatedPrivateKey] = generateKeys();
    solver_->setKeysPair(generatedPublickey, generatedPrivateKey);
    return true;
  }

  return false;
}

void Node::blockchainSync() {
  poolSynchronizer_->processingSync(roundNumber_);
}

void Node::run() {
  transport_->run();
}

void Node::stop() {

  good_ = false;

  transport_->stop();
  cswarning() << "[TRANSPORT STOPPED]";

  solver_->finish();
  cswarning() << "[SOLVER STOPPED]";

  auto bcStorage = blockChain_.getStorage();
  bcStorage.close();

  cswarning() << "[BLOCKCHAIN STORAGE CLOSED]";
}

void Node::runSpammer() {
  if (!spammer_) {
    cswarning() << "SolverCore: starting transaction spammer";
    spammer_ = std::make_unique<cs::Spammer>();
    spammer_->StartSpamming(*this);
  }
}

/* Requests */
void Node::flushCurrentTasks() {
  transport_->addTask(ostream_.getPackets(), ostream_.getPacketsCount());
  ostream_.clear();
}

namespace
{
#ifdef MONITOR_NODE
  bool monitorNode = true;
#else
  bool monitorNode = false;
#endif
}

void Node::getBigBang(const uint8_t* data, const size_t size, const cs::RoundNumber rNum, uint8_t type) {
  csunused(type);
  cswarning() << "NODE> get BigBang #" << rNum << ": last written #" << getBlockChain().getLastWrittenSequence()
              << ", current #" << roundNumber_;

  istream_.init(data, size);

  cs::Hash last_block_hash;
  istream_ >> last_block_hash;

  cs::RoundTable global_table;
  global_table.round = rNum;

  if (!readRoundData(global_table)) {
    cserror() << "NODE> read round data from SS failed, continue without round table";
  }

  const auto& local_table = cs::Conveyer::instance().currentRoundTable();

  // currently in global round
  if (global_table.round == local_table.round) {
    // resend all this round data available
    cslog() << "NODE> resend last block hash after BigBang";
    // update round table
    onRoundStart_V3(global_table);

    // do almost the same as reviewConveyerHashes(), only difference is call to
    // conveyer.updateRoundTable()
    cs::Conveyer& conveyer = cs::Conveyer::instance();
    conveyer.updateRoundTable(std::move(global_table));
    const auto& updated_table = conveyer.currentRoundTable();
    if (updated_table.hashes.empty() || conveyer.isSyncCompleted()) {
      startConsensus();
    }
    else {
      sendPacketHashesRequest(conveyer.currentNeededHashes(), conveyer.currentRoundNumber(), startPacketRequestPoint_);
    }

    return;
  }

  // global round is other then local one
  handleRoundMismatch(global_table);
}

void Node::getRoundTableSS(const uint8_t* data, const size_t size, const cs::RoundNumber rNum, uint8_t type) {
  csunused(type);
  istream_.init(data, size);

  cslog() << "NODE> get SS Round Table #" << rNum;
  cs::RoundTable roundTable;

  if (!readRoundData(roundTable)) {
    cserror() << "NODE> read round data from SS failed, continue without round table";
  }

  roundTable.round = rNum;
  // TODO: what this call was intended for? transport_->clearTasks();

  // "normal" start
  if (roundTable.round == 1) {
    cs::Timer::singleShot(TIME_TO_AWAIT_SS_ROUND, [this, roundTable]() mutable {
      if (roundTable.round != 1) {
        return;
      }
      onRoundStart_V3(roundTable);
      cs::Conveyer::instance().setRound(std::move(roundTable));
      reviewConveyerHashes();
    });

    return;
  }

  // "hot" start
  handleRoundMismatch(roundTable);
}

// handle mismatch between own round & global round, calling code should detect mismatch before calling to the method
void Node::handleRoundMismatch(const cs::RoundTable& global_table)
{
  const auto& local_table = cs::Conveyer::instance().currentRoundTable();
  if(local_table.round == global_table.round) {
    // mismatch not confirmed
    return;
  }

  // global round is behind local one
  if(local_table.round > global_table.round) {

    //TODO: in case of bigbang, rollback round(s), then accept global_table, then start round again
    
    if(local_table.round - global_table.round == 1) {
      cslog() << "NODE> re-send last round info may help others to go to round #" << local_table.round;
      tryResendRoundTable(std::nullopt, local_table.round); // broadcast round info
    }
    else {

      //TODO: Test if we are in proper blockchain

      //TODO: rollback local round to global one
      
      cserror() << "NODE> round rollback (from #" << local_table.round << " to #" << global_table.round << " not implemented yet";
    }
    return;
  }

  // local round is behind global one
  const auto last_block = getBlockChain().getLastWrittenSequence();
  if(last_block + cs::Conveyer::HashTablesStorageCapacity < global_table.round) {
    // activate pool synchronizer
    poolSynchronizer_->processingSync(global_table.round);
    // no return, ask for next round info
  }
  // broadcast request round info
  cswarning() << "NODE> broadcast request round info";
  sendNextRoundRequest();
  //// directly request from trusted
  //cswarning() << "NODE> request round info from trusted nodes";
  //sendRoundInfoRequest(table.general);
  //for(const auto& trusted : table.confidants) {
  //  sendRoundInfoRequest(trusted);
  //}
  return;
}

uint32_t Node::getRoundNumber() {
  return roundNumber_;
}

void Node::getTransactionsPacket(const uint8_t* data, const std::size_t size) {
  istream_.init(data, size);

  cs::TransactionsPacket packet;
  istream_ >> packet;

  if (packet.hash().isEmpty()) {
    cswarning() << "Received transaction packet hash is empty";
    return;
  }

  processTransactionsPacket(std::move(packet));
}

void Node::getNodeStopRequest(const uint8_t* data, const std::size_t size) {
  istream_.init(data, size);

  uint16_t version = 0;
  istream_ >> version;

  if (!istream_.good()) {
    cswarning() << "NODE> Get stop request parsing failed";
    return;
  }

  cswarning() << "NODE> Get stop request, received version " << version << ", received bytes " << size;

  if (NODE_VERSION >= version) {
    cswarning() << "NODE> Get stop request, node version is okay, continue working";
    return;
  }

  cswarning() << "NODE> Get stop request, node will be closed...";

  cs::Timer::singleShot(TIME_TO_AWAIT_ACTIVITY << 5, [this] {
    stop();
  });
}

void Node::getPacketHashesRequest(const uint8_t* data, const std::size_t size, const cs::RoundNumber round, const cs::PublicKey& sender) {
  istream_.init(data, size);

  std::size_t hashesCount = 0;
  istream_ >> hashesCount;

  csdebug() << "NODE> Get packet hashes request: sender " << cs::Utils::byteStreamToHex(sender.data(), sender.size());

  cs::PacketsHashes hashes;
  hashes.reserve(hashesCount);

  for (std::size_t i = 0; i < hashesCount; ++i) {
    cs::TransactionsPacketHash hash;
    istream_ >> hash;

    hashes.push_back(std::move(hash));
  }

  cslog() << "NODE> Requested packet hashes: " << hashesCount;

  if (hashesCount != hashes.size()) {
    cserror() << "NODE> wrong hashes list requested";
    return;
  }

  processPacketsRequest(std::move(hashes), round, sender);
}

void Node::getPacketHashesReply(const uint8_t* data, const std::size_t size, const cs::RoundNumber round, const cs::PublicKey& sender) {
  if (cs::Conveyer::instance().isSyncCompleted(round)) {
    csdebug() << "NODE> sync packets have already finished in round " << round;
    return;
  }

  istream_.init(data, size);

  std::size_t packetsCount = 0;
  istream_ >> packetsCount;

  cs::Packets packets;
  packets.reserve(packetsCount);

  for (std::size_t i = 0; i < packetsCount; ++i) {
    cs::TransactionsPacket packet;
    istream_ >> packet;

    if (!packet.transactions().empty()) {
      packets.push_back(std::move(packet));
    }
  }

  if (packets.size() != packetsCount) {
    cserror() << "NODE> Packet hashes reply, bad packets parsing";
    return;
  }

  csdebug() << "NODE> Get packet hashes reply: sender " << cs::Utils::byteStreamToHex(sender.data(), sender.size());
  cslog() << "NODE> Hashes reply got packets count: " << packetsCount;

  processPacketsReply(std::move(packets), round);
}

void Node::getCharacteristic(const uint8_t* data, const size_t size, const cs::RoundNumber round, const cs::PublicKey& sender)
{
  cslog() << "NODE> " << __func__ << "():";
  cs::Conveyer& conveyer = cs::Conveyer::instance();

  if(!conveyer.isSyncCompleted(round)) {
    cslog() << "\tpacket sync not finished, saving characteristic meta to call after sync";

    cs::Bytes characteristicBytes(data, data + size);

    cs::CharacteristicMeta meta;
    meta.bytes = std::move(characteristicBytes);
    meta.sender = sender;

    conveyer.addCharacteristicMeta(round, std::move(meta));
    return;
  }

  istream_.init(data, size);

  std::string time;
  cs::Bytes characteristicMask;
  csdb::Pool::sequence_t sequence = 0;

  cslog() << "\tconveyer sync completed, parsing data size " << size;

  istream_ >> time;
  istream_ >> characteristicMask >> sequence;

  cs::PoolMetaInfo poolMetaInfo;
  poolMetaInfo.sequenceNumber = sequence;
  poolMetaInfo.timestamp = std::move(time);

  cs::Signature signature;
  istream_ >> signature;

  cs::PublicKey writerPublicKey;
  istream_ >> writerPublicKey;

  if(!istream_.good()) {
    cserror() << "NODE> " << __func__ << "(): round info parsing failed, data is corrupted";
    return;
  }

  cslog() << "\tsequence " << poolMetaInfo.sequenceNumber << ", mask size " << characteristicMask.size();
  csdebug() << "\ttime = " << poolMetaInfo.timestamp;

  if(getBlockChain().getLastWrittenSequence() < sequence) {
    // otherwise senseless, this block is already in chain
    cs::Characteristic characteristic;
    characteristic.mask = std::move(characteristicMask);

    stat_.totalReceivedTransactions_ += characteristic.mask.size();

    assert(sequence <= this->getRoundNumber());

    ////////////////////////////////////////////////////////////////////////////////////////////////////
    conveyer.setCharacteristic(characteristic, poolMetaInfo.sequenceNumber);
    cs::PublicKey pk;
    std::fill(pk.begin(), pk.end(), 0);
    std::optional<csdb::Pool> pool = conveyer.applyCharacteristic(poolMetaInfo, pk); // writerPublicKey);

    if(!pool.has_value()) {
      cserror() << "NODE> getCharacteristic(): created pool is not valid";
      return;
    }

    const auto ptable = conveyer.roundTable(round);
    if(nullptr == ptable) {
      cserror() << "NODE> cannot access proper round table to add trusted to pool #" << poolMetaInfo.sequenceNumber;
    }
    else {
      std::vector<std::vector<uint8_t>> confs;
      for(const auto& src : ptable->confidants) {
        auto& tmp = confs.emplace_back(std::vector<uint8_t>(src.size()));
        std::copy(src.cbegin(), src.cend(), tmp.begin());
      }
      pool.value().set_confidants(confs);
    }

    if(!getBlockChain().storeBlock(pool.value(), false /*by_sync*/)) {
      cserror() << "NODE> failed to store block in BlockChain";
    }
    else {
      stat_.totalAcceptedTransactions_ += pool.value().transactions_count();
      getBlockChain().testCachedBlocks();
    }
  }
  csdebug() << "NODE> " << __func__ << "(): done";
}

const cs::ConfidantsKeys& Node::confidants() const {
  return cs::Conveyer::instance().currentRoundTable().confidants;
}

void Node::createRoundPackage(const cs::RoundTable& roundTable,
  const cs::PoolMetaInfo& poolMetaInfo,
  const cs::Characteristic& characteristic,
  const cs::Signature& signature/*,
  const cs::Notifications& notifications*/) {
  ostream_.init(BaseFlags::Broadcast | BaseFlags::Compressed | BaseFlags::Fragmented);
  ostream_ << MsgTypes::RoundTable << roundNumber_;
  ostream_ << roundTable.confidants.size();
  ostream_ << roundTable.hashes.size();
  for (const auto& confidant : roundTable.confidants) {
    ostream_ << confidant;
  }
  for (const auto& hash : roundTable.hashes) {
    ostream_ << hash;
  }
  ostream_ << poolMetaInfo.timestamp;
  if (!characteristic.mask.empty()) {
    cslog() << "NODE> packing " << characteristic.mask.size() << " bytes of char. mask to send";
  }
  ostream_ << characteristic.mask;
  ostream_ << poolMetaInfo.sequenceNumber;
  ostream_ << signature;
  // ostream_ << notifications;
  ostream_ << solver_->getPublicKey();
}

void Node::storeRoundPackageData(const cs::RoundTable& roundTable,
    const cs::PoolMetaInfo& poolMetaInfo,
    const cs::Characteristic& characteristic,
    const cs::Signature& signature/*,
    const cs::Notifications& notifications*/)
{
  lastSentRoundData_.roundTable.round = roundTable.round;
  // no general stored!
  lastSentRoundData_.roundTable.confidants.resize(roundTable.confidants.size());
  std::copy(roundTable.confidants.cbegin(), roundTable.confidants.cend(),
            lastSentRoundData_.roundTable.confidants.begin());
  lastSentRoundData_.roundTable.hashes.resize(roundTable.hashes.size());
  std::copy(roundTable.hashes.cbegin(), roundTable.hashes.cend(), lastSentRoundData_.roundTable.hashes.begin());
  // do no store charBytes, they are not in use while send round info
  // last_sent_round_data.round_table.charBytes.mask.resize(roundTable.charBytes.mask.size());
  // std::copy(roundTable.charBytes.mask.cbegin(), roundTable.charBytes.mask.cend(),
  // last_sent_round_data.round_table.charBytes.mask.begin());
  lastSentRoundData_.characteristic.mask.resize(characteristic.mask.size());
  std::copy(characteristic.mask.cbegin(), characteristic.mask.cend(), lastSentRoundData_.characteristic.mask.begin());
  lastSentRoundData_.poolMetaInfo.sequenceNumber = poolMetaInfo.sequenceNumber;
  lastSentRoundData_.poolMetaInfo.timestamp = poolMetaInfo.timestamp;
  lastSentRoundData_.poolSignature = signature;
  // last_sent_round_data.notifications.resize(notifications.size());
  // std::copy(notifications.cbegin(), notifications.cend(), last_sent_round_data.notifications.begin());
}

void Node::sendTransactionsPacket(const cs::TransactionsPacket& packet) {
  if (packet.hash().isEmpty()) {
    cswarning() << "Send transaction packet with empty hash failed";
    return;
  }

  ostream_.init(BaseFlags::Compressed | BaseFlags::Fragmented | BaseFlags::Broadcast);
  ostream_ << MsgTypes::TransactionPacket << roundNumber_ << packet;

  flushCurrentTasks();
}

void Node::sendPacketHashesRequest(const cs::PacketsHashes& hashes, const cs::RoundNumber round, uint32_t requestStep) {
  if (cs::Conveyer::instance().isSyncCompleted(round)) {
    return;
  }

  csdebug() << "NODE> Sending packet hashes request: " << hashes.size();

  cs::PublicKey main;
  const auto msgType = MsgTypes::TransactionsPacketRequest;
  const auto roundTable = cs::Conveyer::instance().roundTable(round);

  // look at main node
  main = (roundTable != nullptr) ? roundTable->general : cs::Conveyer::instance().currentRoundTable().general;

  const bool sendToGeneral = sendNeighbour(main, msgType, round, hashes);

  if (!sendToGeneral) {
    sendPacketHashesRequestToRandomNeighbour(hashes, round);
  }

  auto requestClosure = [round, requestStep, this] {
    const cs::Conveyer& conveyer = cs::Conveyer::instance();

    if (!conveyer.isSyncCompleted(round)) {
      auto neededHashes = conveyer.neededHashes(round);
      if (neededHashes) {
        sendPacketHashesRequest(*neededHashes, round, requestStep + packetRequestStep_);
      }
    }
  };

  // send request again
  cs::Timer::singleShot(static_cast<int>(cs::NeighboursRequestDelay + requestStep), requestClosure);
}

void Node::sendPacketHashesRequestToRandomNeighbour(const cs::PacketsHashes& hashes, const cs::RoundNumber round) {
  const auto msgType = MsgTypes::TransactionsPacketRequest;
  const auto neighboursCount = transport_->getNeighboursCount();

  bool successRequest = false;

  for (std::size_t i = 0; i < neighboursCount; ++i) {
    ConnectionPtr connection = transport_->getNeighbourByNumber(i);

    if (connection && !connection->isSignal) {
      successRequest = true;
      sendNeighbour(connection, msgType, round, hashes);
    }
  }

  if (!successRequest) {
    csdebug() << "NODE> Send broadcast hashes request, no neigbours";
    sendBroadcast(msgType, round, hashes);
    return;
  }

  csdebug() << "NODE> Send hashes request to all neigbours";
}

void Node::sendPacketHashesReply(const cs::Packets& packets, const cs::RoundNumber round, const cs::PublicKey& target) {
  if (packets.empty()) {
    return;
  }

  csdebug() << "NODE> Reply transaction packets: " << packets.size();

  const auto msgType = MsgTypes::TransactionsPacketReply;
  const bool success = sendNeighbour(target, msgType, round, packets);

  if (!success) {
    csdebug() << "NODE> Reply transaction packets: failed send to "
              << cs::Utils::byteStreamToHex(target.data(), target.size()) << ", perform broadcast";
    sendBroadcast(target, msgType, round, packets);
  }
}

void Node::resetNeighbours() {
  transport_->resetNeighbours();
}

void Node::getBlockRequest(const uint8_t* data, const size_t size, const cs::PublicKey& sender) {
  cslog() << "NODE> Get Block Request";

  std::size_t sequencesCount = 0;

  istream_.init(data, size);
  istream_ >> sequencesCount;

  csdebug() << "NODE> Block request got sequences count: " << sequencesCount;
  csdebug() << "NODE> Get packet hashes request: sender " << cs::Utils::byteStreamToHex(sender.data(), sender.size());

  if (sequencesCount == 0) {
    return;
  }

  cs::PoolsRequestedSequences sequences;
  sequences.reserve(sequencesCount);

  for (std::size_t i = 0; i < sequencesCount; ++i) {
    cs::RoundNumber sequence;
    istream_ >> sequence;

    sequences.push_back(std::move(sequence));
  }

  uint32_t packetNum = 0;
  istream_ >> packetNum;

  cslog() << "NODE> Get block request> Getting the request for block: from: " << sequences.front() << ", to: " << sequences.back() << ",  packet: " << packetNum;

  if (sequencesCount != sequences.size()) {
    cserror() << "Bad sequences created";
    return;
  }

  if (sequences.front() > blockChain_.getLastWrittenSequence()) {
    cslog() << "NODE> Get block request> The requested block: " << sequences.front() << " is BEYOND my CHAIN";
    return;
  }

  cs::PoolsBlock poolsBlock;
  poolsBlock.reserve(sequencesCount);

  for (auto& sequence : sequences) {
    csdb::Pool pool = blockChain_.loadBlock(blockChain_.getHashBySequence(sequence));

    if (pool.is_valid()) {
      auto prev_hash = csdb::PoolHash::from_string("");
      pool.set_previous_hash(prev_hash);

      poolsBlock.push_back(std::move(pool));

      sendBlockReply(poolsBlock, sender, packetNum);
      poolsBlock.clear();
    }
  }

//  sendBlockReply(poolsBlock, sender, packetNum);
}

void Node::getBlockReply(const uint8_t* data, const size_t size, const cs::PublicKey& sender) {
  cslog() << "NODE> Get Block Reply";
  csdebug() << "NODE> Get block reply> Sender: " << cs::Utils::byteStreamToHex(sender.data(), sender.size());

  if (!poolSynchronizer_->isSyncroStarted()) {
    csdebug() << "NODE> Get block reply> Pool synchronizer already is syncro started";
    return;
  }

  std::size_t poolsCount = 0;

  istream_.init(data, size);
  istream_ >> poolsCount;

  if (!poolsCount) {
    cserror() << "NODE> Get block reply> Pools count is 0";
    return;
  }

  cs::PoolsBlock poolsBlock;
  poolsBlock.reserve(poolsCount);

  for (std::size_t i = 0; i < poolsCount; ++i) {
    csdb::Pool pool;
    istream_ >> pool;

    transport_->syncReplied(cs::numeric_cast<uint32_t>(pool.sequence()));
    poolsBlock.push_back(std::move(pool));
  }

  uint32_t packetNum = 0;
  istream_ >> packetNum;

  poolSynchronizer_->getBlockReply(std::move(poolsBlock), packetNum);
}

void Node::sendBlockReply(const cs::PoolsBlock& poolsBlock, const cs::PublicKey& target, uint32_t packetNum) {
  for (const auto& pool : poolsBlock) {
    csdebug() << "NODE> Send block reply. Sequence: " << pool.sequence();
  }

  tryToSendDirect(target, MsgTypes::RequestedBlock, cs::Conveyer::instance().currentRoundNumber(), poolsBlock, packetNum);
}

void Node::becomeWriter() {
  myLevel_ = NodeLevel::Writer;
  cslog() << "NODE> Became writer";

  // if (cs::Conveyer::instance().isEnoughNotifications(cs::Conveyer::NotificationState::GreaterEqual)) {
  //  applyNotifications();
  //}
}

void Node::processPacketsRequest(cs::PacketsHashes&& hashes, const cs::RoundNumber round, const cs::PublicKey& sender) {
  csdebug() << "NODE> Processing packets sync request";

  cs::Packets packets;

  const auto& conveyer = cs::Conveyer::instance();
  cs::SharedLock lock(conveyer.sharedMutex());

  for (const auto& hash : hashes) {
    std::optional<cs::TransactionsPacket> packet = conveyer.findPacket(hash, round);

    if (packet) {
      packets.push_back(std::move(packet).value());
    }
  }

  if (packets.size()) {
    csdebug() << "NODE> Found packets in storage: " << packets.size();
    sendPacketHashesReply(packets, round, sender);
  }
  else {
    csdebug() << "NODE> Cannot find packets in storage";
  }
}

void Node::processPacketsReply(cs::Packets&& packets, const cs::RoundNumber round) {
  csdebug() << "NODE> Processing packets reply";

  cs::Conveyer& conveyer = cs::Conveyer::instance();

  for (auto&& packet : packets) {
    conveyer.addFoundPacket(round, std::move(packet));
  }

  if (conveyer.isSyncCompleted(round)) {
    csdebug() << "NODE> Packets sync completed, round " << round;
    resetNeighbours();
    cslog() << "NODE> processPacketsReply -> got Round";
    startConsensus();

    if (auto meta = conveyer.characteristicMeta(round); meta.has_value()) {
      csdebug() << "NODE> Run characteristic meta";
      getCharacteristic(meta->bytes.data(), meta->bytes.size(), round, meta->sender);
    }
  }
}

void Node::processTransactionsPacket(cs::TransactionsPacket&& packet) {
  cs::Conveyer::instance().addTransactionsPacket(packet);
}

void Node::reviewConveyerHashes() {
  cs::Conveyer& conveyer = cs::Conveyer::instance();
  //conveyer.setRound(std::move(roundTable));
  const auto& table = conveyer.currentRoundTable();

  if (table.hashes.empty() || conveyer.isSyncCompleted()) {
    if (table.hashes.empty()) {
      cslog() << "NODE> No hashes in round table, start consensus now";
    }
    else {
      cslog() << "NODE> All hashes in conveyer, start consensus now";
    }

    startConsensus();
  }
  else {
    sendPacketHashesRequest(conveyer.currentNeededHashes(), conveyer.currentRoundNumber(), startPacketRequestPoint_);
  }
}

bool Node::isPoolsSyncroStarted() {
  return poolSynchronizer_->isSyncroStarted();
}

uint8_t Node::getConfidantNumber() {
  return myConfidantIndex_;
}

void Node::processTimer() {
  const auto round = cs::Conveyer::instance().currentRoundNumber();

  if (myLevel_ != NodeLevel::Normal || round <= cs::TransactionsFlushRound) {
    return;
  }

  cs::Conveyer::instance().flushTransactions();
}

void Node::onTransactionsPacketFlushed(const cs::TransactionsPacket& packet) {
  CallsQueue::instance().insert(std::bind(&Node::sendTransactionsPacket, this, packet));
}

void Node::sendBlockRequest(const ConnectionPtr target, const cs::PoolsRequestedSequences sequences, uint32_t packetNum) {
  const auto round = cs::Conveyer::instance().currentRoundNumber();
  csdebug() << "NODE> " << __func__ << "() Target out(): " << target->getOut()
            << ", sequence from: " << sequences.front() << ", to: " << sequences.back() << ", packet: " << packetNum
            << ", round: " << round;

  ostream_.init(BaseFlags::Neighbours | BaseFlags::Signed | BaseFlags::Compressed);
  ostream_ << MsgTypes::BlockRequest << round << sequences << packetNum;

  transport_->deliverDirect(ostream_.getPackets(), ostream_.getPacketsCount(), target);

  ostream_.clear();
}

Node::MessageActions Node::chooseMessageAction(const cs::RoundNumber rNum, const MsgTypes type) {
  if(!good_) {
    return MessageActions::Drop;
  }

  if(type == MsgTypes::NodeStopRequest) {
    return MessageActions::Process;
  }

  const auto round = cs::Conveyer::instance().currentRoundNumber();

  // starts next round, otherwise
  if(type == MsgTypes::RoundTable) {
    if(rNum > round) {
      return MessageActions::Process;
    }
    //TODO: detect absence of proper current round info (round may be set by SS or BB)
    return MessageActions::Drop;
  }

  // BB: every round (for now) may be handled:
  if(type == MsgTypes::BigBang) {
    return MessageActions::Process;
  }

  if(type == MsgTypes::BlockRequest || type == MsgTypes::RequestedBlock) {
    // which round would not be on the remote we may require the requested block or get block request
    return MessageActions::Process;
  }

  // outrunning packets of other types talk about round lag
  if(rNum > round) {
    if(rNum - round == 1) {
      // wait for next round
      return MessageActions::Postpone;
    }
    else {
      // more then 1 round lag, request round info
      if(cs::Conveyer::instance().currentRoundNumber() > 1) {
        // not on the very start
        cswarning() << "NODE> detect round lag, request round info";
        cs::RoundTable empty_table;
        empty_table.round = rNum;
        handleRoundMismatch(empty_table);
      }
      return MessageActions::Drop;
    }
  }

  if (type == MsgTypes::NewCharacteristic) {
    return MessageActions::Process;
  }

  if (type == MsgTypes::TransactionPacket) {
    return MessageActions::Process;
  }

  if (type == MsgTypes::TransactionsPacketRequest) {
    return MessageActions::Process;
  }

  if (type == TransactionsPacketReply) {
    return MessageActions::Process;
  }

  if (type == MsgTypes::RoundTable) {
    // obsolete message
    cswarning() << "NODE> drop obsolete MsgTypes::RoundTable";
    return MessageActions::Drop;
  }

  if (type == MsgTypes::RoundTableRequest) {
    // obsolete message
    cswarning() << "NODE> drop obsolete MsgTypes::RoundTableRequest";
    return MessageActions::Drop;
  }

  if (type == MsgTypes::RoundTableRequest) {
    return (rNum <= round ? MessageActions::Process : MessageActions::Drop);
  }

  if (type == MsgTypes::RoundTableReply) {
    return (rNum >= round ? MessageActions::Process : MessageActions::Drop);
  }

  if (type == MsgTypes::BlockHashV3) {
    if (rNum < round) {
      // outdated
      return MessageActions::Drop;
    }
    if(rNum > getBlockChain().getLastWrittenSequence() + cs::Conveyer::HashTablesStorageCapacity) {
      // too many rounds behind the global round
      return MessageActions::Drop;
    }
    if(rNum > round) {
      cslog() << "NODE> outrunning block hash (#" << rNum << ") is postponed until get round info";
      return MessageActions::Postpone;
    }
    if(!cs::Conveyer::instance().isSyncCompleted()) {
      cslog() << "NODE> block hash is postponed until conveyer sync is completed";
      return MessageActions::Postpone;
    }
    // in time
    return MessageActions::Process;
  }

  if (rNum < round) {
    return type == MsgTypes::NewBlock ? MessageActions::Process : MessageActions::Drop;
  }

  return (rNum == round ? MessageActions::Process : MessageActions::Postpone);
}

inline bool Node::readRoundData(cs::RoundTable& roundTable) {
  cs::PublicKey mainNode;

  uint8_t confSize = 0;
  istream_ >> confSize;

  cslog() << "NODE> Number of confidants :" << cs::numeric_cast<int>(confSize);

  if (confSize < MIN_CONFIDANTS || confSize > MAX_CONFIDANTS) {
    cswarning() << "Bad confidants num";
    return false;
  }

  cs::ConfidantsKeys confidants;
  confidants.reserve(confSize);

  istream_ >> mainNode;

  while (istream_) {
    cs::PublicKey key;
    istream_ >> key;

    confidants.push_back(key);

    if (confidants.size() == confSize && !istream_.end()) {
      cswarning() << "Too many confidant nodes received";
      return false;
    }
  }

  if (!istream_.good() || confidants.size() < confSize) {
    cswarning() << "Bad round table format, ignoring";
    return false;
  }

  roundTable.confidants = std::move(confidants);
  roundTable.general = mainNode;
  roundTable.hashes.clear();

  return true;
}

static const char* nodeLevelToString(NodeLevel nodeLevel) {
  switch (nodeLevel) {
    case NodeLevel::Normal:
      return "Normal";
    case NodeLevel::Confidant:
      return "Confidant";
    case NodeLevel::Main:
      return "Main";
    case NodeLevel::Writer:
      return "Writer";
  }

  return "UNKNOWN";
}

std::ostream& operator<<(std::ostream& os, NodeLevel nodeLevel) {
  os << nodeLevelToString(nodeLevel);
  return os;
}

template<typename... Args>
void Node::sendDefault(const cs::PublicKey& target, const MsgTypes msgType, const cs::RoundNumber round, Args&&... args) {
  static constexpr cs::Byte noFlags = 0;

  ostream_.init(noFlags, target);
  csdebug() << "NODE> Sending default to key: " << cs::Utils::byteStreamToHex(target.data(), target.size());

  sendBroadcastImpl(msgType, round, std::forward<Args>(args)...);
}

template <typename... Args>
bool Node::sendNeighbour(const cs::PublicKey& target, const MsgTypes msgType, const cs::RoundNumber round, Args&&... args) {
  ConnectionPtr connection = transport_->getConnectionByKey(target);

  if (connection) {
    sendNeighbour(connection, msgType, round, std::forward<Args>(args)...);
  }

  return static_cast<bool>(connection);
}

template <typename... Args>
void Node::sendNeighbour(const ConnectionPtr target, const MsgTypes msgType, const cs::RoundNumber round, Args&&... args) {
  ostream_.init(BaseFlags::Neighbours | BaseFlags::Broadcast | BaseFlags::Fragmented | BaseFlags::Compressed);
  ostream_ << msgType << round;

  writeDefaultStream(std::forward<Args>(args)...);

  csdebug() << "NODE> Sending Direct data: packets count = " << ostream_.getPacketsCount() << ", last size = " << (ostream_.getCurrentSize())
    << ", out = " << target->out
    << ", in = " << target->in
    << ", specialOut = " << target->specialOut
    << ", msgType: " << getMsgTypesString(msgType);

  transport_->deliverDirect(ostream_.getPackets(), ostream_.getPacketsCount(), target);
  ostream_.clear();
}

template <class... Args>
void Node::sendBroadcast(const MsgTypes msgType, const cs::RoundNumber round, Args&&... args) {
  ostream_.init(BaseFlags::Broadcast | BaseFlags::Fragmented | BaseFlags::Compressed);
  csdebug() << "NODE> Sending broadcast";

  sendBroadcastImpl(msgType, round, std::forward<Args>(args)...);
}

template <class... Args>
void Node::tryToSendDirect(const cs::PublicKey& target, const MsgTypes msgType, const cs::RoundNumber round, Args&&... args) {
  const bool success = sendNeighbour(target, msgType, round, std::forward<Args>(args)...);
  if (!success) {
    sendBroadcast(target, msgType, round, std::forward<Args>(args)...);
  }
}

template <class... Args>
bool Node::sendToRandomNeighbour(const MsgTypes msgType, const cs::RoundNumber round, Args&&... args) {
  ConnectionPtr target = transport_->getRandomNeighbour();

  if (target) {
    sendNeighbour(target, msgType, round, std::forward<Args>(args)...);
  }

  return target;
}

template <class... Args>
void Node::sendConfidants(const MsgTypes msgType, const cs::RoundNumber round, Args&&... args) {
  const auto& confidants = cs::Conveyer::instance().confidants();
  for (const auto& confidant : confidants) {
    sendBroadcast(confidant, msgType, round, std::forward<Args>(args)...);
  }
}

template <typename T, typename... Args>
void Node::writeDefaultStream(const T& value, Args&&... args) {
  ostream_ << value;
  writeDefaultStream(std::forward<Args>(args)...);
}

template <typename T>
void Node::writeDefaultStream(const T& value) {
  ostream_ << value;
}

template<typename... Args>
bool Node::sendNeighbours(const MsgTypes msgType, const cs::RoundNumber round, Args&&... args) {
  Connections connections = transport_->getNeighboursWithoutSS();

  if (connections.empty()) {
    return false;
  }

  for (auto connection : connections) {
    sendNeighbour(connection, msgType, round, std::forward<Args>(args)...);
  }
}

template <typename... Args>
void Node::sendBroadcast(const cs::PublicKey& target, const MsgTypes& msgType, const cs::RoundNumber round,
                         Args&&... args) {
  ostream_.init(BaseFlags::Fragmented | BaseFlags::Compressed, target);
  csdebug() << "NODE> Sending broadcast to key: " << cs::Utils::byteStreamToHex(target.data(), target.size());

  sendBroadcastImpl(msgType, round, std::forward<Args>(args)...);
}

template <typename... Args>
void Node::sendBroadcastImpl(const MsgTypes& msgType, const cs::RoundNumber round, Args&&... args) {
  ostream_ << msgType << round;

  writeDefaultStream(std::forward<Args>(args)...);

  csdebug() << "NODE> Sending broadcast data: size = " << ostream_.getCurrentSize()
      << ", round: " << round
      << ", msgType: " << getMsgTypesString(msgType);

  transport_->deliverBroadcast(ostream_.getPackets(), ostream_.getPacketsCount());
  ostream_.clear();
}

///////////////////////////////////////////////////////////////////////////////////////////////////////////////////
////                                              SOLVER 3 METHODS (START)                                     ////
///////////////////////////////////////////////////////////////////////////////////////////////////////////////////
//      | |                                          | |                                               | |
//      \ /                                          \ /                                               \ /
//       V                                            V                                                 V

void Node::sendStageOne(cs::StageOne& stageOneInfo) {
  if (myLevel_ != NodeLevel::Confidant) {
    cswarning() << "NODE> Only confidant nodes can send consensus stages";
    return;
  }

  stageOneInfo.roundTimeStamp = cs::Utils::currentTimestamp();
  
  csdebug() << "NODE> " << __func__ << "(): Round = " << roundNumber_ << ", Sender: " << (int)stageOneInfo.sender
    << ", Cand Amount: " << (int)stageOneInfo.trustedCandidates.size()
    << ", Hashes Amount: " << (int)stageOneInfo.hashesCandidates.size()
    << ", Time Stamp: " << stageOneInfo.roundTimeStamp << std::endl
    << "Hash: " << cs::Utils::byteStreamToHex(stageOneInfo.hash.data(), stageOneInfo.hash.size());


  size_t pStageOneMsgSize = sizeof(stageOneInfo.sender) 
                  + stageOneInfo.hash.size()
                  + sizeof(uint8_t)
                  + sizeof(cscrypto::Hash) * stageOneInfo.trustedCandidates.size()
                  + sizeof(stageOneInfo.hashesCandidates.size())
                  + sizeof(cscrypto::Hash) * stageOneInfo.hashesCandidates.size()
                  + sizeof(uint8_t)
                  + stageOneInfo.roundTimeStamp.size();

  size_t hashedMsgSize = pStageOneMsgSize + sizeof(cs::RoundNumber) + sizeof(cs::Hash);
  auto memPtr = allocator_.allocateNext(hashedMsgSize);
  uint8_t* rawData = (uint8_t*)memPtr.get();
  uint8_t* ptr = rawData;

  memcpy(rawData, &roundNumber_, sizeof(cs::RoundNumber));
  ptr += sizeof(cs::RoundNumber);
  ptr += sizeof(cs::Hash);
  *ptr = stageOneInfo.sender;
  ++ptr;

  memcpy(ptr, stageOneInfo.hash.data(), stageOneInfo.hash.size());
  ptr += sizeof(cs::Hash);
  *ptr = (uint8_t)stageOneInfo.trustedCandidates.size();

  uint8_t tc = *ptr;
  ptr += sizeof(uint8_t);

  csdebug() << "Sending TRUSTED Candidates: " << (int)tc;

  for (auto& it : stageOneInfo.trustedCandidates) {
    memcpy(ptr, it.data(), sizeof(cs::PublicKey));
    ptr += sizeof(cs::PublicKey);
  }

  size_t hashesCandidatesAmount = stageOneInfo.hashesCandidates.size();
  memcpy(ptr, &hashesCandidatesAmount, sizeof(size_t));

  ptr += sizeof(size_t);

  if (hashesCandidatesAmount > 0) {
    csdebug() << "Sending HASHES Candidates: " << (int)hashesCandidatesAmount;

    for (auto& it : stageOneInfo.hashesCandidates) {
      memcpy(ptr, it.toBinary().data(), sizeof(cs::Hash));
      ptr += sizeof(cs::Hash);
    }
  }

  *ptr = (uint8_t)stageOneInfo.roundTimeStamp.size();
  ptr += sizeof(uint8_t);
  memcpy(ptr, stageOneInfo.roundTimeStamp.data(), stageOneInfo.roundTimeStamp.size());

  cscrypto::CalculateHash(stageOneInfo.msgHash, rawData + sizeof(cs::RoundNumber) + sizeof(cs::Hash), pStageOneMsgSize);
  memcpy(rawData + sizeof(cs::RoundNumber), stageOneInfo.msgHash.data(), sizeof(cs::Hash));
<<<<<<< HEAD
  cslog() << "MsgHash: " << cs::Utils::byteStreamToHex((const char*)stageOneInfo.msgHash.data(), 32);
    cslog() << "Sending message ("<< pStageOneMsgSize << "): "<< cs::Utils::byteStreamToHex((const char*)(rawData + sizeof(cs::RoundNumber) + sizeof(cs::Hash)), pStageOneMsgSize);
  cscrypto::GenerateSignature(stageOneInfo.sig, solver_->getPrivateKey(), rawData, sizeof(cs::RoundNumber) + sizeof(cs::Hash));
  //crypto_sign_ed25519_detached(stageOneInfo.sig.data(), &sig_size, rawData, sizeof(cs::RoundNumber) + sizeof(cs::Hash), solver_->getPrivateKey().data());
 // cslog() << "Signature done";
  pStageOneMessage[myConfidantIndex_] = std::string(cs::numeric_cast<const char*>((void*)(rawData + sizeof(cs::RoundNumber) + sizeof(cs::Hash))), pStageOneMsgSize);
 // cslog() << " Sig: " << cs::Utils::byteStreamToHex((const char*)stageOneInfo.sig.data(), 64);
  ostream_.init(BaseFlags::Fragmented);
  ostream_ << MsgTypes::FirstStage
    << roundNum_
    << stageOneInfo.sig
    << pStageOneMessage[myConfidantIndex_];

  allocator_.shrinkLast(hashedMsgSize);
  flushCurrentTasks();
=======

  cscrypto::GenerateSignature(stageOneInfo.sig, solver_->getPrivateKey(), rawData, sizeof(cs::RoundNumber) + sizeof(cs::Hash));
  pStageOneMessage = std::string(cs::numeric_cast<const char*>((void*)(rawData + sizeof(cs::RoundNumber) + sizeof(cs::Hash))), pStageOneMsgSize);


  sendConfidants(MsgTypes::FirstStage, roundNumber_, stageOneInfo.sig, pStageOneMessage);

  //allocator_.shrinkLast(cs::numeric_cast<uint32_t>(hashedMsgSize));
  csdebug() << __func__ << "(): done";
  //flushCurrentTasks();
>>>>>>> 5442df36
}

// sends StageOne request to respondent about required
void Node::requestStageOne(uint8_t respondent, uint8_t required) {
  csdebug() << "NODE> " << __func__ << "()";
  const auto confidantsSize = cs::Conveyer::instance().confidants().size();

  const cs::Conveyer& conveyer = cs::Conveyer::instance();

  if (!conveyer.isConfidantExists(respondent)) {
    return;
  }

  requestStageConsensus(MsgTypes::FirstStageRequest, respondent, required);
}

void Node::getStageOneRequest(const uint8_t* data, const size_t size, const cs::PublicKey& requester) {
  csdebug() << "NODE> " << __func__ << "()";

  if (myLevel_ != NodeLevel::Confidant) {
    return;
  }

  istream_.init(data, size);

  uint8_t requesterNumber = 0;
  uint8_t requiredNumber = 0;
  istream_ >> requesterNumber >> requiredNumber;

  const cs::ConfidantsKeys& confidants = cs::Conveyer::instance().confidants();

  if (confidants.size() <= requesterNumber) {
    cserror() << __func__ << ", index " << int(requesterNumber) << ", confidants size " << confidants.size();
    return;
  }

  if (requester != confidants[requesterNumber]) {
    return;
  }

  if (!istream_.good() || !istream_.end()) {
    cslog() << "NODE> Bad StageOne packet format";
    return;
  }

  solver_->gotStageOneRequest(requesterNumber, requiredNumber);
}

void Node::sendStageOneReply(const cs::StageOne& stageOneInfo, const uint8_t requester) {
  csdebug() << "NODE> " << __func__ << "()";

  if (myLevel_ != NodeLevel::Confidant) {
    cswarning() << "NODE> Only confidant nodes can send consensus stages";
    return;
  }

  const auto& confidants = cs::Conveyer::instance().roundTable(roundNumber_)->confidants;

<<<<<<< HEAD
  ostream_ << MsgTypes::FirstStage
    << roundNum_
    << stageOneInfo.sig
    << pStageOneMessage[stageOneInfo.sender];
  //cslog() << " MsgSize: " << pStageOneMsgSize;
  flushCurrentTasks();
=======
  if (confidants.size() <= requester) {
    cserror() << __func__ << " index out of range, " << int(requester) << ", confidants size " << confidants.size();
    return;
  }

  sendBroadcast(confidants.at(requester), MsgTypes::FirstStage, roundNumber_, stageOneInfo.sig, pStageOneMessage);
>>>>>>> 5442df36

  csdebug() << "NODE> " << __func__ << "(): done";
}

void Node::getStageOne(const uint8_t* data, const size_t size, const cs::PublicKey& sender) {
  csdebug() << "NODE> " << __func__ << "()";
  if (myLevel_ != NodeLevel::Confidant) {
    csdebug() << "NODE> ignore stage-1 as no confidant";
    return;
  }

  csunused(sender);

  istream_.init(data, size);
  size_t msgSize;
  std::string rawBytes;
  cs::StageOne stage;
<<<<<<< HEAD
  istream_ >> stage.sig
    >> rawBytes;
=======
  istream_ >> stage.sig >> raw_bytes;

>>>>>>> 5442df36
  if (!istream_.good() || !istream_.end()) {
    cserror() << "Bad StageOne packet format";
    return;
  }
<<<<<<< HEAD
  msgSize = rawBytes.size();

  const uint8_t* stagePtr = (const uint8_t*)rawBytes.data();
  auto memPtr = allocator_.allocateNext(msgSize + sizeof(cs::RoundNumber) + sizeof(cs::Hash));
  uint8_t* rawData = (uint8_t*)memPtr.get();
  memcpy(rawData, &roundNum_, sizeof(cs::RoundNumber));
  //cslog() << cs::Utils::byteStreamToHex((const char*)data, size);
  cslog() << "Received message ["<< msgSize << "] :";
  cslog() << cs::Utils::byteStreamToHex((const char*)stagePtr , msgSize);
=======

  msgSize = raw_bytes.size();

  const uint8_t* stagePtr = (const uint8_t*)raw_bytes.data();
  auto memPtr = allocator_.allocateNext(static_cast<uint32_t>(msgSize + sizeof(cs::RoundNumber) + sizeof(cs::Hash)));

  uint8_t* rawData = (uint8_t*)memPtr.get();
  memcpy(rawData, &roundNumber_, sizeof(cs::RoundNumber));
>>>>>>> 5442df36
  memcpy(rawData + sizeof(cs::RoundNumber) + sizeof(cs::Hash), stagePtr, msgSize);

  cscrypto::CalculateHash(stage.msgHash, stagePtr, msgSize);
  memcpy(rawData + sizeof(cs::RoundNumber), stage.msgHash.data(), stage.msgHash.size());

  uint8_t* ptr = rawData + sizeof(cs::RoundNumber) + sizeof(cs::Hash);
  stage.sender = *ptr;

<<<<<<< HEAD
  pStageOneMessage[stage.sender] = rawBytes;

  cslog() << __func__ <<  "(): Sender: " << (int)stage.sender << ", sender key: "
    << cs::Utils::byteStreamToHex((const char*)cs::Conveyer::instance().roundTable(roundNum_)->confidants.at(stage.sender).data(), 32) << " - " << cs::Utils::byteStreamToHex((const char*)sender.data(), 32);
  cslog() << "Message hash: " << cs::Utils::byteStreamToHex((const char*)stage.msgHash.data(),32);
  if (!cscrypto::VerifySignature(stage.sig, cs::Conveyer::instance().roundTable(roundNum_)->confidants.at(stage.sender), 
    rawData, sizeof(cs::RoundNumber) + sizeof(cs::Hash))) {
    cswarning() << "NODE> Stage One from [" << (int)stage.sender << "] -  WRONG SIGNATURE!!!";
=======
  const cs::Conveyer& conveyer = cs::Conveyer::instance();

  if (!conveyer.isConfidantExists(stage.sender)) {
>>>>>>> 5442df36
    return;
  }

  const cs::PublicKey& confidant = conveyer.confidantByIndex(stage.sender);

  cslog() << __func__ <<  "(): Sender: " << static_cast<int>(stage.sender) << ", sender key: "
    << cs::Utils::byteStreamToHex(confidant.data(), confidant.size());

  if (!cscrypto::VerifySignature(stage.sig, confidant, rawData, sizeof(cs::RoundNumber) + sizeof(cs::Hash))) {
    cswarning() << "NODE> Stage One from [" << (int) stage.sender << "] -  WRONG SIGNATURE!!!";
    return;
  }

  ptr += sizeof(uint8_t);
  memcpy(stage.hash.data(), ptr, stage.hash.size());
  ptr += sizeof(cs::Hash);

  uint8_t trustedCandAmount = *ptr;
  cs::PublicKey tempKey;
  stage.trustedCandidates.reserve(trustedCandAmount);
  ptr += sizeof(uint8_t);

  cslog() << "Trusted Candidates Amount = " << (int)trustedCandAmount;

  for (int i = 0; i < trustedCandAmount; ++i) {
    memcpy(tempKey.data(), ptr, 32);
    stage.trustedCandidates.push_back(tempKey);
    ptr += tempKey.size();
  }

  size_t hashesCandAmount = (size_t)*ptr;
  cslog() << "HashesAmount = " << hashesCandAmount;
  cs::TransactionsPacketHash tempHash;
  stage.hashesCandidates.reserve(hashesCandAmount);
  ptr += sizeof(size_t);

  for (int i = 0; i < hashesCandAmount; i++) {
    cs::Bytes byteHash(ptr, ptr + sizeof(cs::Hash));
    stage.hashesCandidates.push_back(cs::TransactionsPacketHash::fromBinary(byteHash));
    ptr += sizeof(cs::Hash);
  }

  size_t tSize = (uint8_t)*ptr;
  ptr += sizeof(uint8_t);

  std::string currentTimeStamp((const char*)ptr, tSize);
  stage.roundTimeStamp = currentTimeStamp;

  allocator_.shrinkLast(static_cast<uint32_t>(msgSize + sizeof(cs::RoundNumber) + sizeof(cs::Hash)));

  csdebug() << "NODE> Stage One from [" << (int) stage.sender << "] is OK!";
  solver_->gotStageOne(std::move(stage));
}

void Node::sendStageTwo(cs::StageTwo& stageTwoInfo) {
  csdebug() << "NODE> " << __func__ << "()";
  if ((myLevel_ != NodeLevel::Confidant) && (myLevel_ != NodeLevel::Writer)) {
    cswarning() << "Only confidant nodes can send consensus stages";
    return;
  }
  pStageTwoMessage.clear();
<<<<<<< HEAD
  size_t curTrustedAmount = cs::Conveyer::instance().roundTable(roundNum_)->confidants.size();
  size_t pStageTwoMsgSize  = sizeof(stageTwoInfo.sender)
=======
  size_t curTrustedAmount = cs::Conveyer::instance().roundTable(roundNumber_)->confidants.size();
  pStageTwoMsgSize  = sizeof(stageTwoInfo.sender)
>>>>>>> 5442df36
                    + sizeof(stageTwoInfo.sender) 
                    + (sizeof(cs::Signature) + sizeof(cs::Hash)) * curTrustedAmount;

  auto memPtr = allocator_.allocateNext(pStageTwoMsgSize + sizeof(cs::RoundNumber));
  uint8_t* rawData = (uint8_t*)memPtr.get();
  uint8_t* ptr = rawData;
  memcpy(ptr, &roundNumber_, sizeof(cs::RoundNumber));
  ptr += sizeof(cs::RoundNumber);
  *ptr= stageTwoInfo.sender;

  ptr += 1;
  *ptr = (uint8_t)curTrustedAmount;
  ptr += 1;

  for (int i = 0; i < curTrustedAmount; i++) {
    memcpy(ptr, stageTwoInfo.signatures.at(i).data(), sizeof(cs::Signature));
    ptr += sizeof(cs::Signature);
    memcpy(ptr, stageTwoInfo.hashes.at(i).data(), sizeof(cs::Hash));
    ptr += sizeof(cs::Hash);
  }

  cscrypto::GenerateSignature(stageTwoInfo.sig, solver_->getPrivateKey(), rawData, pStageTwoMsgSize + sizeof(cs::RoundNumber));

<<<<<<< HEAD
  pStageTwoMessage[myConfidantIndex_] = std::string(cs::numeric_cast<const char*>((void*)(rawData + sizeof(cs::RoundNumber))), pStageTwoMsgSize);
  ostream_.init(BaseFlags::Broadcast | BaseFlags::Fragmented);
  ostream_ << MsgTypes::SecondStage
    << roundNum_
    << stageTwoInfo.sig
    << pStageTwoMessage;
=======
  pStageTwoMessage = std::string(cs::numeric_cast<const char*>((void*)(rawData + sizeof(cs::RoundNumber))), pStageTwoMsgSize);

  sendConfidants(MsgTypes::SecondStage, roundNumber_, pStageTwoMsgSize, stageTwoInfo.sig, pStageTwoMessage);

>>>>>>> 5442df36
  // cslog() << "Sending message [" << pStageTwoMsgSize << "] :" << cs::Utils::byteStreamToHex((const char*)pStageTwoMessage.data(), pStageTwoMsgSize);
  // cslog() << "NODE> Sending StageTwo:";
  // int sigAmount = stageTwoInfo.signatures.size();
  // for (int i = 0; i < sigAmount; i++) {
  //   cslog() << " Sig [" << i << "]: " << cs::Utils::byteStreamToHex((const char*)stageTwoInfo.signatures.at(i).data(), stageTwoInfo.signatures.at(i).size());
  //   cslog() << " Hash[" << i << "]: " << cs::Utils::byteStreamToHex((const char*)stageTwoInfo.hashes.at(i).data(), stageTwoInfo.hashes.at(i).size());
  // }
  // cslog() << "Signature       :" << cs::Utils::byteStreamToHex((const char*)stageTwoInfo.sig.data(), 64);

  allocator_.shrinkLast(pStageTwoMsgSize + sizeof(cs::RoundNumber));

  csdebug() << "NODE> " << __func__ << "(): done";
}

void Node::requestStageTwo(uint8_t respondent, uint8_t required) {
  csdebug() << "NODE> " << __func__ << "()";
  requestStageConsensus(MsgTypes::SecondStageRequest, respondent, required);
}

void Node::getStageTwoRequest(const uint8_t* data, const size_t size, const cs::PublicKey& requester) {
  LOG_DEBUG(__func__);

  if ((myLevel_ != NodeLevel::Confidant) && (myLevel_ != NodeLevel::Writer)) {
    return;
  }

  istream_.init(data, size);
  uint8_t requesterNumber = 0u;
  uint8_t requiredNumber =0u;
  istream_ >> requesterNumber >> requiredNumber;

  cslog() << "NODE> Getting StageTwo Request from [" << (int)requesterNumber << "] ";
  if (requester != cs::Conveyer::instance().confidants().at(requesterNumber)) {
    return;
  }

  if (!istream_.good() || !istream_.end()) {
    cserror() << "Bad StageTwo packet format";
    return;
  }

  solver_->gotStageTwoRequest(requesterNumber, requiredNumber);
}

void Node::sendStageTwoReply(const cs::StageTwo& stageTwoInfo, const uint8_t requester) {
  csdebug() << __func__;
  if ((myLevel_ != NodeLevel::Confidant) && (myLevel_ != NodeLevel::Writer)) {
    cswarning() << "Only confidant nodes can send consensus stages";
    return;
  }

<<<<<<< HEAD
  ostream_ << MsgTypes::SecondStage
    << roundNum_
    << stageTwoInfo.sig
    << pStageTwoMessage[stageTwoInfo.sender];
  LOG_DEBUG("done");
  flushCurrentTasks();
=======
  const auto& confidants = cs::Conveyer::instance().roundTable(roundNumber_)->confidants;
  sendBroadcast(confidants.at(requester), MsgTypes::SecondStage, roundNumber_, pStageTwoMsgSize, stageTwoInfo.sig,
                pStageTwoMessage);

  csdebug() << "NODE> " << __func__ << "(): done";
>>>>>>> 5442df36
}

void Node::getStageTwo(const uint8_t* data, const size_t size, const cs::PublicKey& sender) {
  csdetails() << "NODE> " << __func__ << "()";
  if ((myLevel_ != NodeLevel::Confidant) && (myLevel_ != NodeLevel::Writer)) {
    csdebug() << "NODE> ignore stage-2 as no confidant";
    return;
  }
<<<<<<< HEAD
  LOG_EVENT( "Getting Stage Two from " << cs::Utils::byteStreamToHex(sender.data(), 32));
=======

  //LOG_EVENT(FILE_NAME_ << "Getting Stage Two from " << byteStreamToHex(sender.str, 32));
>>>>>>> 5442df36

  istream_.init(data, size);
  size_t msgSize;
  cs::StageTwo stage;
  istream_ >> stage.sig;
  std::string rawBytes;
  istream_ >> rawBytes;
  if (!istream_.good() || !istream_.end()) {
    cserror() << "Bad StageTwo packet format";
    return;
  }
  const uint8_t* stagePtr = (uint8_t*)rawBytes.data();
  msgSize = rawBytes.size();
  auto memPtr = allocator_.allocateNext(msgSize + sizeof(cs::RoundNumber));
  uint8_t* rawData = (uint8_t*)memPtr.get();
<<<<<<< HEAD
  memcpy(rawData, &roundNum_, sizeof(cs::RoundNumber));
  memcpy(rawData + sizeof(cs::RoundNumber), stagePtr, msgSize);
  stage.sender = *stagePtr;
  pStageTwoMessage[stage.sender] = rawBytes;
  // cslog() << "Received message (" << msgSize << ") from [" << (int)stage.sender  << "] :" << cs::Utils::byteStreamToHex((const char*)rawData, msgSize + sizeof(cs::RoundNumber));
=======

  memcpy(rawData, &roundNumber_, sizeof(cs::RoundNumber));
  memcpy(rawData + sizeof(cs::RoundNumber), stagePtr, rawBytes.size());

  stage.sender = *(rawData + sizeof(cs::RoundNumber));
  // cslog() << "Received message (" << msgSize << ") from [" << (int)stage.sender  << "] :" << cs::Utils::byteStreamToHex((const char*)rawData, msgSize +4);
>>>>>>> 5442df36

  cslog() << __func__  << "(): Sender             :" << cs::Utils::byteStreamToHex(sender.data(), 32);
  const cs::RoundTable* table = cs::Conveyer::instance().roundTable(roundNumber_);

  if (table == nullptr) {
    cserror() << __func__ << ", round table is nullptr";
    return;
  }

  if (table->confidants.size() <= stage.sender) {
    cserror() << __func__ << ", sender index is out of range confidants, "
              << "index " << static_cast<int>(stage.sender) << ", size " << table->confidants.size();
    return;
  }
  
  if (!cscrypto::VerifySignature(stage.sig, table->confidants[stage.sender],
      rawData, msgSize + sizeof(cs::RoundNumber)))
  {
    cslog() << "Stage Two from [" << static_cast<int>(stage.sender) << "] -  WRONG SIGNATURE!!!";
    return;
  }
  cslog() << "Signature is OK";
  rawData += (sizeof(uint8_t) + sizeof(cs::RoundNumber));
  uint8_t trustedAmount = *rawData;
  rawData += sizeof(uint8_t);;
  cs::Signature tempSig;
  cs::Hash tempHash;
  for (int i = 0; i < trustedAmount; i++) {
    memcpy(tempSig.data(), rawData, tempSig.size());
    stage.signatures.push_back(tempSig);
    rawData += sizeof(cs::Signature);
   // cslog() << " Sig [" << i << "]: " << cs::Utils::byteStreamToHex((const char*)stage.signatures.at(i).data(), stage.signatures.at(i).size());
    memcpy(tempHash.data(), rawData, tempHash.size());
    stage.hashes.push_back(tempHash);
    rawData += sizeof(cs::Hash);
   // cslog() << " Hash[" << i << "]: " << cs::Utils::byteStreamToHex((const char*)stage.hashes.at(i).data(), stage.hashes.at(i).size());
  }

  allocator_.shrinkLast(msgSize + sizeof(cs::RoundNumber));
  csdebug() << "NODE> Stage Two from [" << (int)stage.sender << "] is OK!";
  solver_->gotStageTwo(std::move(stage));
}

void Node::sendStageThree(cs::StageThree& stageThreeInfo) {
  csdebug() << "NODE> " << __func__ << "()";
#ifdef MYLOG
  cslog() << "NODE> Stage THREE sending";
#endif
  if (myLevel_ != NodeLevel::Confidant) {
    cswarning() << "NODE> Only confidant nodes can send consensus stages";
    return;
  }

  size_t pStageThreeMsgSize = 2 * sizeof(uint8_t) + 3 * sizeof(cs::Hash) + stageThreeInfo.realTrustedMask.size();
  pStageThreeMessage.clear();
  auto memPtr = allocator_.allocateNext(pStageThreeMsgSize + sizeof(cs::RoundNumber));
  uint8_t* rawData = (uint8_t*)memPtr.get();
  uint8_t* msgPtr = rawData;
  memcpy(rawData, &roundNumber_, sizeof(cs::RoundNumber));
  rawData += sizeof(cs::RoundNumber);

  *rawData = stageThreeInfo.sender;
  rawData += sizeof(uint8_t);
  *rawData = stageThreeInfo.writer;
  rawData += sizeof(uint8_t);
  memcpy(rawData, stageThreeInfo.hashBlock.data(), stageThreeInfo.hashBlock.size());
  rawData += stageThreeInfo.hashBlock.size();
  memcpy(rawData, stageThreeInfo.hashCandidatesList.data(), stageThreeInfo.hashCandidatesList.size());
  rawData += stageThreeInfo.hashCandidatesList.size();
  memcpy(rawData, stageThreeInfo.hashHashesList.data(), stageThreeInfo.hashHashesList.size());
  rawData += stageThreeInfo.hashHashesList.size();
  *rawData = (uint8_t)stageThreeInfo.realTrustedMask.size();
  rawData += sizeof(uint8_t);
  memcpy(rawData, stageThreeInfo.realTrustedMask.data(), stageThreeInfo.realTrustedMask.size());

  cscrypto::GenerateSignature(stageThreeInfo.sig,solver_->getPrivateKey(), msgPtr,pStageThreeMsgSize + sizeof(cs::RoundNumber));
<<<<<<< HEAD
  pStageThreeMessage[myConfidantIndex_] = std::string(cs::numeric_cast<const char*>((void*)(msgPtr + sizeof(cs::RoundNumber))), pStageThreeMsgSize);
  ostream_.init(BaseFlags::Broadcast);
  ostream_ << MsgTypes::ThirdStage
    << roundNum_
    << stageThreeInfo.sig
    << pStageThreeMessage;
=======
  pStageThreeMessage = std::string(cs::numeric_cast<const char*>((void*)(msgPtr + sizeof(cs::RoundNumber))), pStageThreeMsgSize);

  sendConfidants(MsgTypes::ThirdStage, roundNumber_, pStageThreeMsgSize, stageThreeInfo.sig, pStageThreeMessage);

>>>>>>> 5442df36
  allocator_.shrinkLast(pStageThreeMsgSize + sizeof(cs::RoundNumber));

  csdebug() << "NODE> " << __func__ << "(): done";
}

void Node::requestStageThree(uint8_t respondent, uint8_t required) {
<<<<<<< HEAD
  LOG_DEBUG(__func__);
  if (myLevel_ != NodeLevel::Confidant) {
    cswarning() << "Only confidant nodes can request consensus stages";
    // return;
  }

  ostream_.init(0 /*need no flags!*/, cs::Conveyer::instance().currentRoundTable().confidants.at(respondent));

  ostream_ << MsgTypes::ThirdStageRequest << roundNum_ << myConfidantIndex_ << required;
  flushCurrentTasks();
  LOG_DEBUG("done");
=======
  csdebug() << "NODE> " << __func__ << "()";
  requestStageConsensus(MsgTypes::ThirdStageRequest, respondent, required);
>>>>>>> 5442df36
}

void Node::getStageThreeRequest(const uint8_t* data, const size_t size, const cs::PublicKey& requester) {
  csdebug() << "NODE> " << __func__ << "()";
  // cslog() << "NODE> Getting StageThree Request";
  if (myLevel_ != NodeLevel::Confidant) {
    return;
  }
  if (nodeIdKey_ == requester) {
    return;
  }

  istream_.init(data, size);
  uint8_t requesterNumber = 0u;
  uint8_t requiredNumber = 0u;
  istream_ >> requesterNumber >> requiredNumber;

  if (requester != cs::Conveyer::instance().confidants().at(requesterNumber)) {
    return;
  }

  if (!istream_.good() || !istream_.end()) {
    cserror() << "Bad StageThree packet format";
    return;
  }
  solver_->gotStageThreeRequest(requesterNumber, requiredNumber);
}

void Node::sendStageThreeReply(const cs::StageThree& stageThreeInfo, const uint8_t requester) {
  csdebug() << "NODE> " << __func__;
#ifdef MYLOG
  cslog() << "NODE> Stage THREE Reply sending";
#endif
  if (myLevel_ != NodeLevel::Confidant) {
    cswarning() << "NODE> Only confidant nodes can send consensus stages";
    return;
  }

  const auto& confidants = cs::Conveyer::instance().roundTable(roundNumber_)->confidants;
  sendDefault(confidants.at(requester), MsgTypes::ThirdStage, roundNumber_, pStageThreeMsgSize, stageThreeInfo.sig, pStageThreeMessage);

<<<<<<< HEAD
  ostream_ << MsgTypes::ThirdStage
    << roundNum_
    << stageThreeInfo.sig
    << pStageThreeMessage[stageThreeInfo.sender];
  LOG_DEBUG("done");
  flushCurrentTasks();
=======
  csdebug() << "NODE> " << __func__ << "(): done";
>>>>>>> 5442df36
}

void Node::getStageThree(const uint8_t* data, const size_t size, const cs::PublicKey& sender) {
  csdetails() << "NODE> " << __func__ << "()";
  if (myLevel_ != NodeLevel::Confidant && myLevel_ != NodeLevel::Writer) {
    csdebug() << "NODE> ignore stage-3 as no confidant";
    return;
  }
<<<<<<< HEAD
  if (nodeIdKey_ == sender) {
    return;
  }
  // cslog()<< "NODE> Getting Stage Three  ";
  // LOG_EVENT(FILE_NAME_ << "Getting Stage Three from " << byteStreamToHex(sender.str, 32));
 
=======

  size_t msgSize;
>>>>>>> 5442df36
  istream_.init(data, size);
  cs::StageThree stage;
  istream_  >> stage.sig;
  std::string raw_bytes;
  istream_ >> raw_bytes;
  const uint8_t* stagePtr = (uint8_t*)raw_bytes.data();
  size_t msgSize = raw_bytes.size();
  auto memPtr = allocator_.allocateNext(msgSize + sizeof(cs::RoundNumber));
  uint8_t* rawData = (uint8_t*)memPtr.get();
  memcpy(rawData, &roundNumber_, sizeof(cs::RoundNumber));
  memcpy(rawData + sizeof(cs::RoundNumber), stagePtr, msgSize);
  if (!istream_.good() || !istream_.end()) {
    cserror() << "NODE> Bad StageTwo packet format";
    return;
  }
  //rawData += sizeof(cs::RoundNumber);
  stage.sender = *stagePtr;
  pStageThreeMessage[stage.sender];
  //cslog() << "Received message: "<< byteStreamToHex((const char*)rawData, msgSize);

  
  if (!cscrypto::VerifySignature(stage.sig, cs::Conveyer::instance().roundTable(roundNumber_)->confidants.at(stage.sender), rawData, msgSize + sizeof(cs::RoundNumber))) {
    cswarning() << "NODE> Stage Three from [" << (int)stage.sender << "] -  WRONG SIGNATURE!!!";
    return;
  }
  
  rawData += (sizeof(cs::RoundNumber) + sizeof(uint8_t));
  stage.writer = *rawData;
  rawData += sizeof(uint8_t);
  memcpy(stage.hashBlock.data(), rawData, stage.hashBlock.size());
  rawData += stage.hashBlock.size();
  memcpy(stage.hashCandidatesList.data(), rawData, stage.hashCandidatesList.size());
  rawData += stage.hashCandidatesList.size();
  memcpy(stage.hashHashesList.data(), rawData, stage.hashHashesList.size());
  rawData += stage.hashHashesList.size();
  uint8_t mSize8 = (uint8_t)*rawData;
  size_t mSize = mSize8;
  rawData += sizeof(uint8_t);
  std::string realTrustedMask((const char*)rawData, mSize);
  memcpy(stage.realTrustedMask.data(), realTrustedMask.data(), mSize);
  allocator_.shrinkLast(msgSize);
  csdebug() << "NODE> Stage Three from [" << (int)stage.sender << "] is OK!";
  solver_->gotStageThree(std::move(stage));
}

void Node::requestStageConsensus(MsgTypes msgType, uint8_t respondent, uint8_t required) {
  if ((myLevel_ != NodeLevel::Confidant) && (myLevel_ != NodeLevel::Writer)) {
    cswarning() << "NODE> Only confidant nodes can request consensus stages";
    return;
  }

  const auto& conveyer = cs::Conveyer::instance();

  if (!conveyer.isConfidantExists(respondent)) {
    return;
  }

  sendDefault(conveyer.confidants().at(respondent), msgType, roundNumber_ , myConfidantIndex_, required);

  csdebug() << "NODE> " << __func__ << "(): done";
}

void Node::prepareMetaForSending(cs::RoundTable& roundTable, std::string timeStamp) {
  csdebug() << "NODE> " << __func__ << "():" << " timestamp = " << timeStamp;
  // only for new consensus
  cs::PoolMetaInfo poolMetaInfo;
  poolMetaInfo.sequenceNumber = blockChain_.getLastWrittenSequence() + 1;  // change for roundNumber
  poolMetaInfo.timestamp = timeStamp;

  /////////////////////////////////////////////////////////////////////////// preparing block meta info
  cs::Conveyer& conveyer = cs::Conveyer::instance();
  cs::PublicKey pk;
  std::fill(pk.begin(), pk.end(), 0);
  std::optional<csdb::Pool> pool = conveyer.applyCharacteristic(poolMetaInfo, pk);// solver_->getPublicKey());
  if (!pool.has_value()) {
    cserror() << "NODE> applyCharacteristic() failed to create block";
    return;
  }

  std::vector<std::vector<uint8_t>> confs;
  for(const auto& src : roundTable.confidants) {
    auto& tmp = confs.emplace_back(std::vector<uint8_t>(src.size()));
    std::copy(src.cbegin(), src.cend(), tmp.begin());
  }
  pool.value().set_confidants(confs);

  pool = getBlockChain().createBlock(pool.value());
  if(!pool.has_value()) {
    cserror() << "NODE> blockchain failed to write new block";
    return;
  }

  stat_.totalAcceptedTransactions_ += pool.value().transactions_count();

  // array
  cs::Signature poolSignature;
  const auto& signature = pool.value().signature();
  std::copy(signature.begin(), signature.end(), poolSignature.begin());

  //logPool(pool.value());
  sendRoundTable(roundTable, poolMetaInfo, poolSignature);
}

void Node::sendRoundTable(cs::RoundTable& roundTable, cs::PoolMetaInfo poolMetaInfo, cs::Signature poolSignature) {
  cs::Conveyer& conveyer = cs::Conveyer::instance();
  roundNumber_ = roundTable.round;
  // update hashes in round table here, they are free of stored packets' hashes
  //if (!roundTable.hashes.empty()) {
  //  roundTable.hashes.clear();
  //}
  //{
  //  cs::SharedLock lock(conveyer.sharedMutex());
  //  for (const auto& element : conveyer.transactionsPacketTable()) {
  //    roundTable.hashes.push_back(element.first);
  //  }
  //}
  const cs::Characteristic* block_characteristic = conveyer.characteristic(conveyer.currentRoundNumber());

  if (!block_characteristic) {
    cserror() << "Send round info characteristic not found, logic error";
    return;
  }
  stat_.totalReceivedTransactions_ += block_characteristic->mask.size();

  conveyer.setRound(std::move(roundTable));
  /////////////////////////////////////////////////////////////////////////// sending round info and block
  createRoundPackage(conveyer.currentRoundTable(), poolMetaInfo, *block_characteristic, poolSignature);
  storeRoundPackageData(conveyer.currentRoundTable(), poolMetaInfo, *block_characteristic, poolSignature);

  flushCurrentTasks();

  /////////////////////////////////////////////////////////////////////////// screen output
  cslog() << "------------------------------------------  SendRoundTable  ---------------------------------------";
  const cs::RoundTable& table = conveyer.currentRoundTable();
  const cs::ConfidantsKeys confidants = table.confidants;
  cslog() << "Round " << roundNumber_ << ", Confidants count " << confidants.size();

  // for (std::size_t i = 0; i < confidants.size(); ++i) {
  //  const cs::PublicKey& confidant = confidants[i];
  //  if (confidant != table.general) {
  //    cslog() << i << ". " << cs::Utils::byteStreamToHex(confidant.data(), confidant.size());
  //  }
  //}

  const cs::PacketsHashes& hashes = table.hashes;
  cslog() << "Hashes count: " << hashes.size();

  // for (std::size_t i = 0; i < hashes.size(); ++i) {
  //  csdebug() << i << ". " << hashes[i].toString();
  //}

  transport_->clearTasks();

  onRoundStart_V3(table);
  startConsensus();
}

void Node::getRoundTable(const uint8_t* data, const size_t size, const cs::RoundNumber rNum,
                        const cs::PublicKey& sender) {
  csdebug() << "\n";
  cslog() << "NODE> " << __func__ << "():";

  if (myLevel_ == NodeLevel::Writer) {
    cswarning() << "\tWriters don't need ROUNDINFO";
    return;
  }

  istream_.init(data, size);

  // RoundTable evocation
  std::size_t confidantsCount = 0;
  istream_ >> confidantsCount;

  if (confidantsCount == 0) {
    cserror() << "NODE> " << __func__ << "(): Bad confidants count in round table";
    return;
  }

  std::size_t hashesCount = 0;
  istream_ >> hashesCount;

  cs::RoundTable roundTable;
  roundTable.round = rNum;
  // to node

  cs::ConfidantsKeys confidants;
  confidants.reserve(confidantsCount);

  for (std::size_t i = 0; i < confidantsCount; ++i) {
    cs::PublicKey key;
    istream_ >> key;

    confidants.push_back(std::move(key));
  }

  cs::PacketsHashes hashes;
  hashes.reserve(hashesCount);

  for (std::size_t i = 0; i < hashesCount; ++i) {
    cs::TransactionsPacketHash hash;
    istream_ >> hash;

    hashes.push_back(hash);
  }

  roundTable.confidants = std::move(confidants);
  roundTable.hashes = std::move(hashes);
  roundTable.general = sender;
  cslog() << "\tconfidants: " << roundTable.confidants.size();

  cs::Conveyer::instance().setRound(std::move(roundTable));
  getCharacteristic(istream_.getCurrentPtr(), istream_.remainsBytes(), rNum, sender);

  onRoundStart_V3(cs::Conveyer::instance().currentRoundTable());
#ifdef SYNCRO
  blockchainSync();
#endif
  reviewConveyerHashes();

  cslog() << "NODE> " << __func__ << "(): done\n";
}

void Node::sendHash_V3(cs::RoundNumber round)
{
  if(monitorNode) {
    // to block request trusted status
    return;
  }

  if(getBlockChain().getLastWrittenSequence() != round - 1) {
    // should not send hash until have got proper block sequence
    return;
  }

  const auto& tmp = getBlockChain().getLastWrittenHash();
  // = personallyDamagedHash();

  cswarning() << "Sending hash " << tmp.to_string() << " to ALL";
  ostream_.init(BaseFlags::Broadcast);
  ostream_ << MsgTypes::BlockHashV3 << round << tmp;
  flushCurrentTasks();
}

void Node::getHash_V3(const uint8_t* data, const size_t size, cs::RoundNumber rNum, const cs::PublicKey& sender) {
  if (myLevel_ != NodeLevel::Confidant) {
    csdebug() << "NODE> ignore hash as no confidant";
    return;
  }

  csdetails() << "NODE> get hash of round " << rNum << ", data size " << size;

  istream_.init(data, size);

  csdb::PoolHash tmp;
  istream_ >> tmp;

  if (!istream_.good() || !istream_.end()) {
    cswarning() << "NODE> bad hash packet format";
    return;
  }

  solver_->gotHash(std::move(tmp), sender);
}

void Node::sendRoundTableRequest(uint8_t respondent) {
  // ask for round info from current trusted on current round
  const auto& confidants = cs::Conveyer::instance().confidants();
  const auto cnt = cs::numeric_cast<uint8_t>(confidants.size());
  if (respondent < cnt) {
    sendRoundTableRequest(confidants.at(respondent));
  }
  else {
    cserror() << "NODE> cannot request round info, incorrect respondent number";
  }
}

constexpr const uint8_t InvalidTrustedIndex = (uint8_t) -1;

void Node::sendNextRoundRequest()
{
  ostream_.init(0 /*need no flags!*/);
  // 0xFF means we ask for last writer node simply to repeat round info
  ostream_ << MsgTypes::RoundTableRequest << InvalidTrustedIndex;
  flushCurrentTasks();
}

void Node::sendRoundTableRequest(const cs::PublicKey& respondent)
{
  cslog() << "NODE> send request for next round info after #" << roundNumber_;

  // ask for next round info:
  sendDefault(respondent, MsgTypes::RoundTableRequest, roundNumber_ + 1, myConfidantIndex_);
}

void Node::getRoundTableRequest(const uint8_t* data, const size_t size, const cs::RoundNumber rNum,
                               const cs::PublicKey& requester) {
  csdebug() << "NODE> " << __func__;
  if (nodeIdKey_ == requester) {
    return;
  }
  istream_.init(data, size);

  uint8_t requesterNumber;
  istream_ >> requesterNumber;

  if (!istream_.good() || !istream_.end()) {
    cserror() << "NODE> bad RoundInfo request packet format";
    return;
  }

  // special request to re-send again handling
  if(requesterNumber == InvalidTrustedIndex) {
    csdebug() << "NODE> som enode asks for last round info to repeat";
    if(lastSentRoundData_.roundTable.round == rNum) {
      if(tryResendRoundTable(requester, rNum)) {
        cslog() << "NODE> round info #" << rNum << " has sent again";
      }
      else {
        cslog() << "NODE> unable to send round info #" << rNum << " again";
      }
    }
    return;
  }

  // default request from other trusted node handling
  cslog() << "NODE> get request for next round info after #" << rNum << " from [" << (int)requesterNumber << "]";
  solver_->gotRoundInfoRequest(requester, rNum);
}

void Node::sendRoundTableReply(const cs::PublicKey& target, bool has_requested_info) {
  cslog() << "NODE> send RoundInfo reply to " << cs::Utils::byteStreamToHex(target.data(), target.size());
  if (myLevel_ != NodeLevel::Confidant) {
    cswarning() << "Only confidant nodes can reply consensus stages";
    // return;
  }

  ostream_.init(0 /*need no flags!*/, target);
  ostream_ << MsgTypes::RoundTableReply << roundNumber_ << (has_requested_info ? (uint8_t)1 : (uint8_t)0);
  flushCurrentTasks();
}

bool Node::tryResendRoundTable(std::optional<const cs::PublicKey> /*respondent*/, cs::RoundNumber rNum) {
  if (lastSentRoundData_.roundTable.round != rNum) {
    cswarning() << "NODE> unable to repeat round data #" << rNum;
    return false;
  }
  //TODO: use respondent.value() to send info directly, otherwise broadcast info
  createRoundPackage(lastSentRoundData_.roundTable, lastSentRoundData_.poolMetaInfo, lastSentRoundData_.characteristic,
                     lastSentRoundData_.poolSignature /*, last_sent_round_data.notifications*/);
  flushCurrentTasks();
  cslog() << "NODE> re-send last round info #" << rNum << " to ALL";
          //<< cs::Utils::byteStreamToHex(respondent.data(), respondent.size());
  return true;
}

void Node::getRoundTableReply(const uint8_t* data, const size_t size,
                             const cs::PublicKey& respondent) {
  csdebug() << "NODE> " << __func__;
  if (myLevel_ != NodeLevel::Confidant) {
    return;
  }
  if (nodeIdKey_ == respondent) {
    return;
  }
  istream_.init(data, size);

  uint8_t reply;
  istream_ >> reply;
  if (!istream_.good() || !istream_.end()) {
    cserror() << "NODE> bad RoundInfo reply packet format";
    return;
  }
  solver_->gotRoundInfoReply(reply != 0, respondent);
}

void Node::onRoundStart_V3(const cs::RoundTable& roundTable) {
  roundNumber_ = roundTable.round;
  bool found = false;
  uint8_t conf_no = 0;
  for (auto& conf : roundTable.confidants) {
    if (conf == nodeIdKey_) {
      myLevel_ = NodeLevel::Confidant;
      myConfidantIndex_ = conf_no;
      found = true;
      break;
    }
    conf_no++;
  }
  if (!found) {
    myLevel_ = NodeLevel::Normal;
  }

  pStageOneMessage.clear();
  pStageOneMessage.resize(roundTable.confidants.size());
  pStageTwoMessage.clear();
  pStageTwoMessage.resize(roundTable.confidants.size());
  pStageThreeMessage.clear();
  pStageThreeMessage.resize(roundTable.confidants.size());

  constexpr int pad_width = 30;
  int width = 0;
  std::ostringstream line1;
  for (int i = 0; i < pad_width; i++) {
    line1 << '=';
  }
  width += pad_width;
  line1 << " ROUND " << roundNumber_ << ". ";
  width += 9;
  if (NodeLevel::Normal == myLevel_) {
    line1 << "NORMAL";
    width += 6;
  }
  else {
    line1 << "TRUSTED [" << (int)myConfidantIndex_ << "]";
    width += 11;
    if (myConfidantIndex_ > 9) {
      width += 1;
    }
  }
  line1 << ' ';
  width += 1;
  for (int i = 0; i < pad_width; i++) {
    line1 << '=';
  }
  width += pad_width;
  const auto s = line1.str();
  int fixed_width = (int)s.size();
  cslog() << s;
  cslog() << " Node key " << cs::Utils::byteStreamToHex(nodeIdKey_.data(), nodeIdKey_.size());
  cslog() << " last written sequence = " << getBlockChain().getLastWrittenSequence();

  std::ostringstream line2;
  for (int i = 0; i < fixed_width; ++i) {
    line2 << '-';
  }
  cslog() << line2.str();

  cslog() << " Confidants:";
  int i = 0;
  for (const auto& e : roundTable.confidants) {
    cslog() << "[" << i << "] "
            << (NodeLevel::Confidant == myLevel_ && i == myConfidantIndex_
                    ? "me"
                    : cs::Utils::byteStreamToHex(e.data(), e.size()));
    i++;
  }
  cslog() << " Hashes: " << roundTable.hashes.size();
  for (int i=0; i< roundTable.hashes.size(); i++) {
    csdetails() << "[" << i << "] " << cs::Utils::byteStreamToHex(roundTable.hashes.at(i).toBinary().data(), roundTable.hashes.at(i).size());
  }
  cslog() << line2.str();
  stat_.onRoundStart(roundNumber_);
  cslog() << line2.str();

  solver_->nextRound();

  if (!sendingTimer_.isRunning()) {
    cslog() << "NODE> Transaction timer started";
    sendingTimer_.start(cs::TransactionsPacketInterval);
  }
}

void Node::startConsensus() {
  cs::RoundNumber rnum = cs::Conveyer::instance().currentRoundNumber();
  solver_->gotConveyerSync(rnum);
  transport_->processPostponed(rnum);
  auto lws = getBlockChain().getLastWrittenSequence();
  // claim the trusted role only if have got proper blockchain:
  if (rnum > lws && rnum - lws == 1) {
    sendHash_V3(rnum);
  }
}
<|MERGE_RESOLUTION|>--- conflicted
+++ resolved
@@ -1,2337 +1,2224 @@
-#include <algorithm>
-#include <csignal>
-#include <numeric>
-#include <sstream>
-
-#include <solver/solvercore.hpp>
-
-#include <csnode/conveyer.hpp>
-#include <csnode/datastream.hpp>
-#include <csnode/node.hpp>
-#include <csnode/nodecore.hpp>
-#include <csnode/spammer.hpp>
-
-#include <lib/system/logger.hpp>
-#include <lib/system/utils.hpp>
-
-#include <net/transport.hpp>
-
-#include <base58.h>
-
-#include <boost/optional.hpp>
-#include <lib/system/progressbar.hpp>
-
-#include <lz4.h>
-#include <cscrypto/cscrypto.hpp>
-
-#include <poolsynchronizer.hpp>
-
-const unsigned MIN_CONFIDANTS = 3;
-const unsigned MAX_CONFIDANTS = 100;
-
-const csdb::Address Node::genesisAddress_ = csdb::Address::from_string("0000000000000000000000000000000000000000000000000000000000000001");
-const csdb::Address Node::startAddress_ = csdb::Address::from_string("0000000000000000000000000000000000000000000000000000000000000002");
-
-Node::Node(const Config& config)
-: nodeIdKey_(config.getMyPublicKey())
-, blockChain_(config.getPathToDB().c_str(), genesisAddress_, startAddress_)
-, solver_(new cs::SolverCore(this, genesisAddress_, startAddress_))
-,
-#ifdef MONITOR_NODE
-    stats_(blockChain_)
-,
-#endif
-#ifdef NODE_API
-  api_(blockChain_, solver_)
-,
-#endif
-  allocator_(1 << 24, 5)
-, packStreamAllocator_(1 << 26, 5)
-, ostream_(&packStreamAllocator_, nodeIdKey_) {
-  transport_ = new Transport(config, this);
-  poolSynchronizer_ = new cs::PoolSynchronizer(config.getPoolSyncSettings(), transport_, &blockChain_);
-  good_ = init();
-}
-
-Node::~Node() {
-  sendingTimer_.stop();
-
-  delete solver_;
-  delete transport_;
-  delete poolSynchronizer_;
-}
-
-bool Node::init() {
-  if (!cscrypto::CryptoInit()) {
-    return false;
-  }
-
-  if (!transport_->isGood()) {
-    return false;
-  }
-
-  if (!blockChain_.isGood()) {
-    return false;
-  }
-
-  if (!solver_) {
-    return false;
-  }
-
-  csdebug() << "Everything init";
-
-  // check file with keys
-  if (!checkKeysFile()) {
-    return false;
-  }
-
-#ifdef SPAMMER
-  runSpammer();
-#endif
-
-  cs::Connector::connect(&sendingTimer_.timeOut, this, &Node::processTimer);
-  cs::Connector::connect(&cs::Conveyer::instance().flushSignal(), this, &Node::onTransactionsPacketFlushed);
-  cs::Connector::connect(&poolSynchronizer_->sendRequest, this, &Node::sendBlockRequest);
-
-  return true;
-}
-
-bool Node::checkKeysFile() {
-  std::ifstream pub(publicKeyFileName_);
-  std::ifstream priv(privateKeyFileName_);
-
-  if(!pub.is_open() || !priv.is_open()) {
-    cslog() << "\n\nNo suitable keys were found. Type \"g\" to generate or \"q\" to quit.";
-
-    char gen_flag = 'a';
-    std::cin >> gen_flag;
-
-    if(gen_flag == 'g') {
-      auto[generatedPublicKey, generatedPrivateKey] = generateKeys();
-      solver_->setKeysPair(generatedPublicKey, generatedPrivateKey);
-      return true;
-    }
-    else {
-      return false;
-    }
-  }
-  else {
-    std::string pub58, priv58;
-    std::getline(pub, pub58);
-    std::getline(priv, priv58);
-
-    pub.close();
-    priv.close();
-
-    cs::Bytes privateKey;
-    cs::Bytes publicKey;
-
-    DecodeBase58(pub58, publicKey);
-    DecodeBase58(priv58, privateKey);
-
-    if(publicKey.size() != PUBLIC_KEY_LENGTH || privateKey.size() != PRIVATE_KEY_LENGTH) {
-      cslog() << "\n\nThe size of keys found is not correct. Type \"g\" to generate or \"q\" to quit.";
-
-      char gen_flag = 'a';
-      std::cin >> gen_flag;
-
-      bool needGenerateKeys = gen_flag == 'g';
-
-      if(gen_flag == 'g') {
-        auto[generatedPublicKey, generatedPrivateKey] = generateKeys();
-        solver_->setKeysPair(generatedPublicKey, generatedPrivateKey);
-      }
-
-      return needGenerateKeys;
-    }
-
-    cs::PublicKey fixedPublicKey;
-    cs::PrivateKey fixedPrivatekey;
-
-    std::copy(publicKey.begin(), publicKey.end(), fixedPublicKey.begin());
-    std::copy(privateKey.begin(), privateKey.end(), fixedPrivatekey.begin());
-
-    return checkKeysForSignature(fixedPublicKey, fixedPrivatekey);
-  }
-}
-
-
-std::pair<cs::PublicKey, cs::PrivateKey> Node::generateKeys() {
-  cs::PublicKey fixedPublicKey;
-  cs::PrivateKey fixedPrivateKey;
-  cscrypto::GenerateKeyPair(fixedPublicKey, fixedPrivateKey);
-
-  std::ofstream f_pub(publicKeyFileName_);
-  f_pub << EncodeBase58(cs::Bytes(fixedPublicKey.begin(), fixedPublicKey.end()));
-  f_pub.close();
-
-  std::ofstream f_priv(privateKeyFileName_);
-  f_priv << EncodeBase58(cs::Bytes(fixedPrivateKey.begin(), fixedPrivateKey.end()));
-  f_priv.close();
-
-  return std::make_pair<cs::PublicKey, cs::PrivateKey>(std::move(fixedPublicKey), std::move(fixedPrivateKey));
-}
-
-bool Node::checkKeysForSignature(const cs::PublicKey& publicKey, const cs::PrivateKey& privateKey)
-{
-  if(cscrypto::ValidateKeyPair(publicKey, privateKey)) {
-    solver_->setKeysPair(publicKey, privateKey);
-    return true;
-  }
-  cslog() << "\n\nThe keys for node are not correct. Type \"g\" to generate or \"q\" to quit.";
-
-  char gen_flag = 'a';
-  std::cin >> gen_flag;
-
-  if(gen_flag == 'g') {
-    auto[generatedPublickey, generatedPrivateKey] = generateKeys();
-    solver_->setKeysPair(generatedPublickey, generatedPrivateKey);
-    return true;
-  }
-
-  return false;
-}
-
-void Node::blockchainSync() {
-  poolSynchronizer_->processingSync(roundNumber_);
-}
-
-void Node::run() {
-  transport_->run();
-}
-
-void Node::stop() {
-
-  good_ = false;
-
-  transport_->stop();
-  cswarning() << "[TRANSPORT STOPPED]";
-
-  solver_->finish();
-  cswarning() << "[SOLVER STOPPED]";
-
-  auto bcStorage = blockChain_.getStorage();
-  bcStorage.close();
-
-  cswarning() << "[BLOCKCHAIN STORAGE CLOSED]";
-}
-
-void Node::runSpammer() {
-  if (!spammer_) {
-    cswarning() << "SolverCore: starting transaction spammer";
-    spammer_ = std::make_unique<cs::Spammer>();
-    spammer_->StartSpamming(*this);
-  }
-}
-
-/* Requests */
-void Node::flushCurrentTasks() {
-  transport_->addTask(ostream_.getPackets(), ostream_.getPacketsCount());
-  ostream_.clear();
-}
-
-namespace
-{
-#ifdef MONITOR_NODE
-  bool monitorNode = true;
-#else
-  bool monitorNode = false;
-#endif
-}
-
-void Node::getBigBang(const uint8_t* data, const size_t size, const cs::RoundNumber rNum, uint8_t type) {
-  csunused(type);
-  cswarning() << "NODE> get BigBang #" << rNum << ": last written #" << getBlockChain().getLastWrittenSequence()
-              << ", current #" << roundNumber_;
-
-  istream_.init(data, size);
-
-  cs::Hash last_block_hash;
-  istream_ >> last_block_hash;
-
-  cs::RoundTable global_table;
-  global_table.round = rNum;
-
-  if (!readRoundData(global_table)) {
-    cserror() << "NODE> read round data from SS failed, continue without round table";
-  }
-
-  const auto& local_table = cs::Conveyer::instance().currentRoundTable();
-
-  // currently in global round
-  if (global_table.round == local_table.round) {
-    // resend all this round data available
-    cslog() << "NODE> resend last block hash after BigBang";
-    // update round table
-    onRoundStart_V3(global_table);
-
-    // do almost the same as reviewConveyerHashes(), only difference is call to
-    // conveyer.updateRoundTable()
-    cs::Conveyer& conveyer = cs::Conveyer::instance();
-    conveyer.updateRoundTable(std::move(global_table));
-    const auto& updated_table = conveyer.currentRoundTable();
-    if (updated_table.hashes.empty() || conveyer.isSyncCompleted()) {
-      startConsensus();
-    }
-    else {
-      sendPacketHashesRequest(conveyer.currentNeededHashes(), conveyer.currentRoundNumber(), startPacketRequestPoint_);
-    }
-
-    return;
-  }
-
-  // global round is other then local one
-  handleRoundMismatch(global_table);
-}
-
-void Node::getRoundTableSS(const uint8_t* data, const size_t size, const cs::RoundNumber rNum, uint8_t type) {
-  csunused(type);
-  istream_.init(data, size);
-
-  cslog() << "NODE> get SS Round Table #" << rNum;
-  cs::RoundTable roundTable;
-
-  if (!readRoundData(roundTable)) {
-    cserror() << "NODE> read round data from SS failed, continue without round table";
-  }
-
-  roundTable.round = rNum;
-  // TODO: what this call was intended for? transport_->clearTasks();
-
-  // "normal" start
-  if (roundTable.round == 1) {
-    cs::Timer::singleShot(TIME_TO_AWAIT_SS_ROUND, [this, roundTable]() mutable {
-      if (roundTable.round != 1) {
-        return;
-      }
-      onRoundStart_V3(roundTable);
-      cs::Conveyer::instance().setRound(std::move(roundTable));
-      reviewConveyerHashes();
-    });
-
-    return;
-  }
-
-  // "hot" start
-  handleRoundMismatch(roundTable);
-}
-
-// handle mismatch between own round & global round, calling code should detect mismatch before calling to the method
-void Node::handleRoundMismatch(const cs::RoundTable& global_table)
-{
-  const auto& local_table = cs::Conveyer::instance().currentRoundTable();
-  if(local_table.round == global_table.round) {
-    // mismatch not confirmed
-    return;
-  }
-
-  // global round is behind local one
-  if(local_table.round > global_table.round) {
-
-    //TODO: in case of bigbang, rollback round(s), then accept global_table, then start round again
-    
-    if(local_table.round - global_table.round == 1) {
-      cslog() << "NODE> re-send last round info may help others to go to round #" << local_table.round;
-      tryResendRoundTable(std::nullopt, local_table.round); // broadcast round info
-    }
-    else {
-
-      //TODO: Test if we are in proper blockchain
-
-      //TODO: rollback local round to global one
-      
-      cserror() << "NODE> round rollback (from #" << local_table.round << " to #" << global_table.round << " not implemented yet";
-    }
-    return;
-  }
-
-  // local round is behind global one
-  const auto last_block = getBlockChain().getLastWrittenSequence();
-  if(last_block + cs::Conveyer::HashTablesStorageCapacity < global_table.round) {
-    // activate pool synchronizer
-    poolSynchronizer_->processingSync(global_table.round);
-    // no return, ask for next round info
-  }
-  // broadcast request round info
-  cswarning() << "NODE> broadcast request round info";
-  sendNextRoundRequest();
-  //// directly request from trusted
-  //cswarning() << "NODE> request round info from trusted nodes";
-  //sendRoundInfoRequest(table.general);
-  //for(const auto& trusted : table.confidants) {
-  //  sendRoundInfoRequest(trusted);
-  //}
-  return;
-}
-
-uint32_t Node::getRoundNumber() {
-  return roundNumber_;
-}
-
-void Node::getTransactionsPacket(const uint8_t* data, const std::size_t size) {
-  istream_.init(data, size);
-
-  cs::TransactionsPacket packet;
-  istream_ >> packet;
-
-  if (packet.hash().isEmpty()) {
-    cswarning() << "Received transaction packet hash is empty";
-    return;
-  }
-
-  processTransactionsPacket(std::move(packet));
-}
-
-void Node::getNodeStopRequest(const uint8_t* data, const std::size_t size) {
-  istream_.init(data, size);
-
-  uint16_t version = 0;
-  istream_ >> version;
-
-  if (!istream_.good()) {
-    cswarning() << "NODE> Get stop request parsing failed";
-    return;
-  }
-
-  cswarning() << "NODE> Get stop request, received version " << version << ", received bytes " << size;
-
-  if (NODE_VERSION >= version) {
-    cswarning() << "NODE> Get stop request, node version is okay, continue working";
-    return;
-  }
-
-  cswarning() << "NODE> Get stop request, node will be closed...";
-
-  cs::Timer::singleShot(TIME_TO_AWAIT_ACTIVITY << 5, [this] {
-    stop();
-  });
-}
-
-void Node::getPacketHashesRequest(const uint8_t* data, const std::size_t size, const cs::RoundNumber round, const cs::PublicKey& sender) {
-  istream_.init(data, size);
-
-  std::size_t hashesCount = 0;
-  istream_ >> hashesCount;
-
-  csdebug() << "NODE> Get packet hashes request: sender " << cs::Utils::byteStreamToHex(sender.data(), sender.size());
-
-  cs::PacketsHashes hashes;
-  hashes.reserve(hashesCount);
-
-  for (std::size_t i = 0; i < hashesCount; ++i) {
-    cs::TransactionsPacketHash hash;
-    istream_ >> hash;
-
-    hashes.push_back(std::move(hash));
-  }
-
-  cslog() << "NODE> Requested packet hashes: " << hashesCount;
-
-  if (hashesCount != hashes.size()) {
-    cserror() << "NODE> wrong hashes list requested";
-    return;
-  }
-
-  processPacketsRequest(std::move(hashes), round, sender);
-}
-
-void Node::getPacketHashesReply(const uint8_t* data, const std::size_t size, const cs::RoundNumber round, const cs::PublicKey& sender) {
-  if (cs::Conveyer::instance().isSyncCompleted(round)) {
-    csdebug() << "NODE> sync packets have already finished in round " << round;
-    return;
-  }
-
-  istream_.init(data, size);
-
-  std::size_t packetsCount = 0;
-  istream_ >> packetsCount;
-
-  cs::Packets packets;
-  packets.reserve(packetsCount);
-
-  for (std::size_t i = 0; i < packetsCount; ++i) {
-    cs::TransactionsPacket packet;
-    istream_ >> packet;
-
-    if (!packet.transactions().empty()) {
-      packets.push_back(std::move(packet));
-    }
-  }
-
-  if (packets.size() != packetsCount) {
-    cserror() << "NODE> Packet hashes reply, bad packets parsing";
-    return;
-  }
-
-  csdebug() << "NODE> Get packet hashes reply: sender " << cs::Utils::byteStreamToHex(sender.data(), sender.size());
-  cslog() << "NODE> Hashes reply got packets count: " << packetsCount;
-
-  processPacketsReply(std::move(packets), round);
-}
-
-void Node::getCharacteristic(const uint8_t* data, const size_t size, const cs::RoundNumber round, const cs::PublicKey& sender)
-{
-  cslog() << "NODE> " << __func__ << "():";
-  cs::Conveyer& conveyer = cs::Conveyer::instance();
-
-  if(!conveyer.isSyncCompleted(round)) {
-    cslog() << "\tpacket sync not finished, saving characteristic meta to call after sync";
-
-    cs::Bytes characteristicBytes(data, data + size);
-
-    cs::CharacteristicMeta meta;
-    meta.bytes = std::move(characteristicBytes);
-    meta.sender = sender;
-
-    conveyer.addCharacteristicMeta(round, std::move(meta));
-    return;
-  }
-
-  istream_.init(data, size);
-
-  std::string time;
-  cs::Bytes characteristicMask;
-  csdb::Pool::sequence_t sequence = 0;
-
-  cslog() << "\tconveyer sync completed, parsing data size " << size;
-
-  istream_ >> time;
-  istream_ >> characteristicMask >> sequence;
-
-  cs::PoolMetaInfo poolMetaInfo;
-  poolMetaInfo.sequenceNumber = sequence;
-  poolMetaInfo.timestamp = std::move(time);
-
-  cs::Signature signature;
-  istream_ >> signature;
-
-  cs::PublicKey writerPublicKey;
-  istream_ >> writerPublicKey;
-
-  if(!istream_.good()) {
-    cserror() << "NODE> " << __func__ << "(): round info parsing failed, data is corrupted";
-    return;
-  }
-
-  cslog() << "\tsequence " << poolMetaInfo.sequenceNumber << ", mask size " << characteristicMask.size();
-  csdebug() << "\ttime = " << poolMetaInfo.timestamp;
-
-  if(getBlockChain().getLastWrittenSequence() < sequence) {
-    // otherwise senseless, this block is already in chain
-    cs::Characteristic characteristic;
-    characteristic.mask = std::move(characteristicMask);
-
-    stat_.totalReceivedTransactions_ += characteristic.mask.size();
-
-    assert(sequence <= this->getRoundNumber());
-
-    ////////////////////////////////////////////////////////////////////////////////////////////////////
-    conveyer.setCharacteristic(characteristic, poolMetaInfo.sequenceNumber);
-    cs::PublicKey pk;
-    std::fill(pk.begin(), pk.end(), 0);
-    std::optional<csdb::Pool> pool = conveyer.applyCharacteristic(poolMetaInfo, pk); // writerPublicKey);
-
-    if(!pool.has_value()) {
-      cserror() << "NODE> getCharacteristic(): created pool is not valid";
-      return;
-    }
-
-    const auto ptable = conveyer.roundTable(round);
-    if(nullptr == ptable) {
-      cserror() << "NODE> cannot access proper round table to add trusted to pool #" << poolMetaInfo.sequenceNumber;
-    }
-    else {
-      std::vector<std::vector<uint8_t>> confs;
-      for(const auto& src : ptable->confidants) {
-        auto& tmp = confs.emplace_back(std::vector<uint8_t>(src.size()));
-        std::copy(src.cbegin(), src.cend(), tmp.begin());
-      }
-      pool.value().set_confidants(confs);
-    }
-
-    if(!getBlockChain().storeBlock(pool.value(), false /*by_sync*/)) {
-      cserror() << "NODE> failed to store block in BlockChain";
-    }
-    else {
-      stat_.totalAcceptedTransactions_ += pool.value().transactions_count();
-      getBlockChain().testCachedBlocks();
-    }
-  }
-  csdebug() << "NODE> " << __func__ << "(): done";
-}
-
-const cs::ConfidantsKeys& Node::confidants() const {
-  return cs::Conveyer::instance().currentRoundTable().confidants;
-}
-
-void Node::createRoundPackage(const cs::RoundTable& roundTable,
-  const cs::PoolMetaInfo& poolMetaInfo,
-  const cs::Characteristic& characteristic,
-  const cs::Signature& signature/*,
-  const cs::Notifications& notifications*/) {
-  ostream_.init(BaseFlags::Broadcast | BaseFlags::Compressed | BaseFlags::Fragmented);
-  ostream_ << MsgTypes::RoundTable << roundNumber_;
-  ostream_ << roundTable.confidants.size();
-  ostream_ << roundTable.hashes.size();
-  for (const auto& confidant : roundTable.confidants) {
-    ostream_ << confidant;
-  }
-  for (const auto& hash : roundTable.hashes) {
-    ostream_ << hash;
-  }
-  ostream_ << poolMetaInfo.timestamp;
-  if (!characteristic.mask.empty()) {
-    cslog() << "NODE> packing " << characteristic.mask.size() << " bytes of char. mask to send";
-  }
-  ostream_ << characteristic.mask;
-  ostream_ << poolMetaInfo.sequenceNumber;
-  ostream_ << signature;
-  // ostream_ << notifications;
-  ostream_ << solver_->getPublicKey();
-}
-
-void Node::storeRoundPackageData(const cs::RoundTable& roundTable,
-    const cs::PoolMetaInfo& poolMetaInfo,
-    const cs::Characteristic& characteristic,
-    const cs::Signature& signature/*,
-    const cs::Notifications& notifications*/)
-{
-  lastSentRoundData_.roundTable.round = roundTable.round;
-  // no general stored!
-  lastSentRoundData_.roundTable.confidants.resize(roundTable.confidants.size());
-  std::copy(roundTable.confidants.cbegin(), roundTable.confidants.cend(),
-            lastSentRoundData_.roundTable.confidants.begin());
-  lastSentRoundData_.roundTable.hashes.resize(roundTable.hashes.size());
-  std::copy(roundTable.hashes.cbegin(), roundTable.hashes.cend(), lastSentRoundData_.roundTable.hashes.begin());
-  // do no store charBytes, they are not in use while send round info
-  // last_sent_round_data.round_table.charBytes.mask.resize(roundTable.charBytes.mask.size());
-  // std::copy(roundTable.charBytes.mask.cbegin(), roundTable.charBytes.mask.cend(),
-  // last_sent_round_data.round_table.charBytes.mask.begin());
-  lastSentRoundData_.characteristic.mask.resize(characteristic.mask.size());
-  std::copy(characteristic.mask.cbegin(), characteristic.mask.cend(), lastSentRoundData_.characteristic.mask.begin());
-  lastSentRoundData_.poolMetaInfo.sequenceNumber = poolMetaInfo.sequenceNumber;
-  lastSentRoundData_.poolMetaInfo.timestamp = poolMetaInfo.timestamp;
-  lastSentRoundData_.poolSignature = signature;
-  // last_sent_round_data.notifications.resize(notifications.size());
-  // std::copy(notifications.cbegin(), notifications.cend(), last_sent_round_data.notifications.begin());
-}
-
-void Node::sendTransactionsPacket(const cs::TransactionsPacket& packet) {
-  if (packet.hash().isEmpty()) {
-    cswarning() << "Send transaction packet with empty hash failed";
-    return;
-  }
-
-  ostream_.init(BaseFlags::Compressed | BaseFlags::Fragmented | BaseFlags::Broadcast);
-  ostream_ << MsgTypes::TransactionPacket << roundNumber_ << packet;
-
-  flushCurrentTasks();
-}
-
-void Node::sendPacketHashesRequest(const cs::PacketsHashes& hashes, const cs::RoundNumber round, uint32_t requestStep) {
-  if (cs::Conveyer::instance().isSyncCompleted(round)) {
-    return;
-  }
-
-  csdebug() << "NODE> Sending packet hashes request: " << hashes.size();
-
-  cs::PublicKey main;
-  const auto msgType = MsgTypes::TransactionsPacketRequest;
-  const auto roundTable = cs::Conveyer::instance().roundTable(round);
-
-  // look at main node
-  main = (roundTable != nullptr) ? roundTable->general : cs::Conveyer::instance().currentRoundTable().general;
-
-  const bool sendToGeneral = sendNeighbour(main, msgType, round, hashes);
-
-  if (!sendToGeneral) {
-    sendPacketHashesRequestToRandomNeighbour(hashes, round);
-  }
-
-  auto requestClosure = [round, requestStep, this] {
-    const cs::Conveyer& conveyer = cs::Conveyer::instance();
-
-    if (!conveyer.isSyncCompleted(round)) {
-      auto neededHashes = conveyer.neededHashes(round);
-      if (neededHashes) {
-        sendPacketHashesRequest(*neededHashes, round, requestStep + packetRequestStep_);
-      }
-    }
-  };
-
-  // send request again
-  cs::Timer::singleShot(static_cast<int>(cs::NeighboursRequestDelay + requestStep), requestClosure);
-}
-
-void Node::sendPacketHashesRequestToRandomNeighbour(const cs::PacketsHashes& hashes, const cs::RoundNumber round) {
-  const auto msgType = MsgTypes::TransactionsPacketRequest;
-  const auto neighboursCount = transport_->getNeighboursCount();
-
-  bool successRequest = false;
-
-  for (std::size_t i = 0; i < neighboursCount; ++i) {
-    ConnectionPtr connection = transport_->getNeighbourByNumber(i);
-
-    if (connection && !connection->isSignal) {
-      successRequest = true;
-      sendNeighbour(connection, msgType, round, hashes);
-    }
-  }
-
-  if (!successRequest) {
-    csdebug() << "NODE> Send broadcast hashes request, no neigbours";
-    sendBroadcast(msgType, round, hashes);
-    return;
-  }
-
-  csdebug() << "NODE> Send hashes request to all neigbours";
-}
-
-void Node::sendPacketHashesReply(const cs::Packets& packets, const cs::RoundNumber round, const cs::PublicKey& target) {
-  if (packets.empty()) {
-    return;
-  }
-
-  csdebug() << "NODE> Reply transaction packets: " << packets.size();
-
-  const auto msgType = MsgTypes::TransactionsPacketReply;
-  const bool success = sendNeighbour(target, msgType, round, packets);
-
-  if (!success) {
-    csdebug() << "NODE> Reply transaction packets: failed send to "
-              << cs::Utils::byteStreamToHex(target.data(), target.size()) << ", perform broadcast";
-    sendBroadcast(target, msgType, round, packets);
-  }
-}
-
-void Node::resetNeighbours() {
-  transport_->resetNeighbours();
-}
-
-void Node::getBlockRequest(const uint8_t* data, const size_t size, const cs::PublicKey& sender) {
-  cslog() << "NODE> Get Block Request";
-
-  std::size_t sequencesCount = 0;
-
-  istream_.init(data, size);
-  istream_ >> sequencesCount;
-
-  csdebug() << "NODE> Block request got sequences count: " << sequencesCount;
-  csdebug() << "NODE> Get packet hashes request: sender " << cs::Utils::byteStreamToHex(sender.data(), sender.size());
-
-  if (sequencesCount == 0) {
-    return;
-  }
-
-  cs::PoolsRequestedSequences sequences;
-  sequences.reserve(sequencesCount);
-
-  for (std::size_t i = 0; i < sequencesCount; ++i) {
-    cs::RoundNumber sequence;
-    istream_ >> sequence;
-
-    sequences.push_back(std::move(sequence));
-  }
-
-  uint32_t packetNum = 0;
-  istream_ >> packetNum;
-
-  cslog() << "NODE> Get block request> Getting the request for block: from: " << sequences.front() << ", to: " << sequences.back() << ",  packet: " << packetNum;
-
-  if (sequencesCount != sequences.size()) {
-    cserror() << "Bad sequences created";
-    return;
-  }
-
-  if (sequences.front() > blockChain_.getLastWrittenSequence()) {
-    cslog() << "NODE> Get block request> The requested block: " << sequences.front() << " is BEYOND my CHAIN";
-    return;
-  }
-
-  cs::PoolsBlock poolsBlock;
-  poolsBlock.reserve(sequencesCount);
-
-  for (auto& sequence : sequences) {
-    csdb::Pool pool = blockChain_.loadBlock(blockChain_.getHashBySequence(sequence));
-
-    if (pool.is_valid()) {
-      auto prev_hash = csdb::PoolHash::from_string("");
-      pool.set_previous_hash(prev_hash);
-
-      poolsBlock.push_back(std::move(pool));
-
-      sendBlockReply(poolsBlock, sender, packetNum);
-      poolsBlock.clear();
-    }
-  }
-
-//  sendBlockReply(poolsBlock, sender, packetNum);
-}
-
-void Node::getBlockReply(const uint8_t* data, const size_t size, const cs::PublicKey& sender) {
-  cslog() << "NODE> Get Block Reply";
-  csdebug() << "NODE> Get block reply> Sender: " << cs::Utils::byteStreamToHex(sender.data(), sender.size());
-
-  if (!poolSynchronizer_->isSyncroStarted()) {
-    csdebug() << "NODE> Get block reply> Pool synchronizer already is syncro started";
-    return;
-  }
-
-  std::size_t poolsCount = 0;
-
-  istream_.init(data, size);
-  istream_ >> poolsCount;
-
-  if (!poolsCount) {
-    cserror() << "NODE> Get block reply> Pools count is 0";
-    return;
-  }
-
-  cs::PoolsBlock poolsBlock;
-  poolsBlock.reserve(poolsCount);
-
-  for (std::size_t i = 0; i < poolsCount; ++i) {
-    csdb::Pool pool;
-    istream_ >> pool;
-
-    transport_->syncReplied(cs::numeric_cast<uint32_t>(pool.sequence()));
-    poolsBlock.push_back(std::move(pool));
-  }
-
-  uint32_t packetNum = 0;
-  istream_ >> packetNum;
-
-  poolSynchronizer_->getBlockReply(std::move(poolsBlock), packetNum);
-}
-
-void Node::sendBlockReply(const cs::PoolsBlock& poolsBlock, const cs::PublicKey& target, uint32_t packetNum) {
-  for (const auto& pool : poolsBlock) {
-    csdebug() << "NODE> Send block reply. Sequence: " << pool.sequence();
-  }
-
-  tryToSendDirect(target, MsgTypes::RequestedBlock, cs::Conveyer::instance().currentRoundNumber(), poolsBlock, packetNum);
-}
-
-void Node::becomeWriter() {
-  myLevel_ = NodeLevel::Writer;
-  cslog() << "NODE> Became writer";
-
-  // if (cs::Conveyer::instance().isEnoughNotifications(cs::Conveyer::NotificationState::GreaterEqual)) {
-  //  applyNotifications();
-  //}
-}
-
-void Node::processPacketsRequest(cs::PacketsHashes&& hashes, const cs::RoundNumber round, const cs::PublicKey& sender) {
-  csdebug() << "NODE> Processing packets sync request";
-
-  cs::Packets packets;
-
-  const auto& conveyer = cs::Conveyer::instance();
-  cs::SharedLock lock(conveyer.sharedMutex());
-
-  for (const auto& hash : hashes) {
-    std::optional<cs::TransactionsPacket> packet = conveyer.findPacket(hash, round);
-
-    if (packet) {
-      packets.push_back(std::move(packet).value());
-    }
-  }
-
-  if (packets.size()) {
-    csdebug() << "NODE> Found packets in storage: " << packets.size();
-    sendPacketHashesReply(packets, round, sender);
-  }
-  else {
-    csdebug() << "NODE> Cannot find packets in storage";
-  }
-}
-
-void Node::processPacketsReply(cs::Packets&& packets, const cs::RoundNumber round) {
-  csdebug() << "NODE> Processing packets reply";
-
-  cs::Conveyer& conveyer = cs::Conveyer::instance();
-
-  for (auto&& packet : packets) {
-    conveyer.addFoundPacket(round, std::move(packet));
-  }
-
-  if (conveyer.isSyncCompleted(round)) {
-    csdebug() << "NODE> Packets sync completed, round " << round;
-    resetNeighbours();
-    cslog() << "NODE> processPacketsReply -> got Round";
-    startConsensus();
-
-    if (auto meta = conveyer.characteristicMeta(round); meta.has_value()) {
-      csdebug() << "NODE> Run characteristic meta";
-      getCharacteristic(meta->bytes.data(), meta->bytes.size(), round, meta->sender);
-    }
-  }
-}
-
-void Node::processTransactionsPacket(cs::TransactionsPacket&& packet) {
-  cs::Conveyer::instance().addTransactionsPacket(packet);
-}
-
-void Node::reviewConveyerHashes() {
-  cs::Conveyer& conveyer = cs::Conveyer::instance();
-  //conveyer.setRound(std::move(roundTable));
-  const auto& table = conveyer.currentRoundTable();
-
-  if (table.hashes.empty() || conveyer.isSyncCompleted()) {
-    if (table.hashes.empty()) {
-      cslog() << "NODE> No hashes in round table, start consensus now";
-    }
-    else {
-      cslog() << "NODE> All hashes in conveyer, start consensus now";
-    }
-
-    startConsensus();
-  }
-  else {
-    sendPacketHashesRequest(conveyer.currentNeededHashes(), conveyer.currentRoundNumber(), startPacketRequestPoint_);
-  }
-}
-
-bool Node::isPoolsSyncroStarted() {
-  return poolSynchronizer_->isSyncroStarted();
-}
-
-uint8_t Node::getConfidantNumber() {
-  return myConfidantIndex_;
-}
-
-void Node::processTimer() {
-  const auto round = cs::Conveyer::instance().currentRoundNumber();
-
-  if (myLevel_ != NodeLevel::Normal || round <= cs::TransactionsFlushRound) {
-    return;
-  }
-
-  cs::Conveyer::instance().flushTransactions();
-}
-
-void Node::onTransactionsPacketFlushed(const cs::TransactionsPacket& packet) {
-  CallsQueue::instance().insert(std::bind(&Node::sendTransactionsPacket, this, packet));
-}
-
-void Node::sendBlockRequest(const ConnectionPtr target, const cs::PoolsRequestedSequences sequences, uint32_t packetNum) {
-  const auto round = cs::Conveyer::instance().currentRoundNumber();
-  csdebug() << "NODE> " << __func__ << "() Target out(): " << target->getOut()
-            << ", sequence from: " << sequences.front() << ", to: " << sequences.back() << ", packet: " << packetNum
-            << ", round: " << round;
-
-  ostream_.init(BaseFlags::Neighbours | BaseFlags::Signed | BaseFlags::Compressed);
-  ostream_ << MsgTypes::BlockRequest << round << sequences << packetNum;
-
-  transport_->deliverDirect(ostream_.getPackets(), ostream_.getPacketsCount(), target);
-
-  ostream_.clear();
-}
-
-Node::MessageActions Node::chooseMessageAction(const cs::RoundNumber rNum, const MsgTypes type) {
-  if(!good_) {
-    return MessageActions::Drop;
-  }
-
-  if(type == MsgTypes::NodeStopRequest) {
-    return MessageActions::Process;
-  }
-
-  const auto round = cs::Conveyer::instance().currentRoundNumber();
-
-  // starts next round, otherwise
-  if(type == MsgTypes::RoundTable) {
-    if(rNum > round) {
-      return MessageActions::Process;
-    }
-    //TODO: detect absence of proper current round info (round may be set by SS or BB)
-    return MessageActions::Drop;
-  }
-
-  // BB: every round (for now) may be handled:
-  if(type == MsgTypes::BigBang) {
-    return MessageActions::Process;
-  }
-
-  if(type == MsgTypes::BlockRequest || type == MsgTypes::RequestedBlock) {
-    // which round would not be on the remote we may require the requested block or get block request
-    return MessageActions::Process;
-  }
-
-  // outrunning packets of other types talk about round lag
-  if(rNum > round) {
-    if(rNum - round == 1) {
-      // wait for next round
-      return MessageActions::Postpone;
-    }
-    else {
-      // more then 1 round lag, request round info
-      if(cs::Conveyer::instance().currentRoundNumber() > 1) {
-        // not on the very start
-        cswarning() << "NODE> detect round lag, request round info";
-        cs::RoundTable empty_table;
-        empty_table.round = rNum;
-        handleRoundMismatch(empty_table);
-      }
-      return MessageActions::Drop;
-    }
-  }
-
-  if (type == MsgTypes::NewCharacteristic) {
-    return MessageActions::Process;
-  }
-
-  if (type == MsgTypes::TransactionPacket) {
-    return MessageActions::Process;
-  }
-
-  if (type == MsgTypes::TransactionsPacketRequest) {
-    return MessageActions::Process;
-  }
-
-  if (type == TransactionsPacketReply) {
-    return MessageActions::Process;
-  }
-
-  if (type == MsgTypes::RoundTable) {
-    // obsolete message
-    cswarning() << "NODE> drop obsolete MsgTypes::RoundTable";
-    return MessageActions::Drop;
-  }
-
-  if (type == MsgTypes::RoundTableRequest) {
-    // obsolete message
-    cswarning() << "NODE> drop obsolete MsgTypes::RoundTableRequest";
-    return MessageActions::Drop;
-  }
-
-  if (type == MsgTypes::RoundTableRequest) {
-    return (rNum <= round ? MessageActions::Process : MessageActions::Drop);
-  }
-
-  if (type == MsgTypes::RoundTableReply) {
-    return (rNum >= round ? MessageActions::Process : MessageActions::Drop);
-  }
-
-  if (type == MsgTypes::BlockHashV3) {
-    if (rNum < round) {
-      // outdated
-      return MessageActions::Drop;
-    }
-    if(rNum > getBlockChain().getLastWrittenSequence() + cs::Conveyer::HashTablesStorageCapacity) {
-      // too many rounds behind the global round
-      return MessageActions::Drop;
-    }
-    if(rNum > round) {
-      cslog() << "NODE> outrunning block hash (#" << rNum << ") is postponed until get round info";
-      return MessageActions::Postpone;
-    }
-    if(!cs::Conveyer::instance().isSyncCompleted()) {
-      cslog() << "NODE> block hash is postponed until conveyer sync is completed";
-      return MessageActions::Postpone;
-    }
-    // in time
-    return MessageActions::Process;
-  }
-
-  if (rNum < round) {
-    return type == MsgTypes::NewBlock ? MessageActions::Process : MessageActions::Drop;
-  }
-
-  return (rNum == round ? MessageActions::Process : MessageActions::Postpone);
-}
-
-inline bool Node::readRoundData(cs::RoundTable& roundTable) {
-  cs::PublicKey mainNode;
-
-  uint8_t confSize = 0;
-  istream_ >> confSize;
-
-  cslog() << "NODE> Number of confidants :" << cs::numeric_cast<int>(confSize);
-
-  if (confSize < MIN_CONFIDANTS || confSize > MAX_CONFIDANTS) {
-    cswarning() << "Bad confidants num";
-    return false;
-  }
-
-  cs::ConfidantsKeys confidants;
-  confidants.reserve(confSize);
-
-  istream_ >> mainNode;
-
-  while (istream_) {
-    cs::PublicKey key;
-    istream_ >> key;
-
-    confidants.push_back(key);
-
-    if (confidants.size() == confSize && !istream_.end()) {
-      cswarning() << "Too many confidant nodes received";
-      return false;
-    }
-  }
-
-  if (!istream_.good() || confidants.size() < confSize) {
-    cswarning() << "Bad round table format, ignoring";
-    return false;
-  }
-
-  roundTable.confidants = std::move(confidants);
-  roundTable.general = mainNode;
-  roundTable.hashes.clear();
-
-  return true;
-}
-
-static const char* nodeLevelToString(NodeLevel nodeLevel) {
-  switch (nodeLevel) {
-    case NodeLevel::Normal:
-      return "Normal";
-    case NodeLevel::Confidant:
-      return "Confidant";
-    case NodeLevel::Main:
-      return "Main";
-    case NodeLevel::Writer:
-      return "Writer";
-  }
-
-  return "UNKNOWN";
-}
-
-std::ostream& operator<<(std::ostream& os, NodeLevel nodeLevel) {
-  os << nodeLevelToString(nodeLevel);
-  return os;
-}
-
-template<typename... Args>
-void Node::sendDefault(const cs::PublicKey& target, const MsgTypes msgType, const cs::RoundNumber round, Args&&... args) {
-  static constexpr cs::Byte noFlags = 0;
-
-  ostream_.init(noFlags, target);
-  csdebug() << "NODE> Sending default to key: " << cs::Utils::byteStreamToHex(target.data(), target.size());
-
-  sendBroadcastImpl(msgType, round, std::forward<Args>(args)...);
-}
-
-template <typename... Args>
-bool Node::sendNeighbour(const cs::PublicKey& target, const MsgTypes msgType, const cs::RoundNumber round, Args&&... args) {
-  ConnectionPtr connection = transport_->getConnectionByKey(target);
-
-  if (connection) {
-    sendNeighbour(connection, msgType, round, std::forward<Args>(args)...);
-  }
-
-  return static_cast<bool>(connection);
-}
-
-template <typename... Args>
-void Node::sendNeighbour(const ConnectionPtr target, const MsgTypes msgType, const cs::RoundNumber round, Args&&... args) {
-  ostream_.init(BaseFlags::Neighbours | BaseFlags::Broadcast | BaseFlags::Fragmented | BaseFlags::Compressed);
-  ostream_ << msgType << round;
-
-  writeDefaultStream(std::forward<Args>(args)...);
-
-  csdebug() << "NODE> Sending Direct data: packets count = " << ostream_.getPacketsCount() << ", last size = " << (ostream_.getCurrentSize())
-    << ", out = " << target->out
-    << ", in = " << target->in
-    << ", specialOut = " << target->specialOut
-    << ", msgType: " << getMsgTypesString(msgType);
-
-  transport_->deliverDirect(ostream_.getPackets(), ostream_.getPacketsCount(), target);
-  ostream_.clear();
-}
-
-template <class... Args>
-void Node::sendBroadcast(const MsgTypes msgType, const cs::RoundNumber round, Args&&... args) {
-  ostream_.init(BaseFlags::Broadcast | BaseFlags::Fragmented | BaseFlags::Compressed);
-  csdebug() << "NODE> Sending broadcast";
-
-  sendBroadcastImpl(msgType, round, std::forward<Args>(args)...);
-}
-
-template <class... Args>
-void Node::tryToSendDirect(const cs::PublicKey& target, const MsgTypes msgType, const cs::RoundNumber round, Args&&... args) {
-  const bool success = sendNeighbour(target, msgType, round, std::forward<Args>(args)...);
-  if (!success) {
-    sendBroadcast(target, msgType, round, std::forward<Args>(args)...);
-  }
-}
-
-template <class... Args>
-bool Node::sendToRandomNeighbour(const MsgTypes msgType, const cs::RoundNumber round, Args&&... args) {
-  ConnectionPtr target = transport_->getRandomNeighbour();
-
-  if (target) {
-    sendNeighbour(target, msgType, round, std::forward<Args>(args)...);
-  }
-
-  return target;
-}
-
-template <class... Args>
-void Node::sendConfidants(const MsgTypes msgType, const cs::RoundNumber round, Args&&... args) {
-  const auto& confidants = cs::Conveyer::instance().confidants();
-  for (const auto& confidant : confidants) {
-    sendBroadcast(confidant, msgType, round, std::forward<Args>(args)...);
-  }
-}
-
-template <typename T, typename... Args>
-void Node::writeDefaultStream(const T& value, Args&&... args) {
-  ostream_ << value;
-  writeDefaultStream(std::forward<Args>(args)...);
-}
-
-template <typename T>
-void Node::writeDefaultStream(const T& value) {
-  ostream_ << value;
-}
-
-template<typename... Args>
-bool Node::sendNeighbours(const MsgTypes msgType, const cs::RoundNumber round, Args&&... args) {
-  Connections connections = transport_->getNeighboursWithoutSS();
-
-  if (connections.empty()) {
-    return false;
-  }
-
-  for (auto connection : connections) {
-    sendNeighbour(connection, msgType, round, std::forward<Args>(args)...);
-  }
-}
-
-template <typename... Args>
-void Node::sendBroadcast(const cs::PublicKey& target, const MsgTypes& msgType, const cs::RoundNumber round,
-                         Args&&... args) {
-  ostream_.init(BaseFlags::Fragmented | BaseFlags::Compressed, target);
-  csdebug() << "NODE> Sending broadcast to key: " << cs::Utils::byteStreamToHex(target.data(), target.size());
-
-  sendBroadcastImpl(msgType, round, std::forward<Args>(args)...);
-}
-
-template <typename... Args>
-void Node::sendBroadcastImpl(const MsgTypes& msgType, const cs::RoundNumber round, Args&&... args) {
-  ostream_ << msgType << round;
-
-  writeDefaultStream(std::forward<Args>(args)...);
-
-  csdebug() << "NODE> Sending broadcast data: size = " << ostream_.getCurrentSize()
-      << ", round: " << round
-      << ", msgType: " << getMsgTypesString(msgType);
-
-  transport_->deliverBroadcast(ostream_.getPackets(), ostream_.getPacketsCount());
-  ostream_.clear();
-}
-
-///////////////////////////////////////////////////////////////////////////////////////////////////////////////////
-////                                              SOLVER 3 METHODS (START)                                     ////
-///////////////////////////////////////////////////////////////////////////////////////////////////////////////////
-//      | |                                          | |                                               | |
-//      \ /                                          \ /                                               \ /
-//       V                                            V                                                 V
-
-void Node::sendStageOne(cs::StageOne& stageOneInfo) {
-  if (myLevel_ != NodeLevel::Confidant) {
-    cswarning() << "NODE> Only confidant nodes can send consensus stages";
-    return;
-  }
-
-  stageOneInfo.roundTimeStamp = cs::Utils::currentTimestamp();
-  
-  csdebug() << "NODE> " << __func__ << "(): Round = " << roundNumber_ << ", Sender: " << (int)stageOneInfo.sender
-    << ", Cand Amount: " << (int)stageOneInfo.trustedCandidates.size()
-    << ", Hashes Amount: " << (int)stageOneInfo.hashesCandidates.size()
-    << ", Time Stamp: " << stageOneInfo.roundTimeStamp << std::endl
-    << "Hash: " << cs::Utils::byteStreamToHex(stageOneInfo.hash.data(), stageOneInfo.hash.size());
-
-
-  size_t pStageOneMsgSize = sizeof(stageOneInfo.sender) 
-                  + stageOneInfo.hash.size()
-                  + sizeof(uint8_t)
-                  + sizeof(cscrypto::Hash) * stageOneInfo.trustedCandidates.size()
-                  + sizeof(stageOneInfo.hashesCandidates.size())
-                  + sizeof(cscrypto::Hash) * stageOneInfo.hashesCandidates.size()
-                  + sizeof(uint8_t)
-                  + stageOneInfo.roundTimeStamp.size();
-
-  size_t hashedMsgSize = pStageOneMsgSize + sizeof(cs::RoundNumber) + sizeof(cs::Hash);
-  auto memPtr = allocator_.allocateNext(hashedMsgSize);
-  uint8_t* rawData = (uint8_t*)memPtr.get();
-  uint8_t* ptr = rawData;
-
-  memcpy(rawData, &roundNumber_, sizeof(cs::RoundNumber));
-  ptr += sizeof(cs::RoundNumber);
-  ptr += sizeof(cs::Hash);
-  *ptr = stageOneInfo.sender;
-  ++ptr;
-
-  memcpy(ptr, stageOneInfo.hash.data(), stageOneInfo.hash.size());
-  ptr += sizeof(cs::Hash);
-  *ptr = (uint8_t)stageOneInfo.trustedCandidates.size();
-
-  uint8_t tc = *ptr;
-  ptr += sizeof(uint8_t);
-
-  csdebug() << "Sending TRUSTED Candidates: " << (int)tc;
-
-  for (auto& it : stageOneInfo.trustedCandidates) {
-    memcpy(ptr, it.data(), sizeof(cs::PublicKey));
-    ptr += sizeof(cs::PublicKey);
-  }
-
-  size_t hashesCandidatesAmount = stageOneInfo.hashesCandidates.size();
-  memcpy(ptr, &hashesCandidatesAmount, sizeof(size_t));
-
-  ptr += sizeof(size_t);
-
-  if (hashesCandidatesAmount > 0) {
-    csdebug() << "Sending HASHES Candidates: " << (int)hashesCandidatesAmount;
-
-    for (auto& it : stageOneInfo.hashesCandidates) {
-      memcpy(ptr, it.toBinary().data(), sizeof(cs::Hash));
-      ptr += sizeof(cs::Hash);
-    }
-  }
-
-  *ptr = (uint8_t)stageOneInfo.roundTimeStamp.size();
-  ptr += sizeof(uint8_t);
-  memcpy(ptr, stageOneInfo.roundTimeStamp.data(), stageOneInfo.roundTimeStamp.size());
-
-  cscrypto::CalculateHash(stageOneInfo.msgHash, rawData + sizeof(cs::RoundNumber) + sizeof(cs::Hash), pStageOneMsgSize);
-  memcpy(rawData + sizeof(cs::RoundNumber), stageOneInfo.msgHash.data(), sizeof(cs::Hash));
-<<<<<<< HEAD
-  cslog() << "MsgHash: " << cs::Utils::byteStreamToHex((const char*)stageOneInfo.msgHash.data(), 32);
-    cslog() << "Sending message ("<< pStageOneMsgSize << "): "<< cs::Utils::byteStreamToHex((const char*)(rawData + sizeof(cs::RoundNumber) + sizeof(cs::Hash)), pStageOneMsgSize);
-  cscrypto::GenerateSignature(stageOneInfo.sig, solver_->getPrivateKey(), rawData, sizeof(cs::RoundNumber) + sizeof(cs::Hash));
-  //crypto_sign_ed25519_detached(stageOneInfo.sig.data(), &sig_size, rawData, sizeof(cs::RoundNumber) + sizeof(cs::Hash), solver_->getPrivateKey().data());
- // cslog() << "Signature done";
-  pStageOneMessage[myConfidantIndex_] = std::string(cs::numeric_cast<const char*>((void*)(rawData + sizeof(cs::RoundNumber) + sizeof(cs::Hash))), pStageOneMsgSize);
- // cslog() << " Sig: " << cs::Utils::byteStreamToHex((const char*)stageOneInfo.sig.data(), 64);
-  ostream_.init(BaseFlags::Fragmented);
-  ostream_ << MsgTypes::FirstStage
-    << roundNum_
-    << stageOneInfo.sig
-    << pStageOneMessage[myConfidantIndex_];
-
-  allocator_.shrinkLast(hashedMsgSize);
-  flushCurrentTasks();
-=======
-
-  cscrypto::GenerateSignature(stageOneInfo.sig, solver_->getPrivateKey(), rawData, sizeof(cs::RoundNumber) + sizeof(cs::Hash));
-  pStageOneMessage = std::string(cs::numeric_cast<const char*>((void*)(rawData + sizeof(cs::RoundNumber) + sizeof(cs::Hash))), pStageOneMsgSize);
-
-
-  sendConfidants(MsgTypes::FirstStage, roundNumber_, stageOneInfo.sig, pStageOneMessage);
-
-  //allocator_.shrinkLast(cs::numeric_cast<uint32_t>(hashedMsgSize));
-  csdebug() << __func__ << "(): done";
-  //flushCurrentTasks();
->>>>>>> 5442df36
-}
-
-// sends StageOne request to respondent about required
-void Node::requestStageOne(uint8_t respondent, uint8_t required) {
-  csdebug() << "NODE> " << __func__ << "()";
-  const auto confidantsSize = cs::Conveyer::instance().confidants().size();
-
-  const cs::Conveyer& conveyer = cs::Conveyer::instance();
-
-  if (!conveyer.isConfidantExists(respondent)) {
-    return;
-  }
-
-  requestStageConsensus(MsgTypes::FirstStageRequest, respondent, required);
-}
-
-void Node::getStageOneRequest(const uint8_t* data, const size_t size, const cs::PublicKey& requester) {
-  csdebug() << "NODE> " << __func__ << "()";
-
-  if (myLevel_ != NodeLevel::Confidant) {
-    return;
-  }
-
-  istream_.init(data, size);
-
-  uint8_t requesterNumber = 0;
-  uint8_t requiredNumber = 0;
-  istream_ >> requesterNumber >> requiredNumber;
-
-  const cs::ConfidantsKeys& confidants = cs::Conveyer::instance().confidants();
-
-  if (confidants.size() <= requesterNumber) {
-    cserror() << __func__ << ", index " << int(requesterNumber) << ", confidants size " << confidants.size();
-    return;
-  }
-
-  if (requester != confidants[requesterNumber]) {
-    return;
-  }
-
-  if (!istream_.good() || !istream_.end()) {
-    cslog() << "NODE> Bad StageOne packet format";
-    return;
-  }
-
-  solver_->gotStageOneRequest(requesterNumber, requiredNumber);
-}
-
-void Node::sendStageOneReply(const cs::StageOne& stageOneInfo, const uint8_t requester) {
-  csdebug() << "NODE> " << __func__ << "()";
-
-  if (myLevel_ != NodeLevel::Confidant) {
-    cswarning() << "NODE> Only confidant nodes can send consensus stages";
-    return;
-  }
-
-  const auto& confidants = cs::Conveyer::instance().roundTable(roundNumber_)->confidants;
-
-<<<<<<< HEAD
-  ostream_ << MsgTypes::FirstStage
-    << roundNum_
-    << stageOneInfo.sig
-    << pStageOneMessage[stageOneInfo.sender];
-  //cslog() << " MsgSize: " << pStageOneMsgSize;
-  flushCurrentTasks();
-=======
-  if (confidants.size() <= requester) {
-    cserror() << __func__ << " index out of range, " << int(requester) << ", confidants size " << confidants.size();
-    return;
-  }
-
-  sendBroadcast(confidants.at(requester), MsgTypes::FirstStage, roundNumber_, stageOneInfo.sig, pStageOneMessage);
->>>>>>> 5442df36
-
-  csdebug() << "NODE> " << __func__ << "(): done";
-}
-
-void Node::getStageOne(const uint8_t* data, const size_t size, const cs::PublicKey& sender) {
-  csdebug() << "NODE> " << __func__ << "()";
-  if (myLevel_ != NodeLevel::Confidant) {
-    csdebug() << "NODE> ignore stage-1 as no confidant";
-    return;
-  }
-
-  csunused(sender);
-
-  istream_.init(data, size);
-  size_t msgSize;
-  std::string rawBytes;
-  cs::StageOne stage;
-<<<<<<< HEAD
-  istream_ >> stage.sig
-    >> rawBytes;
-=======
-  istream_ >> stage.sig >> raw_bytes;
-
->>>>>>> 5442df36
-  if (!istream_.good() || !istream_.end()) {
-    cserror() << "Bad StageOne packet format";
-    return;
-  }
-<<<<<<< HEAD
-  msgSize = rawBytes.size();
-
-  const uint8_t* stagePtr = (const uint8_t*)rawBytes.data();
-  auto memPtr = allocator_.allocateNext(msgSize + sizeof(cs::RoundNumber) + sizeof(cs::Hash));
-  uint8_t* rawData = (uint8_t*)memPtr.get();
-  memcpy(rawData, &roundNum_, sizeof(cs::RoundNumber));
-  //cslog() << cs::Utils::byteStreamToHex((const char*)data, size);
-  cslog() << "Received message ["<< msgSize << "] :";
-  cslog() << cs::Utils::byteStreamToHex((const char*)stagePtr , msgSize);
-=======
-
-  msgSize = raw_bytes.size();
-
-  const uint8_t* stagePtr = (const uint8_t*)raw_bytes.data();
-  auto memPtr = allocator_.allocateNext(static_cast<uint32_t>(msgSize + sizeof(cs::RoundNumber) + sizeof(cs::Hash)));
-
-  uint8_t* rawData = (uint8_t*)memPtr.get();
-  memcpy(rawData, &roundNumber_, sizeof(cs::RoundNumber));
->>>>>>> 5442df36
-  memcpy(rawData + sizeof(cs::RoundNumber) + sizeof(cs::Hash), stagePtr, msgSize);
-
-  cscrypto::CalculateHash(stage.msgHash, stagePtr, msgSize);
-  memcpy(rawData + sizeof(cs::RoundNumber), stage.msgHash.data(), stage.msgHash.size());
-
-  uint8_t* ptr = rawData + sizeof(cs::RoundNumber) + sizeof(cs::Hash);
-  stage.sender = *ptr;
-
-<<<<<<< HEAD
-  pStageOneMessage[stage.sender] = rawBytes;
-
-  cslog() << __func__ <<  "(): Sender: " << (int)stage.sender << ", sender key: "
-    << cs::Utils::byteStreamToHex((const char*)cs::Conveyer::instance().roundTable(roundNum_)->confidants.at(stage.sender).data(), 32) << " - " << cs::Utils::byteStreamToHex((const char*)sender.data(), 32);
-  cslog() << "Message hash: " << cs::Utils::byteStreamToHex((const char*)stage.msgHash.data(),32);
-  if (!cscrypto::VerifySignature(stage.sig, cs::Conveyer::instance().roundTable(roundNum_)->confidants.at(stage.sender), 
-    rawData, sizeof(cs::RoundNumber) + sizeof(cs::Hash))) {
-    cswarning() << "NODE> Stage One from [" << (int)stage.sender << "] -  WRONG SIGNATURE!!!";
-=======
-  const cs::Conveyer& conveyer = cs::Conveyer::instance();
-
-  if (!conveyer.isConfidantExists(stage.sender)) {
->>>>>>> 5442df36
-    return;
-  }
-
-  const cs::PublicKey& confidant = conveyer.confidantByIndex(stage.sender);
-
-  cslog() << __func__ <<  "(): Sender: " << static_cast<int>(stage.sender) << ", sender key: "
-    << cs::Utils::byteStreamToHex(confidant.data(), confidant.size());
-
-  if (!cscrypto::VerifySignature(stage.sig, confidant, rawData, sizeof(cs::RoundNumber) + sizeof(cs::Hash))) {
-    cswarning() << "NODE> Stage One from [" << (int) stage.sender << "] -  WRONG SIGNATURE!!!";
-    return;
-  }
-
-  ptr += sizeof(uint8_t);
-  memcpy(stage.hash.data(), ptr, stage.hash.size());
-  ptr += sizeof(cs::Hash);
-
-  uint8_t trustedCandAmount = *ptr;
-  cs::PublicKey tempKey;
-  stage.trustedCandidates.reserve(trustedCandAmount);
-  ptr += sizeof(uint8_t);
-
-  cslog() << "Trusted Candidates Amount = " << (int)trustedCandAmount;
-
-  for (int i = 0; i < trustedCandAmount; ++i) {
-    memcpy(tempKey.data(), ptr, 32);
-    stage.trustedCandidates.push_back(tempKey);
-    ptr += tempKey.size();
-  }
-
-  size_t hashesCandAmount = (size_t)*ptr;
-  cslog() << "HashesAmount = " << hashesCandAmount;
-  cs::TransactionsPacketHash tempHash;
-  stage.hashesCandidates.reserve(hashesCandAmount);
-  ptr += sizeof(size_t);
-
-  for (int i = 0; i < hashesCandAmount; i++) {
-    cs::Bytes byteHash(ptr, ptr + sizeof(cs::Hash));
-    stage.hashesCandidates.push_back(cs::TransactionsPacketHash::fromBinary(byteHash));
-    ptr += sizeof(cs::Hash);
-  }
-
-  size_t tSize = (uint8_t)*ptr;
-  ptr += sizeof(uint8_t);
-
-  std::string currentTimeStamp((const char*)ptr, tSize);
-  stage.roundTimeStamp = currentTimeStamp;
-
-  allocator_.shrinkLast(static_cast<uint32_t>(msgSize + sizeof(cs::RoundNumber) + sizeof(cs::Hash)));
-
-  csdebug() << "NODE> Stage One from [" << (int) stage.sender << "] is OK!";
-  solver_->gotStageOne(std::move(stage));
-}
-
-void Node::sendStageTwo(cs::StageTwo& stageTwoInfo) {
-  csdebug() << "NODE> " << __func__ << "()";
-  if ((myLevel_ != NodeLevel::Confidant) && (myLevel_ != NodeLevel::Writer)) {
-    cswarning() << "Only confidant nodes can send consensus stages";
-    return;
-  }
-  pStageTwoMessage.clear();
-<<<<<<< HEAD
-  size_t curTrustedAmount = cs::Conveyer::instance().roundTable(roundNum_)->confidants.size();
-  size_t pStageTwoMsgSize  = sizeof(stageTwoInfo.sender)
-=======
-  size_t curTrustedAmount = cs::Conveyer::instance().roundTable(roundNumber_)->confidants.size();
-  pStageTwoMsgSize  = sizeof(stageTwoInfo.sender)
->>>>>>> 5442df36
-                    + sizeof(stageTwoInfo.sender) 
-                    + (sizeof(cs::Signature) + sizeof(cs::Hash)) * curTrustedAmount;
-
-  auto memPtr = allocator_.allocateNext(pStageTwoMsgSize + sizeof(cs::RoundNumber));
-  uint8_t* rawData = (uint8_t*)memPtr.get();
-  uint8_t* ptr = rawData;
-  memcpy(ptr, &roundNumber_, sizeof(cs::RoundNumber));
-  ptr += sizeof(cs::RoundNumber);
-  *ptr= stageTwoInfo.sender;
-
-  ptr += 1;
-  *ptr = (uint8_t)curTrustedAmount;
-  ptr += 1;
-
-  for (int i = 0; i < curTrustedAmount; i++) {
-    memcpy(ptr, stageTwoInfo.signatures.at(i).data(), sizeof(cs::Signature));
-    ptr += sizeof(cs::Signature);
-    memcpy(ptr, stageTwoInfo.hashes.at(i).data(), sizeof(cs::Hash));
-    ptr += sizeof(cs::Hash);
-  }
-
-  cscrypto::GenerateSignature(stageTwoInfo.sig, solver_->getPrivateKey(), rawData, pStageTwoMsgSize + sizeof(cs::RoundNumber));
-
-<<<<<<< HEAD
-  pStageTwoMessage[myConfidantIndex_] = std::string(cs::numeric_cast<const char*>((void*)(rawData + sizeof(cs::RoundNumber))), pStageTwoMsgSize);
-  ostream_.init(BaseFlags::Broadcast | BaseFlags::Fragmented);
-  ostream_ << MsgTypes::SecondStage
-    << roundNum_
-    << stageTwoInfo.sig
-    << pStageTwoMessage;
-=======
-  pStageTwoMessage = std::string(cs::numeric_cast<const char*>((void*)(rawData + sizeof(cs::RoundNumber))), pStageTwoMsgSize);
-
-  sendConfidants(MsgTypes::SecondStage, roundNumber_, pStageTwoMsgSize, stageTwoInfo.sig, pStageTwoMessage);
-
->>>>>>> 5442df36
-  // cslog() << "Sending message [" << pStageTwoMsgSize << "] :" << cs::Utils::byteStreamToHex((const char*)pStageTwoMessage.data(), pStageTwoMsgSize);
-  // cslog() << "NODE> Sending StageTwo:";
-  // int sigAmount = stageTwoInfo.signatures.size();
-  // for (int i = 0; i < sigAmount; i++) {
-  //   cslog() << " Sig [" << i << "]: " << cs::Utils::byteStreamToHex((const char*)stageTwoInfo.signatures.at(i).data(), stageTwoInfo.signatures.at(i).size());
-  //   cslog() << " Hash[" << i << "]: " << cs::Utils::byteStreamToHex((const char*)stageTwoInfo.hashes.at(i).data(), stageTwoInfo.hashes.at(i).size());
-  // }
-  // cslog() << "Signature       :" << cs::Utils::byteStreamToHex((const char*)stageTwoInfo.sig.data(), 64);
-
-  allocator_.shrinkLast(pStageTwoMsgSize + sizeof(cs::RoundNumber));
-
-  csdebug() << "NODE> " << __func__ << "(): done";
-}
-
-void Node::requestStageTwo(uint8_t respondent, uint8_t required) {
-  csdebug() << "NODE> " << __func__ << "()";
-  requestStageConsensus(MsgTypes::SecondStageRequest, respondent, required);
-}
-
-void Node::getStageTwoRequest(const uint8_t* data, const size_t size, const cs::PublicKey& requester) {
-  LOG_DEBUG(__func__);
-
-  if ((myLevel_ != NodeLevel::Confidant) && (myLevel_ != NodeLevel::Writer)) {
-    return;
-  }
-
-  istream_.init(data, size);
-  uint8_t requesterNumber = 0u;
-  uint8_t requiredNumber =0u;
-  istream_ >> requesterNumber >> requiredNumber;
-
-  cslog() << "NODE> Getting StageTwo Request from [" << (int)requesterNumber << "] ";
-  if (requester != cs::Conveyer::instance().confidants().at(requesterNumber)) {
-    return;
-  }
-
-  if (!istream_.good() || !istream_.end()) {
-    cserror() << "Bad StageTwo packet format";
-    return;
-  }
-
-  solver_->gotStageTwoRequest(requesterNumber, requiredNumber);
-}
-
-void Node::sendStageTwoReply(const cs::StageTwo& stageTwoInfo, const uint8_t requester) {
-  csdebug() << __func__;
-  if ((myLevel_ != NodeLevel::Confidant) && (myLevel_ != NodeLevel::Writer)) {
-    cswarning() << "Only confidant nodes can send consensus stages";
-    return;
-  }
-
-<<<<<<< HEAD
-  ostream_ << MsgTypes::SecondStage
-    << roundNum_
-    << stageTwoInfo.sig
-    << pStageTwoMessage[stageTwoInfo.sender];
-  LOG_DEBUG("done");
-  flushCurrentTasks();
-=======
-  const auto& confidants = cs::Conveyer::instance().roundTable(roundNumber_)->confidants;
-  sendBroadcast(confidants.at(requester), MsgTypes::SecondStage, roundNumber_, pStageTwoMsgSize, stageTwoInfo.sig,
-                pStageTwoMessage);
-
-  csdebug() << "NODE> " << __func__ << "(): done";
->>>>>>> 5442df36
-}
-
-void Node::getStageTwo(const uint8_t* data, const size_t size, const cs::PublicKey& sender) {
-  csdetails() << "NODE> " << __func__ << "()";
-  if ((myLevel_ != NodeLevel::Confidant) && (myLevel_ != NodeLevel::Writer)) {
-    csdebug() << "NODE> ignore stage-2 as no confidant";
-    return;
-  }
-<<<<<<< HEAD
-  LOG_EVENT( "Getting Stage Two from " << cs::Utils::byteStreamToHex(sender.data(), 32));
-=======
-
-  //LOG_EVENT(FILE_NAME_ << "Getting Stage Two from " << byteStreamToHex(sender.str, 32));
->>>>>>> 5442df36
-
-  istream_.init(data, size);
-  size_t msgSize;
-  cs::StageTwo stage;
-  istream_ >> stage.sig;
-  std::string rawBytes;
-  istream_ >> rawBytes;
-  if (!istream_.good() || !istream_.end()) {
-    cserror() << "Bad StageTwo packet format";
-    return;
-  }
-  const uint8_t* stagePtr = (uint8_t*)rawBytes.data();
-  msgSize = rawBytes.size();
-  auto memPtr = allocator_.allocateNext(msgSize + sizeof(cs::RoundNumber));
-  uint8_t* rawData = (uint8_t*)memPtr.get();
-<<<<<<< HEAD
-  memcpy(rawData, &roundNum_, sizeof(cs::RoundNumber));
-  memcpy(rawData + sizeof(cs::RoundNumber), stagePtr, msgSize);
-  stage.sender = *stagePtr;
-  pStageTwoMessage[stage.sender] = rawBytes;
-  // cslog() << "Received message (" << msgSize << ") from [" << (int)stage.sender  << "] :" << cs::Utils::byteStreamToHex((const char*)rawData, msgSize + sizeof(cs::RoundNumber));
-=======
-
-  memcpy(rawData, &roundNumber_, sizeof(cs::RoundNumber));
-  memcpy(rawData + sizeof(cs::RoundNumber), stagePtr, rawBytes.size());
-
-  stage.sender = *(rawData + sizeof(cs::RoundNumber));
-  // cslog() << "Received message (" << msgSize << ") from [" << (int)stage.sender  << "] :" << cs::Utils::byteStreamToHex((const char*)rawData, msgSize +4);
->>>>>>> 5442df36
-
-  cslog() << __func__  << "(): Sender             :" << cs::Utils::byteStreamToHex(sender.data(), 32);
-  const cs::RoundTable* table = cs::Conveyer::instance().roundTable(roundNumber_);
-
-  if (table == nullptr) {
-    cserror() << __func__ << ", round table is nullptr";
-    return;
-  }
-
-  if (table->confidants.size() <= stage.sender) {
-    cserror() << __func__ << ", sender index is out of range confidants, "
-              << "index " << static_cast<int>(stage.sender) << ", size " << table->confidants.size();
-    return;
-  }
-  
-  if (!cscrypto::VerifySignature(stage.sig, table->confidants[stage.sender],
-      rawData, msgSize + sizeof(cs::RoundNumber)))
-  {
-    cslog() << "Stage Two from [" << static_cast<int>(stage.sender) << "] -  WRONG SIGNATURE!!!";
-    return;
-  }
-  cslog() << "Signature is OK";
-  rawData += (sizeof(uint8_t) + sizeof(cs::RoundNumber));
-  uint8_t trustedAmount = *rawData;
-  rawData += sizeof(uint8_t);;
-  cs::Signature tempSig;
-  cs::Hash tempHash;
-  for (int i = 0; i < trustedAmount; i++) {
-    memcpy(tempSig.data(), rawData, tempSig.size());
-    stage.signatures.push_back(tempSig);
-    rawData += sizeof(cs::Signature);
-   // cslog() << " Sig [" << i << "]: " << cs::Utils::byteStreamToHex((const char*)stage.signatures.at(i).data(), stage.signatures.at(i).size());
-    memcpy(tempHash.data(), rawData, tempHash.size());
-    stage.hashes.push_back(tempHash);
-    rawData += sizeof(cs::Hash);
-   // cslog() << " Hash[" << i << "]: " << cs::Utils::byteStreamToHex((const char*)stage.hashes.at(i).data(), stage.hashes.at(i).size());
-  }
-
-  allocator_.shrinkLast(msgSize + sizeof(cs::RoundNumber));
-  csdebug() << "NODE> Stage Two from [" << (int)stage.sender << "] is OK!";
-  solver_->gotStageTwo(std::move(stage));
-}
-
-void Node::sendStageThree(cs::StageThree& stageThreeInfo) {
-  csdebug() << "NODE> " << __func__ << "()";
-#ifdef MYLOG
-  cslog() << "NODE> Stage THREE sending";
-#endif
-  if (myLevel_ != NodeLevel::Confidant) {
-    cswarning() << "NODE> Only confidant nodes can send consensus stages";
-    return;
-  }
-
-  size_t pStageThreeMsgSize = 2 * sizeof(uint8_t) + 3 * sizeof(cs::Hash) + stageThreeInfo.realTrustedMask.size();
-  pStageThreeMessage.clear();
-  auto memPtr = allocator_.allocateNext(pStageThreeMsgSize + sizeof(cs::RoundNumber));
-  uint8_t* rawData = (uint8_t*)memPtr.get();
-  uint8_t* msgPtr = rawData;
-  memcpy(rawData, &roundNumber_, sizeof(cs::RoundNumber));
-  rawData += sizeof(cs::RoundNumber);
-
-  *rawData = stageThreeInfo.sender;
-  rawData += sizeof(uint8_t);
-  *rawData = stageThreeInfo.writer;
-  rawData += sizeof(uint8_t);
-  memcpy(rawData, stageThreeInfo.hashBlock.data(), stageThreeInfo.hashBlock.size());
-  rawData += stageThreeInfo.hashBlock.size();
-  memcpy(rawData, stageThreeInfo.hashCandidatesList.data(), stageThreeInfo.hashCandidatesList.size());
-  rawData += stageThreeInfo.hashCandidatesList.size();
-  memcpy(rawData, stageThreeInfo.hashHashesList.data(), stageThreeInfo.hashHashesList.size());
-  rawData += stageThreeInfo.hashHashesList.size();
-  *rawData = (uint8_t)stageThreeInfo.realTrustedMask.size();
-  rawData += sizeof(uint8_t);
-  memcpy(rawData, stageThreeInfo.realTrustedMask.data(), stageThreeInfo.realTrustedMask.size());
-
-  cscrypto::GenerateSignature(stageThreeInfo.sig,solver_->getPrivateKey(), msgPtr,pStageThreeMsgSize + sizeof(cs::RoundNumber));
-<<<<<<< HEAD
-  pStageThreeMessage[myConfidantIndex_] = std::string(cs::numeric_cast<const char*>((void*)(msgPtr + sizeof(cs::RoundNumber))), pStageThreeMsgSize);
-  ostream_.init(BaseFlags::Broadcast);
-  ostream_ << MsgTypes::ThirdStage
-    << roundNum_
-    << stageThreeInfo.sig
-    << pStageThreeMessage;
-=======
-  pStageThreeMessage = std::string(cs::numeric_cast<const char*>((void*)(msgPtr + sizeof(cs::RoundNumber))), pStageThreeMsgSize);
-
-  sendConfidants(MsgTypes::ThirdStage, roundNumber_, pStageThreeMsgSize, stageThreeInfo.sig, pStageThreeMessage);
-
->>>>>>> 5442df36
-  allocator_.shrinkLast(pStageThreeMsgSize + sizeof(cs::RoundNumber));
-
-  csdebug() << "NODE> " << __func__ << "(): done";
-}
-
-void Node::requestStageThree(uint8_t respondent, uint8_t required) {
-<<<<<<< HEAD
-  LOG_DEBUG(__func__);
-  if (myLevel_ != NodeLevel::Confidant) {
-    cswarning() << "Only confidant nodes can request consensus stages";
-    // return;
-  }
-
-  ostream_.init(0 /*need no flags!*/, cs::Conveyer::instance().currentRoundTable().confidants.at(respondent));
-
-  ostream_ << MsgTypes::ThirdStageRequest << roundNum_ << myConfidantIndex_ << required;
-  flushCurrentTasks();
-  LOG_DEBUG("done");
-=======
-  csdebug() << "NODE> " << __func__ << "()";
-  requestStageConsensus(MsgTypes::ThirdStageRequest, respondent, required);
->>>>>>> 5442df36
-}
-
-void Node::getStageThreeRequest(const uint8_t* data, const size_t size, const cs::PublicKey& requester) {
-  csdebug() << "NODE> " << __func__ << "()";
-  // cslog() << "NODE> Getting StageThree Request";
-  if (myLevel_ != NodeLevel::Confidant) {
-    return;
-  }
-  if (nodeIdKey_ == requester) {
-    return;
-  }
-
-  istream_.init(data, size);
-  uint8_t requesterNumber = 0u;
-  uint8_t requiredNumber = 0u;
-  istream_ >> requesterNumber >> requiredNumber;
-
-  if (requester != cs::Conveyer::instance().confidants().at(requesterNumber)) {
-    return;
-  }
-
-  if (!istream_.good() || !istream_.end()) {
-    cserror() << "Bad StageThree packet format";
-    return;
-  }
-  solver_->gotStageThreeRequest(requesterNumber, requiredNumber);
-}
-
-void Node::sendStageThreeReply(const cs::StageThree& stageThreeInfo, const uint8_t requester) {
-  csdebug() << "NODE> " << __func__;
-#ifdef MYLOG
-  cslog() << "NODE> Stage THREE Reply sending";
-#endif
-  if (myLevel_ != NodeLevel::Confidant) {
-    cswarning() << "NODE> Only confidant nodes can send consensus stages";
-    return;
-  }
-
-  const auto& confidants = cs::Conveyer::instance().roundTable(roundNumber_)->confidants;
-  sendDefault(confidants.at(requester), MsgTypes::ThirdStage, roundNumber_, pStageThreeMsgSize, stageThreeInfo.sig, pStageThreeMessage);
-
-<<<<<<< HEAD
-  ostream_ << MsgTypes::ThirdStage
-    << roundNum_
-    << stageThreeInfo.sig
-    << pStageThreeMessage[stageThreeInfo.sender];
-  LOG_DEBUG("done");
-  flushCurrentTasks();
-=======
-  csdebug() << "NODE> " << __func__ << "(): done";
->>>>>>> 5442df36
-}
-
-void Node::getStageThree(const uint8_t* data, const size_t size, const cs::PublicKey& sender) {
-  csdetails() << "NODE> " << __func__ << "()";
-  if (myLevel_ != NodeLevel::Confidant && myLevel_ != NodeLevel::Writer) {
-    csdebug() << "NODE> ignore stage-3 as no confidant";
-    return;
-  }
-<<<<<<< HEAD
-  if (nodeIdKey_ == sender) {
-    return;
-  }
-  // cslog()<< "NODE> Getting Stage Three  ";
-  // LOG_EVENT(FILE_NAME_ << "Getting Stage Three from " << byteStreamToHex(sender.str, 32));
- 
-=======
-
-  size_t msgSize;
->>>>>>> 5442df36
-  istream_.init(data, size);
-  cs::StageThree stage;
-  istream_  >> stage.sig;
-  std::string raw_bytes;
-  istream_ >> raw_bytes;
-  const uint8_t* stagePtr = (uint8_t*)raw_bytes.data();
-  size_t msgSize = raw_bytes.size();
-  auto memPtr = allocator_.allocateNext(msgSize + sizeof(cs::RoundNumber));
-  uint8_t* rawData = (uint8_t*)memPtr.get();
-  memcpy(rawData, &roundNumber_, sizeof(cs::RoundNumber));
-  memcpy(rawData + sizeof(cs::RoundNumber), stagePtr, msgSize);
-  if (!istream_.good() || !istream_.end()) {
-    cserror() << "NODE> Bad StageTwo packet format";
-    return;
-  }
-  //rawData += sizeof(cs::RoundNumber);
-  stage.sender = *stagePtr;
-  pStageThreeMessage[stage.sender];
-  //cslog() << "Received message: "<< byteStreamToHex((const char*)rawData, msgSize);
-
-  
-  if (!cscrypto::VerifySignature(stage.sig, cs::Conveyer::instance().roundTable(roundNumber_)->confidants.at(stage.sender), rawData, msgSize + sizeof(cs::RoundNumber))) {
-    cswarning() << "NODE> Stage Three from [" << (int)stage.sender << "] -  WRONG SIGNATURE!!!";
-    return;
-  }
-  
-  rawData += (sizeof(cs::RoundNumber) + sizeof(uint8_t));
-  stage.writer = *rawData;
-  rawData += sizeof(uint8_t);
-  memcpy(stage.hashBlock.data(), rawData, stage.hashBlock.size());
-  rawData += stage.hashBlock.size();
-  memcpy(stage.hashCandidatesList.data(), rawData, stage.hashCandidatesList.size());
-  rawData += stage.hashCandidatesList.size();
-  memcpy(stage.hashHashesList.data(), rawData, stage.hashHashesList.size());
-  rawData += stage.hashHashesList.size();
-  uint8_t mSize8 = (uint8_t)*rawData;
-  size_t mSize = mSize8;
-  rawData += sizeof(uint8_t);
-  std::string realTrustedMask((const char*)rawData, mSize);
-  memcpy(stage.realTrustedMask.data(), realTrustedMask.data(), mSize);
-  allocator_.shrinkLast(msgSize);
-  csdebug() << "NODE> Stage Three from [" << (int)stage.sender << "] is OK!";
-  solver_->gotStageThree(std::move(stage));
-}
-
-void Node::requestStageConsensus(MsgTypes msgType, uint8_t respondent, uint8_t required) {
-  if ((myLevel_ != NodeLevel::Confidant) && (myLevel_ != NodeLevel::Writer)) {
-    cswarning() << "NODE> Only confidant nodes can request consensus stages";
-    return;
-  }
-
-  const auto& conveyer = cs::Conveyer::instance();
-
-  if (!conveyer.isConfidantExists(respondent)) {
-    return;
-  }
-
-  sendDefault(conveyer.confidants().at(respondent), msgType, roundNumber_ , myConfidantIndex_, required);
-
-  csdebug() << "NODE> " << __func__ << "(): done";
-}
-
-void Node::prepareMetaForSending(cs::RoundTable& roundTable, std::string timeStamp) {
-  csdebug() << "NODE> " << __func__ << "():" << " timestamp = " << timeStamp;
-  // only for new consensus
-  cs::PoolMetaInfo poolMetaInfo;
-  poolMetaInfo.sequenceNumber = blockChain_.getLastWrittenSequence() + 1;  // change for roundNumber
-  poolMetaInfo.timestamp = timeStamp;
-
-  /////////////////////////////////////////////////////////////////////////// preparing block meta info
-  cs::Conveyer& conveyer = cs::Conveyer::instance();
-  cs::PublicKey pk;
-  std::fill(pk.begin(), pk.end(), 0);
-  std::optional<csdb::Pool> pool = conveyer.applyCharacteristic(poolMetaInfo, pk);// solver_->getPublicKey());
-  if (!pool.has_value()) {
-    cserror() << "NODE> applyCharacteristic() failed to create block";
-    return;
-  }
-
-  std::vector<std::vector<uint8_t>> confs;
-  for(const auto& src : roundTable.confidants) {
-    auto& tmp = confs.emplace_back(std::vector<uint8_t>(src.size()));
-    std::copy(src.cbegin(), src.cend(), tmp.begin());
-  }
-  pool.value().set_confidants(confs);
-
-  pool = getBlockChain().createBlock(pool.value());
-  if(!pool.has_value()) {
-    cserror() << "NODE> blockchain failed to write new block";
-    return;
-  }
-
-  stat_.totalAcceptedTransactions_ += pool.value().transactions_count();
-
-  // array
-  cs::Signature poolSignature;
-  const auto& signature = pool.value().signature();
-  std::copy(signature.begin(), signature.end(), poolSignature.begin());
-
-  //logPool(pool.value());
-  sendRoundTable(roundTable, poolMetaInfo, poolSignature);
-}
-
-void Node::sendRoundTable(cs::RoundTable& roundTable, cs::PoolMetaInfo poolMetaInfo, cs::Signature poolSignature) {
-  cs::Conveyer& conveyer = cs::Conveyer::instance();
-  roundNumber_ = roundTable.round;
-  // update hashes in round table here, they are free of stored packets' hashes
-  //if (!roundTable.hashes.empty()) {
-  //  roundTable.hashes.clear();
-  //}
-  //{
-  //  cs::SharedLock lock(conveyer.sharedMutex());
-  //  for (const auto& element : conveyer.transactionsPacketTable()) {
-  //    roundTable.hashes.push_back(element.first);
-  //  }
-  //}
-  const cs::Characteristic* block_characteristic = conveyer.characteristic(conveyer.currentRoundNumber());
-
-  if (!block_characteristic) {
-    cserror() << "Send round info characteristic not found, logic error";
-    return;
-  }
-  stat_.totalReceivedTransactions_ += block_characteristic->mask.size();
-
-  conveyer.setRound(std::move(roundTable));
-  /////////////////////////////////////////////////////////////////////////// sending round info and block
-  createRoundPackage(conveyer.currentRoundTable(), poolMetaInfo, *block_characteristic, poolSignature);
-  storeRoundPackageData(conveyer.currentRoundTable(), poolMetaInfo, *block_characteristic, poolSignature);
-
-  flushCurrentTasks();
-
-  /////////////////////////////////////////////////////////////////////////// screen output
-  cslog() << "------------------------------------------  SendRoundTable  ---------------------------------------";
-  const cs::RoundTable& table = conveyer.currentRoundTable();
-  const cs::ConfidantsKeys confidants = table.confidants;
-  cslog() << "Round " << roundNumber_ << ", Confidants count " << confidants.size();
-
-  // for (std::size_t i = 0; i < confidants.size(); ++i) {
-  //  const cs::PublicKey& confidant = confidants[i];
-  //  if (confidant != table.general) {
-  //    cslog() << i << ". " << cs::Utils::byteStreamToHex(confidant.data(), confidant.size());
-  //  }
-  //}
-
-  const cs::PacketsHashes& hashes = table.hashes;
-  cslog() << "Hashes count: " << hashes.size();
-
-  // for (std::size_t i = 0; i < hashes.size(); ++i) {
-  //  csdebug() << i << ". " << hashes[i].toString();
-  //}
-
-  transport_->clearTasks();
-
-  onRoundStart_V3(table);
-  startConsensus();
-}
-
-void Node::getRoundTable(const uint8_t* data, const size_t size, const cs::RoundNumber rNum,
-                        const cs::PublicKey& sender) {
-  csdebug() << "\n";
-  cslog() << "NODE> " << __func__ << "():";
-
-  if (myLevel_ == NodeLevel::Writer) {
-    cswarning() << "\tWriters don't need ROUNDINFO";
-    return;
-  }
-
-  istream_.init(data, size);
-
-  // RoundTable evocation
-  std::size_t confidantsCount = 0;
-  istream_ >> confidantsCount;
-
-  if (confidantsCount == 0) {
-    cserror() << "NODE> " << __func__ << "(): Bad confidants count in round table";
-    return;
-  }
-
-  std::size_t hashesCount = 0;
-  istream_ >> hashesCount;
-
-  cs::RoundTable roundTable;
-  roundTable.round = rNum;
-  // to node
-
-  cs::ConfidantsKeys confidants;
-  confidants.reserve(confidantsCount);
-
-  for (std::size_t i = 0; i < confidantsCount; ++i) {
-    cs::PublicKey key;
-    istream_ >> key;
-
-    confidants.push_back(std::move(key));
-  }
-
-  cs::PacketsHashes hashes;
-  hashes.reserve(hashesCount);
-
-  for (std::size_t i = 0; i < hashesCount; ++i) {
-    cs::TransactionsPacketHash hash;
-    istream_ >> hash;
-
-    hashes.push_back(hash);
-  }
-
-  roundTable.confidants = std::move(confidants);
-  roundTable.hashes = std::move(hashes);
-  roundTable.general = sender;
-  cslog() << "\tconfidants: " << roundTable.confidants.size();
-
-  cs::Conveyer::instance().setRound(std::move(roundTable));
-  getCharacteristic(istream_.getCurrentPtr(), istream_.remainsBytes(), rNum, sender);
-
-  onRoundStart_V3(cs::Conveyer::instance().currentRoundTable());
-#ifdef SYNCRO
-  blockchainSync();
-#endif
-  reviewConveyerHashes();
-
-  cslog() << "NODE> " << __func__ << "(): done\n";
-}
-
-void Node::sendHash_V3(cs::RoundNumber round)
-{
-  if(monitorNode) {
-    // to block request trusted status
-    return;
-  }
-
-  if(getBlockChain().getLastWrittenSequence() != round - 1) {
-    // should not send hash until have got proper block sequence
-    return;
-  }
-
-  const auto& tmp = getBlockChain().getLastWrittenHash();
-  // = personallyDamagedHash();
-
-  cswarning() << "Sending hash " << tmp.to_string() << " to ALL";
-  ostream_.init(BaseFlags::Broadcast);
-  ostream_ << MsgTypes::BlockHashV3 << round << tmp;
-  flushCurrentTasks();
-}
-
-void Node::getHash_V3(const uint8_t* data, const size_t size, cs::RoundNumber rNum, const cs::PublicKey& sender) {
-  if (myLevel_ != NodeLevel::Confidant) {
-    csdebug() << "NODE> ignore hash as no confidant";
-    return;
-  }
-
-  csdetails() << "NODE> get hash of round " << rNum << ", data size " << size;
-
-  istream_.init(data, size);
-
-  csdb::PoolHash tmp;
-  istream_ >> tmp;
-
-  if (!istream_.good() || !istream_.end()) {
-    cswarning() << "NODE> bad hash packet format";
-    return;
-  }
-
-  solver_->gotHash(std::move(tmp), sender);
-}
-
-void Node::sendRoundTableRequest(uint8_t respondent) {
-  // ask for round info from current trusted on current round
-  const auto& confidants = cs::Conveyer::instance().confidants();
-  const auto cnt = cs::numeric_cast<uint8_t>(confidants.size());
-  if (respondent < cnt) {
-    sendRoundTableRequest(confidants.at(respondent));
-  }
-  else {
-    cserror() << "NODE> cannot request round info, incorrect respondent number";
-  }
-}
-
-constexpr const uint8_t InvalidTrustedIndex = (uint8_t) -1;
-
-void Node::sendNextRoundRequest()
-{
-  ostream_.init(0 /*need no flags!*/);
-  // 0xFF means we ask for last writer node simply to repeat round info
-  ostream_ << MsgTypes::RoundTableRequest << InvalidTrustedIndex;
-  flushCurrentTasks();
-}
-
-void Node::sendRoundTableRequest(const cs::PublicKey& respondent)
-{
-  cslog() << "NODE> send request for next round info after #" << roundNumber_;
-
-  // ask for next round info:
-  sendDefault(respondent, MsgTypes::RoundTableRequest, roundNumber_ + 1, myConfidantIndex_);
-}
-
-void Node::getRoundTableRequest(const uint8_t* data, const size_t size, const cs::RoundNumber rNum,
-                               const cs::PublicKey& requester) {
-  csdebug() << "NODE> " << __func__;
-  if (nodeIdKey_ == requester) {
-    return;
-  }
-  istream_.init(data, size);
-
-  uint8_t requesterNumber;
-  istream_ >> requesterNumber;
-
-  if (!istream_.good() || !istream_.end()) {
-    cserror() << "NODE> bad RoundInfo request packet format";
-    return;
-  }
-
-  // special request to re-send again handling
-  if(requesterNumber == InvalidTrustedIndex) {
-    csdebug() << "NODE> som enode asks for last round info to repeat";
-    if(lastSentRoundData_.roundTable.round == rNum) {
-      if(tryResendRoundTable(requester, rNum)) {
-        cslog() << "NODE> round info #" << rNum << " has sent again";
-      }
-      else {
-        cslog() << "NODE> unable to send round info #" << rNum << " again";
-      }
-    }
-    return;
-  }
-
-  // default request from other trusted node handling
-  cslog() << "NODE> get request for next round info after #" << rNum << " from [" << (int)requesterNumber << "]";
-  solver_->gotRoundInfoRequest(requester, rNum);
-}
-
-void Node::sendRoundTableReply(const cs::PublicKey& target, bool has_requested_info) {
-  cslog() << "NODE> send RoundInfo reply to " << cs::Utils::byteStreamToHex(target.data(), target.size());
-  if (myLevel_ != NodeLevel::Confidant) {
-    cswarning() << "Only confidant nodes can reply consensus stages";
-    // return;
-  }
-
-  ostream_.init(0 /*need no flags!*/, target);
-  ostream_ << MsgTypes::RoundTableReply << roundNumber_ << (has_requested_info ? (uint8_t)1 : (uint8_t)0);
-  flushCurrentTasks();
-}
-
-bool Node::tryResendRoundTable(std::optional<const cs::PublicKey> /*respondent*/, cs::RoundNumber rNum) {
-  if (lastSentRoundData_.roundTable.round != rNum) {
-    cswarning() << "NODE> unable to repeat round data #" << rNum;
-    return false;
-  }
-  //TODO: use respondent.value() to send info directly, otherwise broadcast info
-  createRoundPackage(lastSentRoundData_.roundTable, lastSentRoundData_.poolMetaInfo, lastSentRoundData_.characteristic,
-                     lastSentRoundData_.poolSignature /*, last_sent_round_data.notifications*/);
-  flushCurrentTasks();
-  cslog() << "NODE> re-send last round info #" << rNum << " to ALL";
-          //<< cs::Utils::byteStreamToHex(respondent.data(), respondent.size());
-  return true;
-}
-
-void Node::getRoundTableReply(const uint8_t* data, const size_t size,
-                             const cs::PublicKey& respondent) {
-  csdebug() << "NODE> " << __func__;
-  if (myLevel_ != NodeLevel::Confidant) {
-    return;
-  }
-  if (nodeIdKey_ == respondent) {
-    return;
-  }
-  istream_.init(data, size);
-
-  uint8_t reply;
-  istream_ >> reply;
-  if (!istream_.good() || !istream_.end()) {
-    cserror() << "NODE> bad RoundInfo reply packet format";
-    return;
-  }
-  solver_->gotRoundInfoReply(reply != 0, respondent);
-}
-
-void Node::onRoundStart_V3(const cs::RoundTable& roundTable) {
-  roundNumber_ = roundTable.round;
-  bool found = false;
-  uint8_t conf_no = 0;
-  for (auto& conf : roundTable.confidants) {
-    if (conf == nodeIdKey_) {
-      myLevel_ = NodeLevel::Confidant;
-      myConfidantIndex_ = conf_no;
-      found = true;
-      break;
-    }
-    conf_no++;
-  }
-  if (!found) {
-    myLevel_ = NodeLevel::Normal;
-  }
-
-  pStageOneMessage.clear();
-  pStageOneMessage.resize(roundTable.confidants.size());
-  pStageTwoMessage.clear();
-  pStageTwoMessage.resize(roundTable.confidants.size());
-  pStageThreeMessage.clear();
-  pStageThreeMessage.resize(roundTable.confidants.size());
-
-  constexpr int pad_width = 30;
-  int width = 0;
-  std::ostringstream line1;
-  for (int i = 0; i < pad_width; i++) {
-    line1 << '=';
-  }
-  width += pad_width;
-  line1 << " ROUND " << roundNumber_ << ". ";
-  width += 9;
-  if (NodeLevel::Normal == myLevel_) {
-    line1 << "NORMAL";
-    width += 6;
-  }
-  else {
-    line1 << "TRUSTED [" << (int)myConfidantIndex_ << "]";
-    width += 11;
-    if (myConfidantIndex_ > 9) {
-      width += 1;
-    }
-  }
-  line1 << ' ';
-  width += 1;
-  for (int i = 0; i < pad_width; i++) {
-    line1 << '=';
-  }
-  width += pad_width;
-  const auto s = line1.str();
-  int fixed_width = (int)s.size();
-  cslog() << s;
-  cslog() << " Node key " << cs::Utils::byteStreamToHex(nodeIdKey_.data(), nodeIdKey_.size());
-  cslog() << " last written sequence = " << getBlockChain().getLastWrittenSequence();
-
-  std::ostringstream line2;
-  for (int i = 0; i < fixed_width; ++i) {
-    line2 << '-';
-  }
-  cslog() << line2.str();
-
-  cslog() << " Confidants:";
-  int i = 0;
-  for (const auto& e : roundTable.confidants) {
-    cslog() << "[" << i << "] "
-            << (NodeLevel::Confidant == myLevel_ && i == myConfidantIndex_
-                    ? "me"
-                    : cs::Utils::byteStreamToHex(e.data(), e.size()));
-    i++;
-  }
-  cslog() << " Hashes: " << roundTable.hashes.size();
-  for (int i=0; i< roundTable.hashes.size(); i++) {
-    csdetails() << "[" << i << "] " << cs::Utils::byteStreamToHex(roundTable.hashes.at(i).toBinary().data(), roundTable.hashes.at(i).size());
-  }
-  cslog() << line2.str();
-  stat_.onRoundStart(roundNumber_);
-  cslog() << line2.str();
-
-  solver_->nextRound();
-
-  if (!sendingTimer_.isRunning()) {
-    cslog() << "NODE> Transaction timer started";
-    sendingTimer_.start(cs::TransactionsPacketInterval);
-  }
-}
-
-void Node::startConsensus() {
-  cs::RoundNumber rnum = cs::Conveyer::instance().currentRoundNumber();
-  solver_->gotConveyerSync(rnum);
-  transport_->processPostponed(rnum);
-  auto lws = getBlockChain().getLastWrittenSequence();
-  // claim the trusted role only if have got proper blockchain:
-  if (rnum > lws && rnum - lws == 1) {
-    sendHash_V3(rnum);
-  }
-}
+#include <algorithm>
+#include <csignal>
+#include <numeric>
+#include <sstream>
+
+#include <solver/solvercore.hpp>
+
+#include <csnode/conveyer.hpp>
+#include <csnode/datastream.hpp>
+#include <csnode/node.hpp>
+#include <csnode/nodecore.hpp>
+#include <csnode/spammer.hpp>
+
+#include <lib/system/logger.hpp>
+#include <lib/system/utils.hpp>
+
+#include <net/transport.hpp>
+
+#include <base58.h>
+
+#include <boost/optional.hpp>
+#include <lib/system/progressbar.hpp>
+
+#include <lz4.h>
+#include <cscrypto/cscrypto.hpp>
+
+#include <poolsynchronizer.hpp>
+
+const unsigned MIN_CONFIDANTS = 3;
+const unsigned MAX_CONFIDANTS = 100;
+
+const csdb::Address Node::genesisAddress_ = csdb::Address::from_string("0000000000000000000000000000000000000000000000000000000000000001");
+const csdb::Address Node::startAddress_ = csdb::Address::from_string("0000000000000000000000000000000000000000000000000000000000000002");
+
+Node::Node(const Config& config)
+: nodeIdKey_(config.getMyPublicKey())
+, blockChain_(config.getPathToDB().c_str(), genesisAddress_, startAddress_)
+, solver_(new cs::SolverCore(this, genesisAddress_, startAddress_))
+,
+#ifdef MONITOR_NODE
+    stats_(blockChain_)
+,
+#endif
+#ifdef NODE_API
+  api_(blockChain_, solver_)
+,
+#endif
+  allocator_(1 << 24, 5)
+, packStreamAllocator_(1 << 26, 5)
+, ostream_(&packStreamAllocator_, nodeIdKey_) {
+  transport_ = new Transport(config, this);
+  poolSynchronizer_ = new cs::PoolSynchronizer(config.getPoolSyncSettings(), transport_, &blockChain_);
+  good_ = init();
+}
+
+Node::~Node() {
+  sendingTimer_.stop();
+
+  delete solver_;
+  delete transport_;
+  delete poolSynchronizer_;
+}
+
+bool Node::init() {
+  if (!cscrypto::CryptoInit()) {
+    return false;
+  }
+
+  if (!transport_->isGood()) {
+    return false;
+  }
+
+  if (!blockChain_.isGood()) {
+    return false;
+  }
+
+  if (!solver_) {
+    return false;
+  }
+
+  csdebug() << "Everything init";
+
+  // check file with keys
+  if (!checkKeysFile()) {
+    return false;
+  }
+
+#ifdef SPAMMER
+  runSpammer();
+#endif
+
+  cs::Connector::connect(&sendingTimer_.timeOut, this, &Node::processTimer);
+  cs::Connector::connect(&cs::Conveyer::instance().flushSignal(), this, &Node::onTransactionsPacketFlushed);
+  cs::Connector::connect(&poolSynchronizer_->sendRequest, this, &Node::sendBlockRequest);
+
+  return true;
+}
+
+bool Node::checkKeysFile() {
+  std::ifstream pub(publicKeyFileName_);
+  std::ifstream priv(privateKeyFileName_);
+
+  if(!pub.is_open() || !priv.is_open()) {
+    cslog() << "\n\nNo suitable keys were found. Type \"g\" to generate or \"q\" to quit.";
+
+    char gen_flag = 'a';
+    std::cin >> gen_flag;
+
+    if(gen_flag == 'g') {
+      auto[generatedPublicKey, generatedPrivateKey] = generateKeys();
+      solver_->setKeysPair(generatedPublicKey, generatedPrivateKey);
+      return true;
+    }
+    else {
+      return false;
+    }
+  }
+  else {
+    std::string pub58, priv58;
+    std::getline(pub, pub58);
+    std::getline(priv, priv58);
+
+    pub.close();
+    priv.close();
+
+    cs::Bytes privateKey;
+    cs::Bytes publicKey;
+
+    DecodeBase58(pub58, publicKey);
+    DecodeBase58(priv58, privateKey);
+
+    if(publicKey.size() != PUBLIC_KEY_LENGTH || privateKey.size() != PRIVATE_KEY_LENGTH) {
+      cslog() << "\n\nThe size of keys found is not correct. Type \"g\" to generate or \"q\" to quit.";
+
+      char gen_flag = 'a';
+      std::cin >> gen_flag;
+
+      bool needGenerateKeys = gen_flag == 'g';
+
+      if(gen_flag == 'g') {
+        auto[generatedPublicKey, generatedPrivateKey] = generateKeys();
+        solver_->setKeysPair(generatedPublicKey, generatedPrivateKey);
+      }
+
+      return needGenerateKeys;
+    }
+
+    cs::PublicKey fixedPublicKey;
+    cs::PrivateKey fixedPrivatekey;
+
+    std::copy(publicKey.begin(), publicKey.end(), fixedPublicKey.begin());
+    std::copy(privateKey.begin(), privateKey.end(), fixedPrivatekey.begin());
+
+    return checkKeysForSignature(fixedPublicKey, fixedPrivatekey);
+  }
+}
+
+
+std::pair<cs::PublicKey, cs::PrivateKey> Node::generateKeys() {
+  cs::PublicKey fixedPublicKey;
+  cs::PrivateKey fixedPrivateKey;
+  cscrypto::GenerateKeyPair(fixedPublicKey, fixedPrivateKey);
+
+  std::ofstream f_pub(publicKeyFileName_);
+  f_pub << EncodeBase58(cs::Bytes(fixedPublicKey.begin(), fixedPublicKey.end()));
+  f_pub.close();
+
+  std::ofstream f_priv(privateKeyFileName_);
+  f_priv << EncodeBase58(cs::Bytes(fixedPrivateKey.begin(), fixedPrivateKey.end()));
+  f_priv.close();
+
+  return std::make_pair<cs::PublicKey, cs::PrivateKey>(std::move(fixedPublicKey), std::move(fixedPrivateKey));
+}
+
+bool Node::checkKeysForSignature(const cs::PublicKey& publicKey, const cs::PrivateKey& privateKey)
+{
+  if(cscrypto::ValidateKeyPair(publicKey, privateKey)) {
+    solver_->setKeysPair(publicKey, privateKey);
+    return true;
+  }
+  cslog() << "\n\nThe keys for node are not correct. Type \"g\" to generate or \"q\" to quit.";
+
+  char gen_flag = 'a';
+  std::cin >> gen_flag;
+
+  if(gen_flag == 'g') {
+    auto[generatedPublickey, generatedPrivateKey] = generateKeys();
+    solver_->setKeysPair(generatedPublickey, generatedPrivateKey);
+    return true;
+  }
+
+  return false;
+}
+
+void Node::blockchainSync() {
+  poolSynchronizer_->processingSync(roundNumber_);
+}
+
+void Node::run() {
+  transport_->run();
+}
+
+void Node::stop() {
+
+  good_ = false;
+
+  transport_->stop();
+  cswarning() << "[TRANSPORT STOPPED]";
+
+  solver_->finish();
+  cswarning() << "[SOLVER STOPPED]";
+
+  auto bcStorage = blockChain_.getStorage();
+  bcStorage.close();
+
+  cswarning() << "[BLOCKCHAIN STORAGE CLOSED]";
+}
+
+void Node::runSpammer() {
+  if (!spammer_) {
+    cswarning() << "SolverCore: starting transaction spammer";
+    spammer_ = std::make_unique<cs::Spammer>();
+    spammer_->StartSpamming(*this);
+  }
+}
+
+/* Requests */
+void Node::flushCurrentTasks() {
+  transport_->addTask(ostream_.getPackets(), ostream_.getPacketsCount());
+  ostream_.clear();
+}
+
+namespace
+{
+#ifdef MONITOR_NODE
+  bool monitorNode = true;
+#else
+  bool monitorNode = false;
+#endif
+}
+
+void Node::getBigBang(const uint8_t* data, const size_t size, const cs::RoundNumber rNum, uint8_t type) {
+  csunused(type);
+  cswarning() << "NODE> get BigBang #" << rNum << ": last written #" << getBlockChain().getLastWrittenSequence()
+              << ", current #" << roundNumber_;
+
+  istream_.init(data, size);
+
+  cs::Hash last_block_hash;
+  istream_ >> last_block_hash;
+
+  cs::RoundTable global_table;
+  global_table.round = rNum;
+
+  if (!readRoundData(global_table)) {
+    cserror() << "NODE> read round data from SS failed, continue without round table";
+  }
+
+  const auto& local_table = cs::Conveyer::instance().currentRoundTable();
+
+  // currently in global round
+  if (global_table.round == local_table.round) {
+    // resend all this round data available
+    cslog() << "NODE> resend last block hash after BigBang";
+    // update round table
+    onRoundStart_V3(global_table);
+
+    // do almost the same as reviewConveyerHashes(), only difference is call to
+    // conveyer.updateRoundTable()
+    cs::Conveyer& conveyer = cs::Conveyer::instance();
+    conveyer.updateRoundTable(std::move(global_table));
+    const auto& updated_table = conveyer.currentRoundTable();
+    if (updated_table.hashes.empty() || conveyer.isSyncCompleted()) {
+      startConsensus();
+    }
+    else {
+      sendPacketHashesRequest(conveyer.currentNeededHashes(), conveyer.currentRoundNumber(), startPacketRequestPoint_);
+    }
+
+    return;
+  }
+
+  // global round is other then local one
+  handleRoundMismatch(global_table);
+}
+
+void Node::getRoundTableSS(const uint8_t* data, const size_t size, const cs::RoundNumber rNum, uint8_t type) {
+  csunused(type);
+  istream_.init(data, size);
+
+  cslog() << "NODE> get SS Round Table #" << rNum;
+  cs::RoundTable roundTable;
+
+  if (!readRoundData(roundTable)) {
+    cserror() << "NODE> read round data from SS failed, continue without round table";
+  }
+
+  roundTable.round = rNum;
+  // TODO: what this call was intended for? transport_->clearTasks();
+
+  // "normal" start
+  if (roundTable.round == 1) {
+    cs::Timer::singleShot(TIME_TO_AWAIT_SS_ROUND, [this, roundTable]() mutable {
+      if (roundTable.round != 1) {
+        return;
+      }
+      onRoundStart_V3(roundTable);
+      cs::Conveyer::instance().setRound(std::move(roundTable));
+      reviewConveyerHashes();
+    });
+
+    return;
+  }
+
+  // "hot" start
+  handleRoundMismatch(roundTable);
+}
+
+// handle mismatch between own round & global round, calling code should detect mismatch before calling to the method
+void Node::handleRoundMismatch(const cs::RoundTable& global_table)
+{
+  const auto& local_table = cs::Conveyer::instance().currentRoundTable();
+  if(local_table.round == global_table.round) {
+    // mismatch not confirmed
+    return;
+  }
+
+  // global round is behind local one
+  if(local_table.round > global_table.round) {
+
+    //TODO: in case of bigbang, rollback round(s), then accept global_table, then start round again
+    
+    if(local_table.round - global_table.round == 1) {
+      cslog() << "NODE> re-send last round info may help others to go to round #" << local_table.round;
+      tryResendRoundTable(std::nullopt, local_table.round); // broadcast round info
+    }
+    else {
+
+      //TODO: Test if we are in proper blockchain
+
+      //TODO: rollback local round to global one
+      
+      cserror() << "NODE> round rollback (from #" << local_table.round << " to #" << global_table.round << " not implemented yet";
+    }
+    return;
+  }
+
+  // local round is behind global one
+  const auto last_block = getBlockChain().getLastWrittenSequence();
+  if(last_block + cs::Conveyer::HashTablesStorageCapacity < global_table.round) {
+    // activate pool synchronizer
+    poolSynchronizer_->processingSync(global_table.round);
+    // no return, ask for next round info
+  }
+  // broadcast request round info
+  cswarning() << "NODE> broadcast request round info";
+  sendNextRoundRequest();
+  //// directly request from trusted
+  //cswarning() << "NODE> request round info from trusted nodes";
+  //sendRoundInfoRequest(table.general);
+  //for(const auto& trusted : table.confidants) {
+  //  sendRoundInfoRequest(trusted);
+  //}
+  return;
+}
+
+uint32_t Node::getRoundNumber() {
+  return roundNumber_;
+}
+
+void Node::getTransactionsPacket(const uint8_t* data, const std::size_t size) {
+  istream_.init(data, size);
+
+  cs::TransactionsPacket packet;
+  istream_ >> packet;
+
+  if (packet.hash().isEmpty()) {
+    cswarning() << "Received transaction packet hash is empty";
+    return;
+  }
+
+  processTransactionsPacket(std::move(packet));
+}
+
+void Node::getNodeStopRequest(const uint8_t* data, const std::size_t size) {
+  istream_.init(data, size);
+
+  uint16_t version = 0;
+  istream_ >> version;
+
+  if (!istream_.good()) {
+    cswarning() << "NODE> Get stop request parsing failed";
+    return;
+  }
+
+  cswarning() << "NODE> Get stop request, received version " << version << ", received bytes " << size;
+
+  if (NODE_VERSION >= version) {
+    cswarning() << "NODE> Get stop request, node version is okay, continue working";
+    return;
+  }
+
+  cswarning() << "NODE> Get stop request, node will be closed...";
+
+  cs::Timer::singleShot(TIME_TO_AWAIT_ACTIVITY << 5, [this] {
+    stop();
+  });
+}
+
+void Node::getPacketHashesRequest(const uint8_t* data, const std::size_t size, const cs::RoundNumber round, const cs::PublicKey& sender) {
+  istream_.init(data, size);
+
+  std::size_t hashesCount = 0;
+  istream_ >> hashesCount;
+
+  csdebug() << "NODE> Get packet hashes request: sender " << cs::Utils::byteStreamToHex(sender.data(), sender.size());
+
+  cs::PacketsHashes hashes;
+  hashes.reserve(hashesCount);
+
+  for (std::size_t i = 0; i < hashesCount; ++i) {
+    cs::TransactionsPacketHash hash;
+    istream_ >> hash;
+
+    hashes.push_back(std::move(hash));
+  }
+
+  cslog() << "NODE> Requested packet hashes: " << hashesCount;
+
+  if (hashesCount != hashes.size()) {
+    cserror() << "NODE> wrong hashes list requested";
+    return;
+  }
+
+  processPacketsRequest(std::move(hashes), round, sender);
+}
+
+void Node::getPacketHashesReply(const uint8_t* data, const std::size_t size, const cs::RoundNumber round, const cs::PublicKey& sender) {
+  if (cs::Conveyer::instance().isSyncCompleted(round)) {
+    csdebug() << "NODE> sync packets have already finished in round " << round;
+    return;
+  }
+
+  istream_.init(data, size);
+
+  std::size_t packetsCount = 0;
+  istream_ >> packetsCount;
+
+  cs::Packets packets;
+  packets.reserve(packetsCount);
+
+  for (std::size_t i = 0; i < packetsCount; ++i) {
+    cs::TransactionsPacket packet;
+    istream_ >> packet;
+
+    if (!packet.transactions().empty()) {
+      packets.push_back(std::move(packet));
+    }
+  }
+
+  if (packets.size() != packetsCount) {
+    cserror() << "NODE> Packet hashes reply, bad packets parsing";
+    return;
+  }
+
+  csdebug() << "NODE> Get packet hashes reply: sender " << cs::Utils::byteStreamToHex(sender.data(), sender.size());
+  cslog() << "NODE> Hashes reply got packets count: " << packetsCount;
+
+  processPacketsReply(std::move(packets), round);
+}
+
+void Node::getCharacteristic(const uint8_t* data, const size_t size, const cs::RoundNumber round, const cs::PublicKey& sender)
+{
+  cslog() << "NODE> " << __func__ << "():";
+  cs::Conveyer& conveyer = cs::Conveyer::instance();
+
+  if(!conveyer.isSyncCompleted(round)) {
+    cslog() << "\tpacket sync not finished, saving characteristic meta to call after sync";
+
+    cs::Bytes characteristicBytes(data, data + size);
+
+    cs::CharacteristicMeta meta;
+    meta.bytes = std::move(characteristicBytes);
+    meta.sender = sender;
+
+    conveyer.addCharacteristicMeta(round, std::move(meta));
+    return;
+  }
+
+  istream_.init(data, size);
+
+  std::string time;
+  cs::Bytes characteristicMask;
+  csdb::Pool::sequence_t sequence = 0;
+
+  cslog() << "\tconveyer sync completed, parsing data size " << size;
+
+  istream_ >> time;
+  istream_ >> characteristicMask >> sequence;
+
+  cs::PoolMetaInfo poolMetaInfo;
+  poolMetaInfo.sequenceNumber = sequence;
+  poolMetaInfo.timestamp = std::move(time);
+
+  cs::Signature signature;
+  istream_ >> signature;
+
+  cs::PublicKey writerPublicKey;
+  istream_ >> writerPublicKey;
+
+  if(!istream_.good()) {
+    cserror() << "NODE> " << __func__ << "(): round info parsing failed, data is corrupted";
+    return;
+  }
+
+  cslog() << "\tsequence " << poolMetaInfo.sequenceNumber << ", mask size " << characteristicMask.size();
+  csdebug() << "\ttime = " << poolMetaInfo.timestamp;
+
+  if(getBlockChain().getLastWrittenSequence() < sequence) {
+    // otherwise senseless, this block is already in chain
+    cs::Characteristic characteristic;
+    characteristic.mask = std::move(characteristicMask);
+
+    stat_.totalReceivedTransactions_ += characteristic.mask.size();
+
+    assert(sequence <= this->getRoundNumber());
+
+    ////////////////////////////////////////////////////////////////////////////////////////////////////
+    conveyer.setCharacteristic(characteristic, poolMetaInfo.sequenceNumber);
+    cs::PublicKey pk;
+    std::fill(pk.begin(), pk.end(), 0);
+    std::optional<csdb::Pool> pool = conveyer.applyCharacteristic(poolMetaInfo, pk); // writerPublicKey);
+
+    if(!pool.has_value()) {
+      cserror() << "NODE> getCharacteristic(): created pool is not valid";
+      return;
+    }
+
+    const auto ptable = conveyer.roundTable(round);
+    if(nullptr == ptable) {
+      cserror() << "NODE> cannot access proper round table to add trusted to pool #" << poolMetaInfo.sequenceNumber;
+    }
+    else {
+      std::vector<std::vector<uint8_t>> confs;
+      for(const auto& src : ptable->confidants) {
+        auto& tmp = confs.emplace_back(std::vector<uint8_t>(src.size()));
+        std::copy(src.cbegin(), src.cend(), tmp.begin());
+      }
+      pool.value().set_confidants(confs);
+    }
+
+    if(!getBlockChain().storeBlock(pool.value(), false /*by_sync*/)) {
+      cserror() << "NODE> failed to store block in BlockChain";
+    }
+    else {
+      stat_.totalAcceptedTransactions_ += pool.value().transactions_count();
+      getBlockChain().testCachedBlocks();
+    }
+  }
+  csdebug() << "NODE> " << __func__ << "(): done";
+}
+
+const cs::ConfidantsKeys& Node::confidants() const {
+  return cs::Conveyer::instance().currentRoundTable().confidants;
+}
+
+void Node::createRoundPackage(const cs::RoundTable& roundTable,
+  const cs::PoolMetaInfo& poolMetaInfo,
+  const cs::Characteristic& characteristic,
+  const cs::Signature& signature/*,
+  const cs::Notifications& notifications*/) {
+  ostream_.init(BaseFlags::Broadcast | BaseFlags::Compressed | BaseFlags::Fragmented);
+  ostream_ << MsgTypes::RoundTable << roundNumber_;
+  ostream_ << roundTable.confidants.size();
+  ostream_ << roundTable.hashes.size();
+  for (const auto& confidant : roundTable.confidants) {
+    ostream_ << confidant;
+  }
+  for (const auto& hash : roundTable.hashes) {
+    ostream_ << hash;
+  }
+  ostream_ << poolMetaInfo.timestamp;
+  if (!characteristic.mask.empty()) {
+    cslog() << "NODE> packing " << characteristic.mask.size() << " bytes of char. mask to send";
+  }
+  ostream_ << characteristic.mask;
+  ostream_ << poolMetaInfo.sequenceNumber;
+  ostream_ << signature;
+  // ostream_ << notifications;
+  ostream_ << solver_->getPublicKey();
+}
+
+void Node::storeRoundPackageData(const cs::RoundTable& roundTable,
+    const cs::PoolMetaInfo& poolMetaInfo,
+    const cs::Characteristic& characteristic,
+    const cs::Signature& signature/*,
+    const cs::Notifications& notifications*/)
+{
+  lastSentRoundData_.roundTable.round = roundTable.round;
+  // no general stored!
+  lastSentRoundData_.roundTable.confidants.resize(roundTable.confidants.size());
+  std::copy(roundTable.confidants.cbegin(), roundTable.confidants.cend(),
+            lastSentRoundData_.roundTable.confidants.begin());
+  lastSentRoundData_.roundTable.hashes.resize(roundTable.hashes.size());
+  std::copy(roundTable.hashes.cbegin(), roundTable.hashes.cend(), lastSentRoundData_.roundTable.hashes.begin());
+  // do no store charBytes, they are not in use while send round info
+  // last_sent_round_data.round_table.charBytes.mask.resize(roundTable.charBytes.mask.size());
+  // std::copy(roundTable.charBytes.mask.cbegin(), roundTable.charBytes.mask.cend(),
+  // last_sent_round_data.round_table.charBytes.mask.begin());
+  lastSentRoundData_.characteristic.mask.resize(characteristic.mask.size());
+  std::copy(characteristic.mask.cbegin(), characteristic.mask.cend(), lastSentRoundData_.characteristic.mask.begin());
+  lastSentRoundData_.poolMetaInfo.sequenceNumber = poolMetaInfo.sequenceNumber;
+  lastSentRoundData_.poolMetaInfo.timestamp = poolMetaInfo.timestamp;
+  lastSentRoundData_.poolSignature = signature;
+  // last_sent_round_data.notifications.resize(notifications.size());
+  // std::copy(notifications.cbegin(), notifications.cend(), last_sent_round_data.notifications.begin());
+}
+
+void Node::sendTransactionsPacket(const cs::TransactionsPacket& packet) {
+  if (packet.hash().isEmpty()) {
+    cswarning() << "Send transaction packet with empty hash failed";
+    return;
+  }
+
+  ostream_.init(BaseFlags::Compressed | BaseFlags::Fragmented | BaseFlags::Broadcast);
+  ostream_ << MsgTypes::TransactionPacket << roundNumber_ << packet;
+
+  flushCurrentTasks();
+}
+
+void Node::sendPacketHashesRequest(const cs::PacketsHashes& hashes, const cs::RoundNumber round, uint32_t requestStep) {
+  if (cs::Conveyer::instance().isSyncCompleted(round)) {
+    return;
+  }
+
+  csdebug() << "NODE> Sending packet hashes request: " << hashes.size();
+
+  cs::PublicKey main;
+  const auto msgType = MsgTypes::TransactionsPacketRequest;
+  const auto roundTable = cs::Conveyer::instance().roundTable(round);
+
+  // look at main node
+  main = (roundTable != nullptr) ? roundTable->general : cs::Conveyer::instance().currentRoundTable().general;
+
+  const bool sendToGeneral = sendNeighbour(main, msgType, round, hashes);
+
+  if (!sendToGeneral) {
+    sendPacketHashesRequestToRandomNeighbour(hashes, round);
+  }
+
+  auto requestClosure = [round, requestStep, this] {
+    const cs::Conveyer& conveyer = cs::Conveyer::instance();
+
+    if (!conveyer.isSyncCompleted(round)) {
+      auto neededHashes = conveyer.neededHashes(round);
+      if (neededHashes) {
+        sendPacketHashesRequest(*neededHashes, round, requestStep + packetRequestStep_);
+      }
+    }
+  };
+
+  // send request again
+  cs::Timer::singleShot(static_cast<int>(cs::NeighboursRequestDelay + requestStep), requestClosure);
+}
+
+void Node::sendPacketHashesRequestToRandomNeighbour(const cs::PacketsHashes& hashes, const cs::RoundNumber round) {
+  const auto msgType = MsgTypes::TransactionsPacketRequest;
+  const auto neighboursCount = transport_->getNeighboursCount();
+
+  bool successRequest = false;
+
+  for (std::size_t i = 0; i < neighboursCount; ++i) {
+    ConnectionPtr connection = transport_->getNeighbourByNumber(i);
+
+    if (connection && !connection->isSignal) {
+      successRequest = true;
+      sendNeighbour(connection, msgType, round, hashes);
+    }
+  }
+
+  if (!successRequest) {
+    csdebug() << "NODE> Send broadcast hashes request, no neigbours";
+    sendBroadcast(msgType, round, hashes);
+    return;
+  }
+
+  csdebug() << "NODE> Send hashes request to all neigbours";
+}
+
+void Node::sendPacketHashesReply(const cs::Packets& packets, const cs::RoundNumber round, const cs::PublicKey& target) {
+  if (packets.empty()) {
+    return;
+  }
+
+  csdebug() << "NODE> Reply transaction packets: " << packets.size();
+
+  const auto msgType = MsgTypes::TransactionsPacketReply;
+  const bool success = sendNeighbour(target, msgType, round, packets);
+
+  if (!success) {
+    csdebug() << "NODE> Reply transaction packets: failed send to "
+              << cs::Utils::byteStreamToHex(target.data(), target.size()) << ", perform broadcast";
+    sendBroadcast(target, msgType, round, packets);
+  }
+}
+
+void Node::resetNeighbours() {
+  transport_->resetNeighbours();
+}
+
+void Node::getBlockRequest(const uint8_t* data, const size_t size, const cs::PublicKey& sender) {
+  cslog() << "NODE> Get Block Request";
+
+  std::size_t sequencesCount = 0;
+
+  istream_.init(data, size);
+  istream_ >> sequencesCount;
+
+  csdebug() << "NODE> Block request got sequences count: " << sequencesCount;
+  csdebug() << "NODE> Get packet hashes request: sender " << cs::Utils::byteStreamToHex(sender.data(), sender.size());
+
+  if (sequencesCount == 0) {
+    return;
+  }
+
+  cs::PoolsRequestedSequences sequences;
+  sequences.reserve(sequencesCount);
+
+  for (std::size_t i = 0; i < sequencesCount; ++i) {
+    cs::RoundNumber sequence;
+    istream_ >> sequence;
+
+    sequences.push_back(std::move(sequence));
+  }
+
+  uint32_t packetNum = 0;
+  istream_ >> packetNum;
+
+  cslog() << "NODE> Get block request> Getting the request for block: from: " << sequences.front() << ", to: " << sequences.back() << ",  packet: " << packetNum;
+
+  if (sequencesCount != sequences.size()) {
+    cserror() << "Bad sequences created";
+    return;
+  }
+
+  if (sequences.front() > blockChain_.getLastWrittenSequence()) {
+    cslog() << "NODE> Get block request> The requested block: " << sequences.front() << " is BEYOND my CHAIN";
+    return;
+  }
+
+  cs::PoolsBlock poolsBlock;
+  poolsBlock.reserve(sequencesCount);
+
+  for (auto& sequence : sequences) {
+    csdb::Pool pool = blockChain_.loadBlock(blockChain_.getHashBySequence(sequence));
+
+    if (pool.is_valid()) {
+      auto prev_hash = csdb::PoolHash::from_string("");
+      pool.set_previous_hash(prev_hash);
+
+      poolsBlock.push_back(std::move(pool));
+
+      sendBlockReply(poolsBlock, sender, packetNum);
+      poolsBlock.clear();
+    }
+  }
+
+//  sendBlockReply(poolsBlock, sender, packetNum);
+}
+
+void Node::getBlockReply(const uint8_t* data, const size_t size, const cs::PublicKey& sender) {
+  cslog() << "NODE> Get Block Reply";
+  csdebug() << "NODE> Get block reply> Sender: " << cs::Utils::byteStreamToHex(sender.data(), sender.size());
+
+  if (!poolSynchronizer_->isSyncroStarted()) {
+    csdebug() << "NODE> Get block reply> Pool synchronizer already is syncro started";
+    return;
+  }
+
+  std::size_t poolsCount = 0;
+
+  istream_.init(data, size);
+  istream_ >> poolsCount;
+
+  if (!poolsCount) {
+    cserror() << "NODE> Get block reply> Pools count is 0";
+    return;
+  }
+
+  cs::PoolsBlock poolsBlock;
+  poolsBlock.reserve(poolsCount);
+
+  for (std::size_t i = 0; i < poolsCount; ++i) {
+    csdb::Pool pool;
+    istream_ >> pool;
+
+    transport_->syncReplied(cs::numeric_cast<uint32_t>(pool.sequence()));
+    poolsBlock.push_back(std::move(pool));
+  }
+
+  uint32_t packetNum = 0;
+  istream_ >> packetNum;
+
+  poolSynchronizer_->getBlockReply(std::move(poolsBlock), packetNum);
+}
+
+void Node::sendBlockReply(const cs::PoolsBlock& poolsBlock, const cs::PublicKey& target, uint32_t packetNum) {
+  for (const auto& pool : poolsBlock) {
+    csdebug() << "NODE> Send block reply. Sequence: " << pool.sequence();
+  }
+
+  tryToSendDirect(target, MsgTypes::RequestedBlock, cs::Conveyer::instance().currentRoundNumber(), poolsBlock, packetNum);
+}
+
+void Node::becomeWriter() {
+  myLevel_ = NodeLevel::Writer;
+  cslog() << "NODE> Became writer";
+
+  // if (cs::Conveyer::instance().isEnoughNotifications(cs::Conveyer::NotificationState::GreaterEqual)) {
+  //  applyNotifications();
+  //}
+}
+
+void Node::processPacketsRequest(cs::PacketsHashes&& hashes, const cs::RoundNumber round, const cs::PublicKey& sender) {
+  csdebug() << "NODE> Processing packets sync request";
+
+  cs::Packets packets;
+
+  const auto& conveyer = cs::Conveyer::instance();
+  cs::SharedLock lock(conveyer.sharedMutex());
+
+  for (const auto& hash : hashes) {
+    std::optional<cs::TransactionsPacket> packet = conveyer.findPacket(hash, round);
+
+    if (packet) {
+      packets.push_back(std::move(packet).value());
+    }
+  }
+
+  if (packets.size()) {
+    csdebug() << "NODE> Found packets in storage: " << packets.size();
+    sendPacketHashesReply(packets, round, sender);
+  }
+  else {
+    csdebug() << "NODE> Cannot find packets in storage";
+  }
+}
+
+void Node::processPacketsReply(cs::Packets&& packets, const cs::RoundNumber round) {
+  csdebug() << "NODE> Processing packets reply";
+
+  cs::Conveyer& conveyer = cs::Conveyer::instance();
+
+  for (auto&& packet : packets) {
+    conveyer.addFoundPacket(round, std::move(packet));
+  }
+
+  if (conveyer.isSyncCompleted(round)) {
+    csdebug() << "NODE> Packets sync completed, round " << round;
+    resetNeighbours();
+    cslog() << "NODE> processPacketsReply -> got Round";
+    startConsensus();
+
+    if (auto meta = conveyer.characteristicMeta(round); meta.has_value()) {
+      csdebug() << "NODE> Run characteristic meta";
+      getCharacteristic(meta->bytes.data(), meta->bytes.size(), round, meta->sender);
+    }
+  }
+}
+
+void Node::processTransactionsPacket(cs::TransactionsPacket&& packet) {
+  cs::Conveyer::instance().addTransactionsPacket(packet);
+}
+
+void Node::reviewConveyerHashes() {
+  cs::Conveyer& conveyer = cs::Conveyer::instance();
+  //conveyer.setRound(std::move(roundTable));
+  const auto& table = conveyer.currentRoundTable();
+
+  if (table.hashes.empty() || conveyer.isSyncCompleted()) {
+    if (table.hashes.empty()) {
+      cslog() << "NODE> No hashes in round table, start consensus now";
+    }
+    else {
+      cslog() << "NODE> All hashes in conveyer, start consensus now";
+    }
+
+    startConsensus();
+  }
+  else {
+    sendPacketHashesRequest(conveyer.currentNeededHashes(), conveyer.currentRoundNumber(), startPacketRequestPoint_);
+  }
+}
+
+bool Node::isPoolsSyncroStarted() {
+  return poolSynchronizer_->isSyncroStarted();
+}
+
+uint8_t Node::getConfidantNumber() {
+  return myConfidantIndex_;
+}
+
+void Node::processTimer() {
+  const auto round = cs::Conveyer::instance().currentRoundNumber();
+
+  if (myLevel_ != NodeLevel::Normal || round <= cs::TransactionsFlushRound) {
+    return;
+  }
+
+  cs::Conveyer::instance().flushTransactions();
+}
+
+void Node::onTransactionsPacketFlushed(const cs::TransactionsPacket& packet) {
+  CallsQueue::instance().insert(std::bind(&Node::sendTransactionsPacket, this, packet));
+}
+
+void Node::sendBlockRequest(const ConnectionPtr target, const cs::PoolsRequestedSequences sequences, uint32_t packetNum) {
+  const auto round = cs::Conveyer::instance().currentRoundNumber();
+  csdebug() << "NODE> " << __func__ << "() Target out(): " << target->getOut()
+            << ", sequence from: " << sequences.front() << ", to: " << sequences.back() << ", packet: " << packetNum
+            << ", round: " << round;
+
+  ostream_.init(BaseFlags::Neighbours | BaseFlags::Signed | BaseFlags::Compressed);
+  ostream_ << MsgTypes::BlockRequest << round << sequences << packetNum;
+
+  transport_->deliverDirect(ostream_.getPackets(), ostream_.getPacketsCount(), target);
+
+  ostream_.clear();
+}
+
+Node::MessageActions Node::chooseMessageAction(const cs::RoundNumber rNum, const MsgTypes type) {
+  if(!good_) {
+    return MessageActions::Drop;
+  }
+
+  if(type == MsgTypes::NodeStopRequest) {
+    return MessageActions::Process;
+  }
+
+  const auto round = cs::Conveyer::instance().currentRoundNumber();
+
+  // starts next round, otherwise
+  if(type == MsgTypes::RoundTable) {
+    if(rNum > round) {
+      return MessageActions::Process;
+    }
+    //TODO: detect absence of proper current round info (round may be set by SS or BB)
+    return MessageActions::Drop;
+  }
+
+  // BB: every round (for now) may be handled:
+  if(type == MsgTypes::BigBang) {
+    return MessageActions::Process;
+  }
+
+  if(type == MsgTypes::BlockRequest || type == MsgTypes::RequestedBlock) {
+    // which round would not be on the remote we may require the requested block or get block request
+    return MessageActions::Process;
+  }
+
+  // outrunning packets of other types talk about round lag
+  if(rNum > round) {
+    if(rNum - round == 1) {
+      // wait for next round
+      return MessageActions::Postpone;
+    }
+    else {
+      // more then 1 round lag, request round info
+      if(cs::Conveyer::instance().currentRoundNumber() > 1) {
+        // not on the very start
+        cswarning() << "NODE> detect round lag, request round info";
+        cs::RoundTable empty_table;
+        empty_table.round = rNum;
+        handleRoundMismatch(empty_table);
+      }
+      return MessageActions::Drop;
+    }
+  }
+
+  if (type == MsgTypes::NewCharacteristic) {
+    return MessageActions::Process;
+  }
+
+  if (type == MsgTypes::TransactionPacket) {
+    return MessageActions::Process;
+  }
+
+  if (type == MsgTypes::TransactionsPacketRequest) {
+    return MessageActions::Process;
+  }
+
+  if (type == TransactionsPacketReply) {
+    return MessageActions::Process;
+  }
+
+  if (type == MsgTypes::RoundTable) {
+    // obsolete message
+    cswarning() << "NODE> drop obsolete MsgTypes::RoundTable";
+    return MessageActions::Drop;
+  }
+
+  if (type == MsgTypes::RoundTableRequest) {
+    // obsolete message
+    cswarning() << "NODE> drop obsolete MsgTypes::RoundTableRequest";
+    return MessageActions::Drop;
+  }
+
+  if (type == MsgTypes::RoundTableRequest) {
+    return (rNum <= round ? MessageActions::Process : MessageActions::Drop);
+  }
+
+  if (type == MsgTypes::RoundTableReply) {
+    return (rNum >= round ? MessageActions::Process : MessageActions::Drop);
+  }
+
+  if (type == MsgTypes::BlockHashV3) {
+    if (rNum < round) {
+      // outdated
+      return MessageActions::Drop;
+    }
+    if(rNum > getBlockChain().getLastWrittenSequence() + cs::Conveyer::HashTablesStorageCapacity) {
+      // too many rounds behind the global round
+      return MessageActions::Drop;
+    }
+    if(rNum > round) {
+      cslog() << "NODE> outrunning block hash (#" << rNum << ") is postponed until get round info";
+      return MessageActions::Postpone;
+    }
+    if(!cs::Conveyer::instance().isSyncCompleted()) {
+      cslog() << "NODE> block hash is postponed until conveyer sync is completed";
+      return MessageActions::Postpone;
+    }
+    // in time
+    return MessageActions::Process;
+  }
+
+  if (rNum < round) {
+    return type == MsgTypes::NewBlock ? MessageActions::Process : MessageActions::Drop;
+  }
+
+  return (rNum == round ? MessageActions::Process : MessageActions::Postpone);
+}
+
+inline bool Node::readRoundData(cs::RoundTable& roundTable) {
+  cs::PublicKey mainNode;
+
+  uint8_t confSize = 0;
+  istream_ >> confSize;
+
+  cslog() << "NODE> Number of confidants :" << cs::numeric_cast<int>(confSize);
+
+  if (confSize < MIN_CONFIDANTS || confSize > MAX_CONFIDANTS) {
+    cswarning() << "Bad confidants num";
+    return false;
+  }
+
+  cs::ConfidantsKeys confidants;
+  confidants.reserve(confSize);
+
+  istream_ >> mainNode;
+
+  while (istream_) {
+    cs::PublicKey key;
+    istream_ >> key;
+
+    confidants.push_back(key);
+
+    if (confidants.size() == confSize && !istream_.end()) {
+      cswarning() << "Too many confidant nodes received";
+      return false;
+    }
+  }
+
+  if (!istream_.good() || confidants.size() < confSize) {
+    cswarning() << "Bad round table format, ignoring";
+    return false;
+  }
+
+  roundTable.confidants = std::move(confidants);
+  roundTable.general = mainNode;
+  roundTable.hashes.clear();
+
+  return true;
+}
+
+static const char* nodeLevelToString(NodeLevel nodeLevel) {
+  switch (nodeLevel) {
+    case NodeLevel::Normal:
+      return "Normal";
+    case NodeLevel::Confidant:
+      return "Confidant";
+    case NodeLevel::Main:
+      return "Main";
+    case NodeLevel::Writer:
+      return "Writer";
+  }
+
+  return "UNKNOWN";
+}
+
+std::ostream& operator<<(std::ostream& os, NodeLevel nodeLevel) {
+  os << nodeLevelToString(nodeLevel);
+  return os;
+}
+
+template<typename... Args>
+void Node::sendDefault(const cs::PublicKey& target, const MsgTypes msgType, const cs::RoundNumber round, Args&&... args) {
+  static constexpr cs::Byte noFlags = 0;
+
+  ostream_.init(noFlags, target);
+  csdebug() << "NODE> Sending default to key: " << cs::Utils::byteStreamToHex(target.data(), target.size());
+
+  sendBroadcastImpl(msgType, round, std::forward<Args>(args)...);
+}
+
+template <typename... Args>
+bool Node::sendNeighbour(const cs::PublicKey& target, const MsgTypes msgType, const cs::RoundNumber round, Args&&... args) {
+  ConnectionPtr connection = transport_->getConnectionByKey(target);
+
+  if (connection) {
+    sendNeighbour(connection, msgType, round, std::forward<Args>(args)...);
+  }
+
+  return static_cast<bool>(connection);
+}
+
+template <typename... Args>
+void Node::sendNeighbour(const ConnectionPtr target, const MsgTypes msgType, const cs::RoundNumber round, Args&&... args) {
+  ostream_.init(BaseFlags::Neighbours | BaseFlags::Broadcast | BaseFlags::Fragmented | BaseFlags::Compressed);
+  ostream_ << msgType << round;
+
+  writeDefaultStream(std::forward<Args>(args)...);
+
+  csdebug() << "NODE> Sending Direct data: packets count = " << ostream_.getPacketsCount() << ", last size = " << (ostream_.getCurrentSize())
+    << ", out = " << target->out
+    << ", in = " << target->in
+    << ", specialOut = " << target->specialOut
+    << ", msgType: " << getMsgTypesString(msgType);
+
+  transport_->deliverDirect(ostream_.getPackets(), ostream_.getPacketsCount(), target);
+  ostream_.clear();
+}
+
+template <class... Args>
+void Node::sendBroadcast(const MsgTypes msgType, const cs::RoundNumber round, Args&&... args) {
+  ostream_.init(BaseFlags::Broadcast | BaseFlags::Fragmented | BaseFlags::Compressed);
+  csdebug() << "NODE> Sending broadcast";
+
+  sendBroadcastImpl(msgType, round, std::forward<Args>(args)...);
+}
+
+template <class... Args>
+void Node::tryToSendDirect(const cs::PublicKey& target, const MsgTypes msgType, const cs::RoundNumber round, Args&&... args) {
+  const bool success = sendNeighbour(target, msgType, round, std::forward<Args>(args)...);
+  if (!success) {
+    sendBroadcast(target, msgType, round, std::forward<Args>(args)...);
+  }
+}
+
+template <class... Args>
+bool Node::sendToRandomNeighbour(const MsgTypes msgType, const cs::RoundNumber round, Args&&... args) {
+  ConnectionPtr target = transport_->getRandomNeighbour();
+
+  if (target) {
+    sendNeighbour(target, msgType, round, std::forward<Args>(args)...);
+  }
+
+  return target;
+}
+
+template <class... Args>
+void Node::sendConfidants(const MsgTypes msgType, const cs::RoundNumber round, Args&&... args) {
+  const auto& confidants = cs::Conveyer::instance().confidants();
+  for (const auto& confidant : confidants) {
+    sendBroadcast(confidant, msgType, round, std::forward<Args>(args)...);
+  }
+}
+
+template <typename T, typename... Args>
+void Node::writeDefaultStream(const T& value, Args&&... args) {
+  ostream_ << value;
+  writeDefaultStream(std::forward<Args>(args)...);
+}
+
+template <typename T>
+void Node::writeDefaultStream(const T& value) {
+  ostream_ << value;
+}
+
+template<typename... Args>
+bool Node::sendNeighbours(const MsgTypes msgType, const cs::RoundNumber round, Args&&... args) {
+  Connections connections = transport_->getNeighboursWithoutSS();
+
+  if (connections.empty()) {
+    return false;
+  }
+
+  for (auto connection : connections) {
+    sendNeighbour(connection, msgType, round, std::forward<Args>(args)...);
+  }
+}
+
+template <typename... Args>
+void Node::sendBroadcast(const cs::PublicKey& target, const MsgTypes& msgType, const cs::RoundNumber round,
+                         Args&&... args) {
+  ostream_.init(BaseFlags::Fragmented | BaseFlags::Compressed, target);
+  csdebug() << "NODE> Sending broadcast to key: " << cs::Utils::byteStreamToHex(target.data(), target.size());
+
+  sendBroadcastImpl(msgType, round, std::forward<Args>(args)...);
+}
+
+template <typename... Args>
+void Node::sendBroadcastImpl(const MsgTypes& msgType, const cs::RoundNumber round, Args&&... args) {
+  ostream_ << msgType << round;
+
+  writeDefaultStream(std::forward<Args>(args)...);
+
+  csdebug() << "NODE> Sending broadcast data: size = " << ostream_.getCurrentSize()
+      << ", round: " << round
+      << ", msgType: " << getMsgTypesString(msgType);
+
+  transport_->deliverBroadcast(ostream_.getPackets(), ostream_.getPacketsCount());
+  ostream_.clear();
+}
+
+///////////////////////////////////////////////////////////////////////////////////////////////////////////////////
+////                                              SOLVER 3 METHODS (START)                                     ////
+///////////////////////////////////////////////////////////////////////////////////////////////////////////////////
+//      | |                                          | |                                               | |
+//      \ /                                          \ /                                               \ /
+//       V                                            V                                                 V
+
+void Node::sendStageOne(cs::StageOne& stageOneInfo) {
+  if (myLevel_ != NodeLevel::Confidant) {
+    cswarning() << "NODE> Only confidant nodes can send consensus stages";
+    return;
+  }
+
+  stageOneInfo.roundTimeStamp = cs::Utils::currentTimestamp();
+  
+  csdebug() << "NODE> " << __func__ << "(): Round = " << roundNumber_ << ", Sender: " << (int)stageOneInfo.sender
+    << ", Cand Amount: " << (int)stageOneInfo.trustedCandidates.size()
+    << ", Hashes Amount: " << (int)stageOneInfo.hashesCandidates.size()
+    << ", Time Stamp: " << stageOneInfo.roundTimeStamp << std::endl
+    << "Hash: " << cs::Utils::byteStreamToHex(stageOneInfo.hash.data(), stageOneInfo.hash.size());
+
+
+  size_t pStageOneMsgSize = sizeof(stageOneInfo.sender) 
+                  + stageOneInfo.hash.size()
+                  + sizeof(uint8_t)
+                  + sizeof(cscrypto::Hash) * stageOneInfo.trustedCandidates.size()
+                  + sizeof(stageOneInfo.hashesCandidates.size())
+                  + sizeof(cscrypto::Hash) * stageOneInfo.hashesCandidates.size()
+                  + sizeof(uint8_t)
+                  + stageOneInfo.roundTimeStamp.size();
+
+  size_t hashedMsgSize = pStageOneMsgSize + sizeof(cs::RoundNumber) + sizeof(cs::Hash);
+  auto memPtr = allocator_.allocateNext(hashedMsgSize);
+  uint8_t* rawData = (uint8_t*)memPtr.get();
+  uint8_t* ptr = rawData;
+
+  memcpy(rawData, &roundNumber_, sizeof(cs::RoundNumber));
+  ptr += sizeof(cs::RoundNumber);
+  ptr += sizeof(cs::Hash);
+  *ptr = stageOneInfo.sender;
+  ++ptr;
+
+  memcpy(ptr, stageOneInfo.hash.data(), stageOneInfo.hash.size());
+  ptr += sizeof(cs::Hash);
+  *ptr = (uint8_t)stageOneInfo.trustedCandidates.size();
+
+  uint8_t tc = *ptr;
+  ptr += sizeof(uint8_t);
+
+  csdebug() << "Sending TRUSTED Candidates: " << (int)tc;
+
+  for (auto& it : stageOneInfo.trustedCandidates) {
+    memcpy(ptr, it.data(), sizeof(cs::PublicKey));
+    ptr += sizeof(cs::PublicKey);
+  }
+
+  size_t hashesCandidatesAmount = stageOneInfo.hashesCandidates.size();
+  memcpy(ptr, &hashesCandidatesAmount, sizeof(size_t));
+
+  ptr += sizeof(size_t);
+
+  if (hashesCandidatesAmount > 0) {
+    csdebug() << "Sending HASHES Candidates: " << (int)hashesCandidatesAmount;
+
+    for (auto& it : stageOneInfo.hashesCandidates) {
+      memcpy(ptr, it.toBinary().data(), sizeof(cs::Hash));
+      ptr += sizeof(cs::Hash);
+    }
+  }
+
+  *ptr = (uint8_t)stageOneInfo.roundTimeStamp.size();
+  ptr += sizeof(uint8_t);
+  memcpy(ptr, stageOneInfo.roundTimeStamp.data(), stageOneInfo.roundTimeStamp.size());
+
+  cscrypto::CalculateHash(stageOneInfo.msgHash, rawData + sizeof(cs::RoundNumber) + sizeof(cs::Hash), pStageOneMsgSize);
+  memcpy(rawData + sizeof(cs::RoundNumber), stageOneInfo.msgHash.data(), sizeof(cs::Hash));
+  cslog() << "MsgHash: " << cs::Utils::byteStreamToHex((const char*)stageOneInfo.msgHash.data(), 32);
+ //   cslog() << "Sending message ("<< pStageOneMsgSize << "): "<< cs::Utils::byteStreamToHex((const char*)(rawData + sizeof(cs::RoundNumber) + sizeof(cs::Hash)), pStageOneMsgSize);
+  cscrypto::GenerateSignature(stageOneInfo.sig, solver_->getPrivateKey(), rawData, sizeof(cs::RoundNumber) + sizeof(cs::Hash));
+  //crypto_sign_ed25519_detached(stageOneInfo.sig.data(), &sig_size, rawData, sizeof(cs::RoundNumber) + sizeof(cs::Hash), solver_->getPrivateKey().data());
+ // cslog() << "Signature done";
+  pStageOneMessage[myConfidantIndex_] = std::string(cs::numeric_cast<const char*>((void*)(rawData + sizeof(cs::RoundNumber) + sizeof(cs::Hash))), pStageOneMsgSize);
+ // cslog() << " Sig: " << cs::Utils::byteStreamToHex((const char*)stageOneInfo.sig.data(), 64);
+  sendConfidants(MsgTypes::FirstStage, roundNumber_, stageOneInfo.sig, pStageOneMessage[myConfidantIndex_]);
+  csdebug() << __func__ << "(): done";
+}
+
+// sends StageOne request to respondent about required
+void Node::requestStageOne(uint8_t respondent, uint8_t required) {
+  csdebug() << "NODE> " << __func__ << "()";
+  const auto confidantsSize = cs::Conveyer::instance().confidants().size();
+
+  const cs::Conveyer& conveyer = cs::Conveyer::instance();
+
+  if (!conveyer.isConfidantExists(respondent)) {
+    return;
+  }
+
+  requestStageConsensus(MsgTypes::FirstStageRequest, respondent, required);
+}
+
+void Node::getStageOneRequest(const uint8_t* data, const size_t size, const cs::PublicKey& requester) {
+  csdebug() << "NODE> " << __func__ << "()";
+
+  if (myLevel_ != NodeLevel::Confidant) {
+    return;
+  }
+
+  istream_.init(data, size);
+
+  uint8_t requesterNumber = 0;
+  uint8_t requiredNumber = 0;
+  istream_ >> requesterNumber >> requiredNumber;
+
+  const cs::ConfidantsKeys& confidants = cs::Conveyer::instance().confidants();
+
+  if (confidants.size() <= requesterNumber) {
+    cserror() << __func__ << ", index " << int(requesterNumber) << ", confidants size " << confidants.size();
+    return;
+  }
+
+  if (requester != confidants[requesterNumber]) {
+    return;
+  }
+
+  if (!istream_.good() || !istream_.end()) {
+    cslog() << "NODE> Bad StageOne packet format";
+    return;
+  }
+
+  solver_->gotStageOneRequest(requesterNumber, requiredNumber);
+}
+
+void Node::sendStageOneReply(const cs::StageOne& stageOneInfo, const uint8_t requester) {
+  csdebug() << "NODE> " << __func__ << "()";
+
+  if (myLevel_ != NodeLevel::Confidant) {
+    cswarning() << "NODE> Only confidant nodes can send consensus stages";
+    return;
+  }
+
+  const auto& confidants = cs::Conveyer::instance().roundTable(roundNumber_)->confidants;
+
+  if (confidants.size() <= requester) {
+    cserror() << __func__ << " index out of range, " << int(requester) << ", confidants size " << confidants.size();
+    return;
+  }
+
+  sendDefault(confidants.at(requester), MsgTypes::FirstStage, roundNumber_, stageOneInfo.sig, pStageOneMessage[stageOneInfo.sender]);
+  csdebug() << "NODE> " << __func__ << "(): done";
+}
+
+void Node::getStageOne(const uint8_t* data, const size_t size, const cs::PublicKey& sender) {
+  csdebug() << "NODE> " << __func__ << "()";
+  if (myLevel_ != NodeLevel::Confidant) {
+    csdebug() << "NODE> ignore stage-1 as no confidant";
+    return;
+  }
+
+  csunused(sender);
+
+  istream_.init(data, size);
+  size_t msgSize;
+  std::string rawBytes;
+  cs::StageOne stage;
+  istream_ >> stage.sig
+    >> rawBytes;
+  if (!istream_.good() || !istream_.end()) {
+    cserror() << "Bad StageOne packet format";
+    return;
+  }
+  msgSize = rawBytes.size();
+
+  const uint8_t* stagePtr = (const uint8_t*)rawBytes.data();
+  auto memPtr = allocator_.allocateNext(static_cast<uint32_t>(msgSize + sizeof(cs::RoundNumber) + sizeof(cs::Hash)));
+
+  uint8_t* rawData = (uint8_t*)memPtr.get();
+  memcpy(rawData, &roundNumber_, sizeof(cs::RoundNumber));
+  //cslog() << cs::Utils::byteStreamToHex((const char*)data, size);
+  //cslog() << "Received message ["<< msgSize << "] :";
+  //cslog() << cs::Utils::byteStreamToHex((const char*)stagePtr , msgSize);
+  memcpy(rawData + sizeof(cs::RoundNumber) + sizeof(cs::Hash), stagePtr, msgSize);
+
+  cscrypto::CalculateHash(stage.msgHash, stagePtr, msgSize);
+  memcpy(rawData + sizeof(cs::RoundNumber), stage.msgHash.data(), stage.msgHash.size());
+
+  uint8_t* ptr = rawData + sizeof(cs::RoundNumber) + sizeof(cs::Hash);
+  stage.sender = *ptr;
+
+  //const cs::Conveyer& conveyer = cs::Conveyer::instance();
+
+  //if (!conveyer.isConfidantExists(stage.sender)) {
+
+  pStageOneMessage[stage.sender] = rawBytes;
+
+  cslog() << __func__ <<  "(): Sender: " << (int)stage.sender << ", sender key: "
+    << cs::Utils::byteStreamToHex((const char*)cs::Conveyer::instance().roundTable(roundNumber_)->confidants.at(stage.sender).data(), 32) << " - " << cs::Utils::byteStreamToHex((const char*)sender.data(), 32);
+  cslog() << "Message hash: " << cs::Utils::byteStreamToHex((const char*)stage.msgHash.data(),32);
+  if (!cscrypto::VerifySignature(stage.sig, cs::Conveyer::instance().roundTable(roundNumber_)->confidants.at(stage.sender), 
+    rawData, sizeof(cs::RoundNumber) + sizeof(cs::Hash))) {
+    cswarning() << "NODE> Stage One from [" << (int)stage.sender << "] -  WRONG SIGNATURE!!!";
+    return;
+  }
+
+  const cs::PublicKey& confidant = cs::Conveyer::instance().roundTable(roundNumber_)->confidants.at(stage.sender); //conveyer.confidantByIndex(stage.sender);
+
+  cslog() << __func__ <<  "(): Sender: " << static_cast<int>(stage.sender) << ", sender key: "
+    << cs::Utils::byteStreamToHex(confidant.data(), confidant.size());
+
+  if (!cscrypto::VerifySignature(stage.sig, confidant, rawData, sizeof(cs::RoundNumber) + sizeof(cs::Hash))) {
+    cswarning() << "NODE> Stage One from [" << (int) stage.sender << "] -  WRONG SIGNATURE!!!";
+    return;
+  }
+
+  ptr += sizeof(uint8_t);
+  memcpy(stage.hash.data(), ptr, stage.hash.size());
+  ptr += sizeof(cs::Hash);
+
+  uint8_t trustedCandAmount = *ptr;
+  cs::PublicKey tempKey;
+  stage.trustedCandidates.reserve(trustedCandAmount);
+  ptr += sizeof(uint8_t);
+
+  cslog() << "Trusted Candidates Amount = " << (int)trustedCandAmount;
+
+  for (int i = 0; i < trustedCandAmount; ++i) {
+    memcpy(tempKey.data(), ptr, 32);
+    stage.trustedCandidates.push_back(tempKey);
+    ptr += tempKey.size();
+  }
+
+  size_t hashesCandAmount = (size_t)*ptr;
+  cslog() << "HashesAmount = " << hashesCandAmount;
+  cs::TransactionsPacketHash tempHash;
+  stage.hashesCandidates.reserve(hashesCandAmount);
+  ptr += sizeof(size_t);
+
+  for (int i = 0; i < hashesCandAmount; i++) {
+    cs::Bytes byteHash(ptr, ptr + sizeof(cs::Hash));
+    stage.hashesCandidates.push_back(cs::TransactionsPacketHash::fromBinary(byteHash));
+    ptr += sizeof(cs::Hash);
+  }
+
+  size_t tSize = (uint8_t)*ptr;
+  ptr += sizeof(uint8_t);
+
+  std::string currentTimeStamp((const char*)ptr, tSize);
+  stage.roundTimeStamp = currentTimeStamp;
+
+  csdebug() << "NODE> Stage One from [" << (int) stage.sender << "] is OK!";
+  solver_->gotStageOne(std::move(stage));
+}
+
+void Node::sendStageTwo(cs::StageTwo& stageTwoInfo) {
+  csdebug() << "NODE> " << __func__ << "()";
+  if ((myLevel_ != NodeLevel::Confidant) && (myLevel_ != NodeLevel::Writer)) {
+    cswarning() << "Only confidant nodes can send consensus stages";
+    return;
+  }
+  pStageTwoMessage.clear();
+  size_t curTrustedAmount = cs::Conveyer::instance().roundTable(roundNumber_)->confidants.size();
+  size_t pStageTwoMsgSize  = sizeof(stageTwoInfo.sender)
+                    + sizeof(stageTwoInfo.sender) 
+                    + (sizeof(cs::Signature) + sizeof(cs::Hash)) * curTrustedAmount;
+
+  auto memPtr = allocator_.allocateNext(pStageTwoMsgSize + sizeof(cs::RoundNumber));
+  uint8_t* rawData = (uint8_t*)memPtr.get();
+  uint8_t* ptr = rawData;
+  memcpy(ptr, &roundNumber_, sizeof(cs::RoundNumber));
+  ptr += sizeof(cs::RoundNumber);
+  *ptr= stageTwoInfo.sender;
+
+  ptr += 1;
+  *ptr = (uint8_t)curTrustedAmount;
+  ptr += 1;
+
+  for (int i = 0; i < curTrustedAmount; i++) {
+    memcpy(ptr, stageTwoInfo.signatures.at(i).data(), sizeof(cs::Signature));
+    ptr += sizeof(cs::Signature);
+    memcpy(ptr, stageTwoInfo.hashes.at(i).data(), sizeof(cs::Hash));
+    ptr += sizeof(cs::Hash);
+  }
+
+  cscrypto::GenerateSignature(stageTwoInfo.sig, solver_->getPrivateKey(), rawData, pStageTwoMsgSize + sizeof(cs::RoundNumber));
+
+  pStageTwoMessage[myConfidantIndex_] = std::string(cs::numeric_cast<const char*>((void*)(rawData + sizeof(cs::RoundNumber))), pStageTwoMsgSize);
+  //ostream_.init(BaseFlags::Broadcast | BaseFlags::Fragmented);
+  //ostream_ << MsgTypes::SecondStage
+  //  << roundNumber_
+  //  << stageTwoInfo.sig
+  //  << pStageTwoMessage;
+
+  sendConfidants(MsgTypes::SecondStage, roundNumber_, stageTwoInfo.sig, pStageTwoMessage[myConfidantIndex_]);
+
+  // cslog() << "Sending message [" << pStageTwoMsgSize << "] :" << cs::Utils::byteStreamToHex((const char*)pStageTwoMessage.data(), pStageTwoMsgSize);
+  // cslog() << "NODE> Sending StageTwo:";
+  // int sigAmount = stageTwoInfo.signatures.size();
+  // for (int i = 0; i < sigAmount; i++) {
+  //   cslog() << " Sig [" << i << "]: " << cs::Utils::byteStreamToHex((const char*)stageTwoInfo.signatures.at(i).data(), stageTwoInfo.signatures.at(i).size());
+  //   cslog() << " Hash[" << i << "]: " << cs::Utils::byteStreamToHex((const char*)stageTwoInfo.hashes.at(i).data(), stageTwoInfo.hashes.at(i).size());
+  // }
+  // cslog() << "Signature       :" << cs::Utils::byteStreamToHex((const char*)stageTwoInfo.sig.data(), 64);
+
+  csdebug() << "NODE> " << __func__ << "(): done";
+}
+
+void Node::requestStageTwo(uint8_t respondent, uint8_t required) {
+  csdebug() << "NODE> " << __func__ << "()";
+  requestStageConsensus(MsgTypes::SecondStageRequest, respondent, required);
+}
+
+void Node::getStageTwoRequest(const uint8_t* data, const size_t size, const cs::PublicKey& requester) {
+  LOG_DEBUG(__func__);
+
+  if ((myLevel_ != NodeLevel::Confidant) && (myLevel_ != NodeLevel::Writer)) {
+    return;
+  }
+
+  istream_.init(data, size);
+  uint8_t requesterNumber = 0u;
+  uint8_t requiredNumber =0u;
+  istream_ >> requesterNumber >> requiredNumber;
+
+  cslog() << "NODE> Getting StageTwo Request from [" << (int)requesterNumber << "] ";
+  if (requester != cs::Conveyer::instance().confidants().at(requesterNumber)) {
+    return;
+  }
+
+  if (!istream_.good() || !istream_.end()) {
+    cserror() << "Bad StageTwo packet format";
+    return;
+  }
+
+  solver_->gotStageTwoRequest(requesterNumber, requiredNumber);
+}
+
+void Node::sendStageTwoReply(const cs::StageTwo& stageTwoInfo, const uint8_t requester) {
+  csdebug() << __func__;
+  if ((myLevel_ != NodeLevel::Confidant) && (myLevel_ != NodeLevel::Writer)) {
+    cswarning() << "Only confidant nodes can send consensus stages";
+    return;
+  }
+  const auto& confidants = cs::Conveyer::instance().roundTable(roundNumber_)->confidants;
+  sendDefault(confidants.at(requester), MsgTypes::SecondStage, roundNumber_, stageTwoInfo.sig, pStageTwoMessage[stageTwoInfo.sender]);
+  csdebug() << "NODE> " << __func__ << "(): done";
+
+}
+
+void Node::getStageTwo(const uint8_t* data, const size_t size, const cs::PublicKey& sender) {
+  csdetails() << "NODE> " << __func__ << "()";
+  if ((myLevel_ != NodeLevel::Confidant) && (myLevel_ != NodeLevel::Writer)) {
+    csdebug() << "NODE> ignore stage-2 as no confidant";
+    return;
+  }
+  LOG_EVENT( "Getting Stage Two from " << cs::Utils::byteStreamToHex(sender.data(), 32));
+
+  istream_.init(data, size);
+  size_t msgSize;
+  cs::StageTwo stage;
+  istream_ >> stage.sig;
+  std::string rawBytes;
+  istream_ >> rawBytes;
+  if (!istream_.good() || !istream_.end()) {
+    cserror() << "Bad StageTwo packet format";
+    return;
+  }
+  const uint8_t* stagePtr = (uint8_t*)rawBytes.data();
+  msgSize = rawBytes.size();
+  auto memPtr = allocator_.allocateNext(msgSize + sizeof(cs::RoundNumber));
+  uint8_t* rawData = (uint8_t*)memPtr.get();
+  memcpy(rawData, &roundNumber_, sizeof(cs::RoundNumber));
+  memcpy(rawData + sizeof(cs::RoundNumber), stagePtr, msgSize);
+  stage.sender = *stagePtr;
+  pStageTwoMessage[stage.sender] = rawBytes;
+  // cslog() << "Received message (" << msgSize << ") from [" << (int)stage.sender  << "] :" << cs::Utils::byteStreamToHex((const char*)rawData, msgSize + sizeof(cs::RoundNumber));
+
+  cslog() << __func__  << "(): Sender             :" << cs::Utils::byteStreamToHex(sender.data(), 32);
+  const cs::RoundTable* table = cs::Conveyer::instance().roundTable(roundNumber_);
+
+  if (table == nullptr) {
+    cserror() << __func__ << ", round table is nullptr";
+    return;
+  }
+
+  if (table->confidants.size() <= stage.sender) {
+    cserror() << __func__ << ", sender index is out of range confidants, "
+              << "index " << static_cast<int>(stage.sender) << ", size " << table->confidants.size();
+    return;
+  }
+  
+  if (!cscrypto::VerifySignature(stage.sig, table->confidants[stage.sender],
+      rawData, msgSize + sizeof(cs::RoundNumber)))
+  {
+    cslog() << "Stage Two from [" << static_cast<int>(stage.sender) << "] -  WRONG SIGNATURE!!!";
+    return;
+  }
+  cslog() << "Signature is OK";
+  rawData += (sizeof(uint8_t) + sizeof(cs::RoundNumber));
+  uint8_t trustedAmount = *rawData;
+  rawData += sizeof(uint8_t);;
+  cs::Signature tempSig;
+  cs::Hash tempHash;
+  for (int i = 0; i < trustedAmount; i++) {
+    memcpy(tempSig.data(), rawData, tempSig.size());
+    stage.signatures.push_back(tempSig);
+    rawData += sizeof(cs::Signature);
+   // cslog() << " Sig [" << i << "]: " << cs::Utils::byteStreamToHex((const char*)stage.signatures.at(i).data(), stage.signatures.at(i).size());
+    memcpy(tempHash.data(), rawData, tempHash.size());
+    stage.hashes.push_back(tempHash);
+    rawData += sizeof(cs::Hash);
+   // cslog() << " Hash[" << i << "]: " << cs::Utils::byteStreamToHex((const char*)stage.hashes.at(i).data(), stage.hashes.at(i).size());
+  }
+
+  csdebug() << "NODE> Stage Two from [" << (int)stage.sender << "] is OK!";
+  solver_->gotStageTwo(std::move(stage));
+}
+
+void Node::sendStageThree(cs::StageThree& stageThreeInfo) {
+  csdebug() << "NODE> " << __func__ << "()";
+#ifdef MYLOG
+  cslog() << "NODE> Stage THREE sending";
+#endif
+  if (myLevel_ != NodeLevel::Confidant) {
+    cswarning() << "NODE> Only confidant nodes can send consensus stages";
+    return;
+  }
+
+  size_t pStageThreeMsgSize = 2 * sizeof(uint8_t) + 3 * sizeof(cs::Hash) + stageThreeInfo.realTrustedMask.size();
+  pStageThreeMessage.clear();
+  auto memPtr = allocator_.allocateNext(pStageThreeMsgSize + sizeof(cs::RoundNumber));
+  uint8_t* rawData = (uint8_t*)memPtr.get();
+  uint8_t* msgPtr = rawData;
+  memcpy(rawData, &roundNumber_, sizeof(cs::RoundNumber));
+  rawData += sizeof(cs::RoundNumber);
+
+  *rawData = stageThreeInfo.sender;
+  rawData += sizeof(uint8_t);
+  *rawData = stageThreeInfo.writer;
+  rawData += sizeof(uint8_t);
+  memcpy(rawData, stageThreeInfo.hashBlock.data(), stageThreeInfo.hashBlock.size());
+  rawData += stageThreeInfo.hashBlock.size();
+  memcpy(rawData, stageThreeInfo.hashCandidatesList.data(), stageThreeInfo.hashCandidatesList.size());
+  rawData += stageThreeInfo.hashCandidatesList.size();
+  memcpy(rawData, stageThreeInfo.hashHashesList.data(), stageThreeInfo.hashHashesList.size());
+  rawData += stageThreeInfo.hashHashesList.size();
+  *rawData = (uint8_t)stageThreeInfo.realTrustedMask.size();
+  rawData += sizeof(uint8_t);
+  memcpy(rawData, stageThreeInfo.realTrustedMask.data(), stageThreeInfo.realTrustedMask.size());
+
+  cscrypto::GenerateSignature(stageThreeInfo.sig,solver_->getPrivateKey(), msgPtr,pStageThreeMsgSize + sizeof(cs::RoundNumber));
+  pStageThreeMessage[myConfidantIndex_] = std::string(cs::numeric_cast<const char*>((void*)(msgPtr + sizeof(cs::RoundNumber))), pStageThreeMsgSize);
+  //ostream_.init(BaseFlags::Broadcast);
+  //ostream_ << MsgTypes::ThirdStage
+  //  << roundNumber_
+  //  << stageThreeInfo.sig
+  //  << pStageThreeMessage;
+  sendConfidants(MsgTypes::ThirdStage, roundNumber_, stageThreeInfo.sig, pStageThreeMessage[myConfidantIndex_]);
+
+  csdebug() << "NODE> " << __func__ << "(): done";
+}
+
+void Node::requestStageThree(uint8_t respondent, uint8_t required) {
+  LOG_DEBUG(__func__);
+  if (myLevel_ != NodeLevel::Confidant) {
+    cswarning() << "Only confidant nodes can request consensus stages";
+    // return;
+  }
+
+  ostream_.init(0 /*need no flags!*/, cs::Conveyer::instance().currentRoundTable().confidants.at(respondent));
+
+  ostream_ << MsgTypes::ThirdStageRequest << roundNumber_ << myConfidantIndex_ << required;
+  flushCurrentTasks();
+  LOG_DEBUG("done");
+}
+
+void Node::getStageThreeRequest(const uint8_t* data, const size_t size, const cs::PublicKey& requester) {
+  csdebug() << "NODE> " << __func__ << "()";
+  // cslog() << "NODE> Getting StageThree Request";
+  if (myLevel_ != NodeLevel::Confidant) {
+    return;
+  }
+  if (nodeIdKey_ == requester) {
+    return;
+  }
+
+  istream_.init(data, size);
+  uint8_t requesterNumber = 0u;
+  uint8_t requiredNumber = 0u;
+  istream_ >> requesterNumber >> requiredNumber;
+
+  if (requester != cs::Conveyer::instance().confidants().at(requesterNumber)) {
+    return;
+  }
+
+  if (!istream_.good() || !istream_.end()) {
+    cserror() << "Bad StageThree packet format";
+    return;
+  }
+  solver_->gotStageThreeRequest(requesterNumber, requiredNumber);
+}
+
+void Node::sendStageThreeReply(const cs::StageThree& stageThreeInfo, const uint8_t requester) {
+  csdebug() << "NODE> " << __func__;
+#ifdef MYLOG
+  cslog() << "NODE> Stage THREE Reply sending";
+#endif
+  if (myLevel_ != NodeLevel::Confidant) {
+    cswarning() << "NODE> Only confidant nodes can send consensus stages";
+    return;
+  }
+
+  const auto& confidants = cs::Conveyer::instance().roundTable(roundNumber_)->confidants;
+  sendDefault(confidants.at(requester), MsgTypes::ThirdStage, roundNumber_, stageThreeInfo.sig, pStageThreeMessage[stageThreeInfo.sender]);
+  csdebug() << "NODE> " << __func__ << "(): done";
+}
+
+void Node::getStageThree(const uint8_t* data, const size_t size, const cs::PublicKey& sender) {
+  csdetails() << "NODE> " << __func__ << "()";
+  if (myLevel_ != NodeLevel::Confidant && myLevel_ != NodeLevel::Writer) {
+    csdebug() << "NODE> ignore stage-3 as no confidant";
+    return;
+  }
+
+  istream_.init(data, size);
+  cs::StageThree stage;
+  istream_  >> stage.sig;
+  std::string rawBytes;
+  istream_ >> rawBytes;
+
+  const uint8_t* stagePtr = (uint8_t*)rawBytes.data();
+  size_t msgSize = rawBytes.size();
+  auto memPtr = allocator_.allocateNext(msgSize + sizeof(cs::RoundNumber));
+  uint8_t* rawData = (uint8_t*)memPtr.get();
+
+  memcpy(rawData, &roundNumber_, sizeof(cs::RoundNumber));
+  memcpy(rawData + sizeof(cs::RoundNumber), stagePtr, msgSize);
+  if (!istream_.good() || !istream_.end()) {
+    cserror() << "NODE> Bad StageTwo packet format";
+    return;
+  }
+
+  //rawData += sizeof(cs::RoundNumber);
+  stage.sender = *stagePtr;
+  pStageThreeMessage[stage.sender] = rawBytes ;
+  //cslog() << "Received message: "<< byteStreamToHex((const char*)rawData, msgSize);
+
+
+  if (!cscrypto::VerifySignature(stage.sig, cs::Conveyer::instance().roundTable(roundNumber_)->confidants.at(stage.sender), rawData, msgSize + sizeof(cs::RoundNumber))) {
+    cswarning() << "NODE> Stage Three from [" << (int)stage.sender << "] -  WRONG SIGNATURE!!!";
+    return;
+  }
+
+  rawData += (sizeof(cs::RoundNumber) + sizeof(uint8_t));
+  stage.writer = *rawData;
+  rawData += sizeof(uint8_t);
+  memcpy(stage.hashBlock.data(), rawData, stage.hashBlock.size());
+  rawData += stage.hashBlock.size();
+  memcpy(stage.hashCandidatesList.data(), rawData, stage.hashCandidatesList.size());
+  rawData += stage.hashCandidatesList.size();
+  memcpy(stage.hashHashesList.data(), rawData, stage.hashHashesList.size());
+  rawData += stage.hashHashesList.size();
+  //uint8_t mSize8 = (uint8_t)*rawData;
+  size_t mSize = cs::Conveyer::instance().roundTable(roundNumber_)->confidants.size();
+  rawData += sizeof(uint8_t);
+  std::string realTrustedMask((const char*)rawData, mSize);
+  //memcpy(stage.realTrustedMask., realTrustedMask.data(), mSize);
+  //stage.realTrustedMask = realTrustedMask;
+
+  csdebug() << "NODE> Stage Three from [" << (int)stage.sender << "] is OK!";
+  solver_->gotStageThree(std::move(stage));
+}
+
+void Node::requestStageConsensus(MsgTypes msgType, uint8_t respondent, uint8_t required) {
+  if ((myLevel_ != NodeLevel::Confidant) && (myLevel_ != NodeLevel::Writer)) {
+    cswarning() << "NODE> Only confidant nodes can request consensus stages";
+    return;
+  }
+
+  const auto& conveyer = cs::Conveyer::instance();
+
+  if (!conveyer.isConfidantExists(respondent)) {
+    return;
+  }
+
+  sendDefault(conveyer.confidants().at(respondent), msgType, roundNumber_ , myConfidantIndex_, required);
+
+  csdebug() << "NODE> " << __func__ << "(): done";
+}
+
+void Node::prepareMetaForSending(cs::RoundTable& roundTable, std::string timeStamp) {
+  csdebug() << "NODE> " << __func__ << "():" << " timestamp = " << timeStamp;
+  // only for new consensus
+  cs::PoolMetaInfo poolMetaInfo;
+  poolMetaInfo.sequenceNumber = blockChain_.getLastWrittenSequence() + 1;  // change for roundNumber
+  poolMetaInfo.timestamp = timeStamp;
+
+  /////////////////////////////////////////////////////////////////////////// preparing block meta info
+  cs::Conveyer& conveyer = cs::Conveyer::instance();
+  cs::PublicKey pk;
+  std::fill(pk.begin(), pk.end(), 0);
+  std::optional<csdb::Pool> pool = conveyer.applyCharacteristic(poolMetaInfo, pk);// solver_->getPublicKey());
+  if (!pool.has_value()) {
+    cserror() << "NODE> applyCharacteristic() failed to create block";
+    return;
+  }
+
+  std::vector<std::vector<uint8_t>> confs;
+  for(const auto& src : roundTable.confidants) {
+    auto& tmp = confs.emplace_back(std::vector<uint8_t>(src.size()));
+    std::copy(src.cbegin(), src.cend(), tmp.begin());
+  }
+  pool.value().set_confidants(confs);
+
+  pool = getBlockChain().createBlock(pool.value());
+  if(!pool.has_value()) {
+    cserror() << "NODE> blockchain failed to write new block";
+    return;
+  }
+
+  stat_.totalAcceptedTransactions_ += pool.value().transactions_count();
+
+  // array
+  cs::Signature poolSignature;
+  const auto& signature = pool.value().signature();
+  std::copy(signature.begin(), signature.end(), poolSignature.begin());
+
+  //logPool(pool.value());
+  sendRoundTable(roundTable, poolMetaInfo, poolSignature);
+}
+
+void Node::sendRoundTable(cs::RoundTable& roundTable, cs::PoolMetaInfo poolMetaInfo, cs::Signature poolSignature) {
+  cs::Conveyer& conveyer = cs::Conveyer::instance();
+  roundNumber_ = roundTable.round;
+  // update hashes in round table here, they are free of stored packets' hashes
+  //if (!roundTable.hashes.empty()) {
+  //  roundTable.hashes.clear();
+  //}
+  //{
+  //  cs::SharedLock lock(conveyer.sharedMutex());
+  //  for (const auto& element : conveyer.transactionsPacketTable()) {
+  //    roundTable.hashes.push_back(element.first);
+  //  }
+  //}
+  const cs::Characteristic* block_characteristic = conveyer.characteristic(conveyer.currentRoundNumber());
+
+  if (!block_characteristic) {
+    cserror() << "Send round info characteristic not found, logic error";
+    return;
+  }
+  stat_.totalReceivedTransactions_ += block_characteristic->mask.size();
+
+  conveyer.setRound(std::move(roundTable));
+  /////////////////////////////////////////////////////////////////////////// sending round info and block
+  createRoundPackage(conveyer.currentRoundTable(), poolMetaInfo, *block_characteristic, poolSignature);
+  storeRoundPackageData(conveyer.currentRoundTable(), poolMetaInfo, *block_characteristic, poolSignature);
+
+  flushCurrentTasks();
+
+  /////////////////////////////////////////////////////////////////////////// screen output
+  cslog() << "------------------------------------------  SendRoundTable  ---------------------------------------";
+  const cs::RoundTable& table = conveyer.currentRoundTable();
+  const cs::ConfidantsKeys confidants = table.confidants;
+  cslog() << "Round " << roundNumber_ << ", Confidants count " << confidants.size();
+
+  // for (std::size_t i = 0; i < confidants.size(); ++i) {
+  //  const cs::PublicKey& confidant = confidants[i];
+  //  if (confidant != table.general) {
+  //    cslog() << i << ". " << cs::Utils::byteStreamToHex(confidant.data(), confidant.size());
+  //  }
+  //}
+
+  const cs::PacketsHashes& hashes = table.hashes;
+  cslog() << "Hashes count: " << hashes.size();
+
+  // for (std::size_t i = 0; i < hashes.size(); ++i) {
+  //  csdebug() << i << ". " << hashes[i].toString();
+  //}
+
+  transport_->clearTasks();
+
+  onRoundStart_V3(table);
+  startConsensus();
+}
+
+void Node::getRoundTable(const uint8_t* data, const size_t size, const cs::RoundNumber rNum,
+                        const cs::PublicKey& sender) {
+  csdebug() << "\n";
+  cslog() << "NODE> " << __func__ << "():";
+
+  if (myLevel_ == NodeLevel::Writer) {
+    cswarning() << "\tWriters don't need ROUNDINFO";
+    return;
+  }
+
+  istream_.init(data, size);
+
+  // RoundTable evocation
+  std::size_t confidantsCount = 0;
+  istream_ >> confidantsCount;
+
+  if (confidantsCount == 0) {
+    cserror() << "NODE> " << __func__ << "(): Bad confidants count in round table";
+    return;
+  }
+
+  std::size_t hashesCount = 0;
+  istream_ >> hashesCount;
+
+  cs::RoundTable roundTable;
+  roundTable.round = rNum;
+  // to node
+
+  cs::ConfidantsKeys confidants;
+  confidants.reserve(confidantsCount);
+
+  for (std::size_t i = 0; i < confidantsCount; ++i) {
+    cs::PublicKey key;
+    istream_ >> key;
+
+    confidants.push_back(std::move(key));
+  }
+
+  cs::PacketsHashes hashes;
+  hashes.reserve(hashesCount);
+
+  for (std::size_t i = 0; i < hashesCount; ++i) {
+    cs::TransactionsPacketHash hash;
+    istream_ >> hash;
+
+    hashes.push_back(hash);
+  }
+
+  roundTable.confidants = std::move(confidants);
+  roundTable.hashes = std::move(hashes);
+  roundTable.general = sender;
+  cslog() << "\tconfidants: " << roundTable.confidants.size();
+
+  cs::Conveyer::instance().setRound(std::move(roundTable));
+  getCharacteristic(istream_.getCurrentPtr(), istream_.remainsBytes(), rNum, sender);
+
+  onRoundStart_V3(cs::Conveyer::instance().currentRoundTable());
+#ifdef SYNCRO
+  blockchainSync();
+#endif
+  reviewConveyerHashes();
+
+  cslog() << "NODE> " << __func__ << "(): done\n";
+}
+
+void Node::sendHash_V3(cs::RoundNumber round)
+{
+  if(monitorNode) {
+    // to block request trusted status
+    return;
+  }
+
+  if(getBlockChain().getLastWrittenSequence() != round - 1) {
+    // should not send hash until have got proper block sequence
+    return;
+  }
+
+  const auto& tmp = getBlockChain().getLastWrittenHash();
+  // = personallyDamagedHash();
+
+  cswarning() << "Sending hash " << tmp.to_string() << " to ALL";
+  ostream_.init(BaseFlags::Broadcast);
+  ostream_ << MsgTypes::BlockHashV3 << round << tmp;
+  flushCurrentTasks();
+}
+
+void Node::getHash_V3(const uint8_t* data, const size_t size, cs::RoundNumber rNum, const cs::PublicKey& sender) {
+  if (myLevel_ != NodeLevel::Confidant) {
+    csdebug() << "NODE> ignore hash as no confidant";
+    return;
+  }
+
+  csdetails() << "NODE> get hash of round " << rNum << ", data size " << size;
+
+  istream_.init(data, size);
+
+  csdb::PoolHash tmp;
+  istream_ >> tmp;
+
+  if (!istream_.good() || !istream_.end()) {
+    cswarning() << "NODE> bad hash packet format";
+    return;
+  }
+
+  solver_->gotHash(std::move(tmp), sender);
+}
+
+void Node::sendRoundTableRequest(uint8_t respondent) {
+  // ask for round info from current trusted on current round
+  const auto& confidants = cs::Conveyer::instance().confidants();
+  const auto cnt = cs::numeric_cast<uint8_t>(confidants.size());
+  if (respondent < cnt) {
+    sendRoundTableRequest(confidants.at(respondent));
+  }
+  else {
+    cserror() << "NODE> cannot request round info, incorrect respondent number";
+  }
+}
+
+constexpr const uint8_t InvalidTrustedIndex = (uint8_t) -1;
+
+void Node::sendNextRoundRequest()
+{
+  ostream_.init(0 /*need no flags!*/);
+  // 0xFF means we ask for last writer node simply to repeat round info
+  ostream_ << MsgTypes::RoundTableRequest << InvalidTrustedIndex;
+  flushCurrentTasks();
+}
+
+void Node::sendRoundTableRequest(const cs::PublicKey& respondent)
+{
+  cslog() << "NODE> send request for next round info after #" << roundNumber_;
+
+  // ask for next round info:
+  sendDefault(respondent, MsgTypes::RoundTableRequest, roundNumber_ + 1, myConfidantIndex_);
+}
+
+void Node::getRoundTableRequest(const uint8_t* data, const size_t size, const cs::RoundNumber rNum,
+                               const cs::PublicKey& requester) {
+  csdebug() << "NODE> " << __func__;
+  if (nodeIdKey_ == requester) {
+    return;
+  }
+  istream_.init(data, size);
+
+  uint8_t requesterNumber;
+  istream_ >> requesterNumber;
+
+  if (!istream_.good() || !istream_.end()) {
+    cserror() << "NODE> bad RoundInfo request packet format";
+    return;
+  }
+
+  // special request to re-send again handling
+  if(requesterNumber == InvalidTrustedIndex) {
+    csdebug() << "NODE> som enode asks for last round info to repeat";
+    if(lastSentRoundData_.roundTable.round == rNum) {
+      if(tryResendRoundTable(requester, rNum)) {
+        cslog() << "NODE> round info #" << rNum << " has sent again";
+      }
+      else {
+        cslog() << "NODE> unable to send round info #" << rNum << " again";
+      }
+    }
+    return;
+  }
+
+  // default request from other trusted node handling
+  cslog() << "NODE> get request for next round info after #" << rNum << " from [" << (int)requesterNumber << "]";
+  solver_->gotRoundInfoRequest(requester, rNum);
+}
+
+void Node::sendRoundTableReply(const cs::PublicKey& target, bool has_requested_info) {
+  cslog() << "NODE> send RoundInfo reply to " << cs::Utils::byteStreamToHex(target.data(), target.size());
+  if (myLevel_ != NodeLevel::Confidant) {
+    cswarning() << "Only confidant nodes can reply consensus stages";
+    // return;
+  }
+
+  ostream_.init(0 /*need no flags!*/, target);
+  ostream_ << MsgTypes::RoundTableReply << roundNumber_ << (has_requested_info ? (uint8_t)1 : (uint8_t)0);
+  flushCurrentTasks();
+}
+
+bool Node::tryResendRoundTable(std::optional<const cs::PublicKey> /*respondent*/, cs::RoundNumber rNum) {
+  if (lastSentRoundData_.roundTable.round != rNum) {
+    cswarning() << "NODE> unable to repeat round data #" << rNum;
+    return false;
+  }
+  //TODO: use respondent.value() to send info directly, otherwise broadcast info
+  createRoundPackage(lastSentRoundData_.roundTable, lastSentRoundData_.poolMetaInfo, lastSentRoundData_.characteristic,
+                     lastSentRoundData_.poolSignature /*, last_sent_round_data.notifications*/);
+  flushCurrentTasks();
+  cslog() << "NODE> re-send last round info #" << rNum << " to ALL";
+          //<< cs::Utils::byteStreamToHex(respondent.data(), respondent.size());
+  return true;
+}
+
+void Node::getRoundTableReply(const uint8_t* data, const size_t size,
+                             const cs::PublicKey& respondent) {
+  csdebug() << "NODE> " << __func__;
+  if (myLevel_ != NodeLevel::Confidant) {
+    return;
+  }
+  if (nodeIdKey_ == respondent) {
+    return;
+  }
+  istream_.init(data, size);
+
+  uint8_t reply;
+  istream_ >> reply;
+  if (!istream_.good() || !istream_.end()) {
+    cserror() << "NODE> bad RoundInfo reply packet format";
+    return;
+  }
+  solver_->gotRoundInfoReply(reply != 0, respondent);
+}
+
+void Node::onRoundStart_V3(const cs::RoundTable& roundTable) {
+  roundNumber_ = roundTable.round;
+  bool found = false;
+  uint8_t conf_no = 0;
+  for (auto& conf : roundTable.confidants) {
+    if (conf == nodeIdKey_) {
+      myLevel_ = NodeLevel::Confidant;
+      myConfidantIndex_ = conf_no;
+      found = true;
+      break;
+    }
+    conf_no++;
+  }
+  if (!found) {
+    myLevel_ = NodeLevel::Normal;
+  }
+
+  pStageOneMessage.clear();
+  pStageOneMessage.resize(roundTable.confidants.size());
+  pStageTwoMessage.clear();
+  pStageTwoMessage.resize(roundTable.confidants.size());
+  pStageThreeMessage.clear();
+  pStageThreeMessage.resize(roundTable.confidants.size());
+
+  constexpr int pad_width = 30;
+  int width = 0;
+  std::ostringstream line1;
+  for (int i = 0; i < pad_width; i++) {
+    line1 << '=';
+  }
+  width += pad_width;
+  line1 << " ROUND " << roundNumber_ << ". ";
+  width += 9;
+  if (NodeLevel::Normal == myLevel_) {
+    line1 << "NORMAL";
+    width += 6;
+  }
+  else {
+    line1 << "TRUSTED [" << (int)myConfidantIndex_ << "]";
+    width += 11;
+    if (myConfidantIndex_ > 9) {
+      width += 1;
+    }
+  }
+  line1 << ' ';
+  width += 1;
+  for (int i = 0; i < pad_width; i++) {
+    line1 << '=';
+  }
+  width += pad_width;
+  const auto s = line1.str();
+  int fixed_width = (int)s.size();
+  cslog() << s;
+  cslog() << " Node key " << cs::Utils::byteStreamToHex(nodeIdKey_.data(), nodeIdKey_.size());
+  cslog() << " last written sequence = " << getBlockChain().getLastWrittenSequence();
+
+  std::ostringstream line2;
+  for (int i = 0; i < fixed_width; ++i) {
+    line2 << '-';
+  }
+  cslog() << line2.str();
+
+  cslog() << " Confidants:";
+  int i = 0;
+  for (const auto& e : roundTable.confidants) {
+    cslog() << "[" << i << "] "
+            << (NodeLevel::Confidant == myLevel_ && i == myConfidantIndex_
+                    ? "me"
+                    : cs::Utils::byteStreamToHex(e.data(), e.size()));
+    i++;
+  }
+  cslog() << " Hashes: " << roundTable.hashes.size();
+  for (int i=0; i< roundTable.hashes.size(); i++) {
+    csdetails() << "[" << i << "] " << cs::Utils::byteStreamToHex(roundTable.hashes.at(i).toBinary().data(), roundTable.hashes.at(i).size());
+  }
+  cslog() << line2.str();
+  stat_.onRoundStart(roundNumber_);
+  cslog() << line2.str();
+
+  solver_->nextRound();
+
+  if (!sendingTimer_.isRunning()) {
+    cslog() << "NODE> Transaction timer started";
+    sendingTimer_.start(cs::TransactionsPacketInterval);
+  }
+}
+
+void Node::startConsensus() {
+  cs::RoundNumber rnum = cs::Conveyer::instance().currentRoundNumber();
+  solver_->gotConveyerSync(rnum);
+  transport_->processPostponed(rnum);
+  auto lws = getBlockChain().getLastWrittenSequence();
+  // claim the trusted role only if have got proper blockchain:
+  if (rnum > lws && rnum - lws == 1) {
+    sendHash_V3(rnum);
+  }
+}
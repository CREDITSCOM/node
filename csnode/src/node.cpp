#include <Solver/Solver.hpp>

#include <csnode/node.hpp>
#include <lib/system/logger.hpp>
#include <net/transport.hpp>

#include <base58.h>
#include <lz4.h>
#include <sodium.h>

#include <snappy.h>

const unsigned MIN_CONFIDANTS = 3;
const unsigned MAX_CONFIDANTS = 4;

<<<<<<< HEAD
Node::Node(const Config& config)
: myPublicKey_(config.getMyPublicKey())
, bc_(config.getPathToDB().c_str())
, solver_(new Credits::Solver(this))
,  // Credits::SolverFactory().createSolver(Credits::solver_type::fake, this)),
    transport_(new Transport(config, this))
, stats_(bc_)
, api_(bc_, solver_)
, allocator_(1 << 26, 3)
, packStreamAllocator_(1 << 26, 5)
, ostream_(&packStreamAllocator_, myPublicKey_) {
=======
const csdb::Address Node::genesisAddress_ = csdb::Address::from_string("0000000000000000000000000000000000000000000000000000000000000001");
const csdb::Address Node::startAddress_   = csdb::Address::from_string("0000000000000000000000000000000000000000000000000000000000000002");
#ifdef SPAMMER
  const csdb::Address Node::spammerAddress_ = csdb::Address::from_string("0000000000000000000000000000000000000000000000000000000000000003");
#endif

Node::Node(const Config& config):
  myPublicKey_(config.getMyPublicKey()),
  bc_(config.getPathToDB().c_str(), genesisAddress_, startAddress_
#ifdef SPAMMER
    ,spammerAddress_
#endif
  ),
  solver_(new Credits::Solver(this, genesisAddress_, startAddress_
#ifdef SPAMMER
    , spammerAddress_
#endif
  )),
  transport_(new Transport(config, this)),
  stats_(bc_),
  api_(bc_, solver_),
  allocator_(1 << 24, 5),
  ostream_(&allocator_, myPublicKey_) {
>>>>>>> c5251d81
  good_ = init();
}

Node::~Node() {
  delete transport_;
  delete solver_;
}

bool Node::init() {
  if (!transport_->isGood())
    return false;

  if (!bc_.isGood())
    return false;

  // Create solver

  if (!solver_)
    return false;

  LOG_EVENT("Everything init");

  // check file with keys
  if (!checkKeysFile())
    return false;
  solver_->set_keys(myPublicForSig, myPrivateForSig);  // DECOMMENT WHEN SOLVER STRUCTURE WILL BE CHANGED!!!!

  solver_->addInitialBalance();

  return true;
}

bool Node::checkKeysFile() {
  std::ifstream pub("NodePublic.txt");    // 44
  std::ifstream priv("NodePrivate.txt");  // 88
                                          // std::cout <<
                                          // "//////////////////////////////////////////////////////////////////////////////////////////////////"
                                          // << std::endl;

  if (!pub.is_open() || !priv.is_open()) {
    std::cout << "\n\nNo suitable keys were found. Type \"g\" to generate or \"q\" to quit." << std::endl;
    char gen_flag = 'a';
    std::cin >> gen_flag;
    if (gen_flag == 'g') {
      generateKeys();
      return true;
    } else
      return false;
  } else {
    std::string pub58, priv58;
    std::getline(pub, pub58);
    std::getline(priv, priv58);
    pub.close();
    priv.close();
    DecodeBase58(pub58, myPublicForSig);
    DecodeBase58(priv58, myPrivateForSig);
    if (myPublicForSig.size() != 32 || myPrivateForSig.size() != 64) {
      std::cout << "\n\nThe size of keys found is not correct. Type \"g\" to generate or \"q\" to quit." << std::endl;
      char gen_flag = 'a';
      std::cin >> gen_flag;
      if (gen_flag == 'g') {
        generateKeys();
        return true;
      } else
        return false;
    }
    if (checkKeysForSig())
      return true;
    else
      return false;
  }
}

void Node::generateKeys() {
  myPublicForSig.resize(32);
  myPrivateForSig.resize(64);

  crypto_sign_ed25519_keypair(myPublicForSig.data(), myPrivateForSig.data());

  std::ofstream f_pub("NodePublic.txt");
  f_pub << EncodeBase58(myPublicForSig);
  f_pub.close();

  std::ofstream f_priv("NodePrivate.txt");
  f_priv << EncodeBase58(myPrivateForSig);
  f_priv.close();
}

bool Node::checkKeysForSig() {
  const uint8_t msg[] = {255, 0, 0, 0, 255};
  uint8_t       signature[64], public_key[32], private_key[64];

  memcpy(public_key, myPublicForSig.data(), 32);
  memcpy(private_key, myPrivateForSig.data(), 64);

  uint64_t sig_size;
  crypto_sign_ed25519_detached(signature, reinterpret_cast<unsigned long long*>(&sig_size), msg, 5, private_key);
  if (!crypto_sign_ed25519_verify_detached(signature, msg, 5, public_key)) {
    return true;
  } else {
    std::cout << "\n\nThe keys for node are not correct. Type \"g\" to generate or \"q\" to quit." << std::endl;
    char gen_flag = 'a';
    std::cin >> gen_flag;
    if (gen_flag == 'g') {
      generateKeys();
      return true;
    } else
      return false;
  }
}

void Node::run(const Config&) {
  transport_->run();
}

/* Requests */

void Node::flushCurrentTasks() {
  transport_->addTask(ostream_.getPackets(), ostream_.getPacketsCount());
  ostream_.clear();
}

void Node::getRoundTable(const uint8_t* data, const size_t size, const RoundNum rNum, uint8_t type) {
  std::cout << __func__ << std::endl;
  istream_.init(data, size);
#ifdef MYLOG
  std::cout << "NODE> Get Round Table" << std::endl;
#endif
  if (roundNum_ < rNum || type == MsgTypes::BigBang)
    roundNum_ = rNum;
  else {
    LOG_WARN("Bad round number, ignoring");
    return;
  }
  if (!readRoundData(false))
    return;

  if (myLevel_ == NodeLevel::Main)
    if (!istream_.good()) {
      LOG_WARN("Bad round table format, ignoring");
      return;
    }

  transport_->clearTasks();
  onRoundStart();

  // transport_->processPostponed(rNum);
}

void Node::getBigBang(const uint8_t* data, const size_t size, const RoundNum rNum, uint8_t type) {
  std::cout << __func__ << std::endl;
<<<<<<< HEAD
  uint32_t lastBlock = getBlockChain().getLastWrittenSequence();
  if (rNum > lastBlock && rNum >= roundNum_) {
=======
	size_t lastBlock = getBlockChain().getLastWrittenSequence();
	if (rNum > lastBlock && rNum >= roundNum_)
  {
>>>>>>> c5251d81
    solver_->setBigBangStatus(true);
    getRoundTable(data, size, rNum, type);

  } else {
#ifdef MYLOG
    std::cout << "BigBang else" << std::endl;
#endif
  }
}

// the round table should be sent only to trusted nodes, all other should received only round number and Main node ID
void Node::sendRoundTable() {
  ostream_.init(BaseFlags::Broadcast);
  ostream_ << MsgTypes::RoundTable << roundNum_ << static_cast<uint8_t>(confidantNodes_.size()) << mainNode_;

  for (auto& conf : confidantNodes_)
    ostream_ << conf;

  // LOG_EVENT("Sending round table");
  std::cout << "------------------------------------------  SendRoundTable  ---------------------------------------"
            << std::endl;
  std::cout << "Round " << roundNum_ << ", General: " << byteStreamToHex(mainNode_.str, 32) << std::endl
            << "Confidants: " << std::endl;
  size_t i = 0;
  for (auto& e : confidantNodes_) {
    if (e != mainNode_) {
      std::cout << i << ". " << byteStreamToHex(e.str, 32) << std::endl;
      ++i;
    }
  }
  transport_->clearTasks();
  flushCurrentTasks();
}

void Node::sendRoundTableRequest(size_t rNum) {
  if (rNum < roundNum_)
    return;
#ifdef MYLOG
  std::cout << "rNum = " << rNum << ", real RoundNumber = " << roundNum_ << std::endl;
#endif
  ostream_.init(BaseFlags::Broadcast);
  ostream_ << MsgTypes::RoundTableRequest << roundNum_;
#ifdef MYLOG
  std::cout << "Sending RoundTable request" << std::endl;
#endif
  LOG_EVENT("Sending RoundTable request");
  flushCurrentTasks();
}

void Node::getRoundTableRequest(const uint8_t* data, const size_t size, const PublicKey& sender) {
  std::cout << __func__ << std::endl;
  istream_.init(data, size);
  size_t rNum;
  istream_ >> rNum;
  if (rNum >= roundNum_)
    return;
#ifdef MYLOG
  std::cout << "NODE> Get RT request from " << byteStreamToHex(sender.str, 32) << std::endl;
#endif
  if (!istream_.good()) {
    LOG_WARN("Bad RoundTableRequest format");
    return;
  }
  sendRoundTable();
}

void Node::getTransaction(const uint8_t* data, const size_t size) {
  istream_.init(data, size);

  csdb::Pool pool;
  istream_ >> pool;

  if (!istream_.good() || !istream_.end()) {
    LOG_WARN("Bad transaction packet format");
    return;
  }

  for (auto& t : pool.transactions()) {
    if (myLevel_ == NodeLevel::Main || myLevel_ == NodeLevel::Writer) {
      solver_->gotTransaction(std::move(t));
    }
  }
}

void Node::sendTransaction(csdb::Pool&& transactions) {
  transactions.recount();
  ostream_.init(BaseFlags::Fragmented | BaseFlags::Compressed | BaseFlags::Broadcast);
  composeMessageWithBlock(transactions, MsgTypes::Transactions);
  flushCurrentTasks();
}

void Node::getFirstTransaction(const uint8_t* data, const size_t size) {
  std::cout << __func__ << std::endl;
  if (myLevel_ != NodeLevel::Confidant) {
    return;
  }

  istream_.init(data, size);

  csdb::Transaction trans;
  istream_ >> trans;

  if (!istream_.good() || !istream_.end()) {
    LOG_WARN("Bad transaction packet format");
    return;
  }
  csdb::Pool pool_;
  pool_.add_transaction(trans);

  LOG_EVENT("Got first transaction, initializing consensus...");
  solver_->gotTransactionList(std::move(pool_));
}

void Node::sendFirstTransaction(const csdb::Transaction& trans) {
  if (myLevel_ != NodeLevel::Main) {
    LOG_ERROR("Only main nodes can initialize the consensus procedure");
    return;
  }

  ostream_.init(BaseFlags::Broadcast);
  ostream_ << MsgTypes::FirstTransaction << roundNum_ << trans;

  flushCurrentTasks();
}

void Node::getTransactionsList(const uint8_t* data, const size_t size) {
  std::cout << __func__ << std::endl;
  if (myLevel_ != NodeLevel::Confidant) {
    return;
  }
  csdb::Pool pool;
  pool = csdb::Pool{};
#ifdef MYLOG
  std::cout << "Getting List: list size: " << size << std::endl;
#endif
  // std::cout << "Getting List: " << byteStreamToHex((const char*)data,size) << std::endl;
  if (!((size == 0) || (size > 2000000000))) {
    //  std::cout << "NODE> Get transaction list 1 " << std::endl;
    istream_.init(data, size);
    // std::cout << "NODE> Get transaction list 2 " << std::endl;

    // std::cout << "NODE> Get transaction list 3 tNum = " << std::endl;
    istream_ >> pool;
    if (!istream_.good() || !istream_.end()) {
      LOG_WARN("Bad transactions list packet format");
      pool = csdb::Pool{};
    }
#ifdef MYLOG
    std::cout << "NODE> Transactions amount got " << pool.transactions_count() << std::endl;
#endif

    LOG_EVENT("Got full transactions list of " << pool.transactions_count());
    // if (pool.transactions_count()>0)
  }
  solver_->gotTransactionList(std::move(pool));
  // }
}

void Node::sendTransactionList(const csdb::Pool& pool) {  //, const PublicKey& target) {
  if ((myLevel_ == NodeLevel::Confidant) || (myLevel_ == NodeLevel::Normal)) {
    LOG_ERROR("Only main nodes can send transaction lists");
    return;
  }

  ostream_.init(BaseFlags::Fragmented | BaseFlags::Compressed | BaseFlags::Broadcast);
  composeMessageWithBlock(pool, MsgTypes::TransactionList);

  // const char* bl = pool.to_byte_stream(size);
  // void* tmp = ostream_.getPackets()->data();
  // std::cout << "Data from TList: " << byteStreamToHex((const char*)data, bSize) << std::endl;
#ifdef MYLOG
  std::cout << "NODE> Sending " << pool.transactions_count() << " transaction(s)" << std::endl;
#endif
  flushCurrentTasks();
}

// void Node::sendTLConfirmation(size_t tcount)
//{
//  if ((myLevel_ == NodeLevel::Confidant) || (myLevel_ == NodeLevel::Normal)) {
//    LOG_ERROR("Only previous main nodes can send Transaction Lists ");
//    return;
//  }
//
//  ostream_.init(BaseFlags::Signed, mainNode_);
//  ostream_ << MsgTypes::TLConfirmation
//    << roundNum_
//    << tcount;
//  std::cout << "NODE> Transactions amount sent " << tcount << " to " << byteStreamToHex(mainNode_.str, 32) <<
//  std::endl; flushCurrentTasks();
//}
//
// void Node::getTLConfirmation(const uint8_t* data, const size_t size)
//{
//  std::cout << __func__ << std::endl;
//  std::cout << "NODE> Transactions amount got " << std::endl;
//  if (myLevel_ != NodeLevel::Main) {
//    LOG_ERROR("Only main nodes can receive TLSend confirmations");
//    return;
//  }
//  istream_.init(data, size);
//
//  size_t trNum;
//  istream_ >> trNum;
//  std::cout << "NODE> Transactions amount got " << trNum << std::endl;
//  solver_->setLastRoundTransactionsGot(trNum);
//}

void Node::sendVectorRequest(const PublicKey& node) {
  if (myLevel_ != NodeLevel::Confidant) {
    LOG_ERROR("Only confidant nodes can send vectors");
    return;
  }
#ifdef MYLOG
  std::cout << "NODE> Sending vector request to  " << byteStreamToHex(node.str, 32) << std::endl;
#endif
  ostream_.init(BaseFlags::Signed, node);
  ostream_ << MsgTypes::ConsVectorRequest << roundNum_ << 1;
  flushCurrentTasks();
}

void Node::getVectorRequest(const uint8_t* data, const size_t size)  //, const PublicKey& sender) {
{
  std::cout << __func__ << std::endl;
  // std::cout << "NODE> Getting vector" << std::endl;
  if (myLevel_ != NodeLevel::Confidant) {
    return;
  }
  // if (myPublicKey_ == sender) return;
#ifdef MYLOG
  std::cout << "NODE> Getting vector Request from " << std::endl;  // byteStreamToHex(sender.str, 32) <<
#endif
  istream_.init(data, size);

  int num;
  istream_ >> num;
  if (num == 1)
    sendVector(solver_->getMyVector());

  if (!istream_.good() || !istream_.end()) {
    LOG_WARN("Bad vector packet format");
    return;
  }
}

void Node::sendWritingConfirmation(const PublicKey& node) {
  if (myLevel_ != NodeLevel::Confidant) {
    LOG_ERROR("Only confidant nodes can send confirmation of the Writer");
    return;
  }
#ifdef MYLOG
  std::cout << "NODE> Sending writing confirmation to  " << byteStreamToHex(node.str, 32) << std::endl;
#endif
  ostream_.init(BaseFlags::Signed, node);
  ostream_ << MsgTypes::ConsVectorRequest << roundNum_ << getMyConfNumber();
  flushCurrentTasks();
}

void Node::getWritingConfirmation(const uint8_t* data, const size_t size, const PublicKey& sender) {
  // std::cout << __func__ << std::endl;
  if (myLevel_ != NodeLevel::Confidant) {
    return;
  }
  // if (myPublicKey_ == sender) return;
#ifdef MYLOG
  std::cout << "NODE> Getting WRITING CONFIRMATION from " << byteStreamToHex(sender.str, 32) << std::endl;
#endif
  istream_.init(data, size);

  uint8_t confNumber_;
  istream_ >> confNumber_;
  if (!istream_.good() || !istream_.end()) {
    LOG_WARN("Bad vector packet format");
    return;
  }
  if (confNumber_ < 3)
    solver_->addConfirmation(confNumber_);
}

void Node::sendTLRequest() {
  if ((myLevel_ != NodeLevel::Confidant) || (roundNum_ < 2)) {
    LOG_ERROR("Only confidant nodes need TransactionList");
    return;
  }
#ifdef MYLOG
  std::cout << "NODE> Sending TransactionList request to  " << byteStreamToHex(mainNode_.str, 32) << std::endl;
#endif
  ostream_.init(BaseFlags::Signed, mainNode_);
  ostream_ << MsgTypes::ConsTLRequest << getMyConfNumber();
  flushCurrentTasks();
}

void Node::getTlRequest(const uint8_t* data, const size_t size, const PublicKey& sender) {
  std::cout << __func__ << std::endl;
  // std::cout << "NODE> Getting vector" << std::endl;
  if (myLevel_ != NodeLevel::Main) {
    LOG_ERROR("Only main nodes can send TransactionList");
    return;
  }
  // if (myPublicKey_ == sender) return;
#ifdef MYLOG
  std::cout << "NODE> Getting TransactionList request" << std::endl;  // byteStreamToHex(sender.str, 32) <<
#endif
  istream_.init(data, size);

  uint8_t num;
  istream_ >> num;

  if (!istream_.good() || !istream_.end()) {
    // LOG_WARN("Bad vector packet format");
    return;
  }
  if (num < getConfidants().size())
    sendMatrix(solver_->getMyMatrix());
}

void Node::sendMatrixRequest(const PublicKey& node) {
  if (myLevel_ != NodeLevel::Confidant) {
    //  LOG_ERROR("Only confidant nodes can send vectors");
    return;
  }
#ifdef MYLOG
  std::cout << "NODE> Sending vector request to  " << byteStreamToHex(node.str, 32) << std::endl;
#endif
  ostream_.init(BaseFlags::Signed, node);
  ostream_ << MsgTypes::ConsMatrixRequest << roundNum_ << 1;
  flushCurrentTasks();
}

void Node::getMatrixRequest(const uint8_t* data, const size_t size)  //, const PublicKey& sender) {
{
  std::cout << __func__ << std::endl;
  // std::cout << "NODE> Getting vector" << std::endl;
  if (myLevel_ != NodeLevel::Confidant) {
    return;
  }
  // if (myPublicKey_ == sender) return;
#ifdef MYLOG
  std::cout << "NODE> Getting matrix Request" << std::endl;  //<<  byteStreamToHex(sender.str, 32)
#endif
  istream_.init(data, size);

  int num;
  istream_ >> num;
  if (!istream_.good() || !istream_.end()) {
    LOG_WARN("Bad vector packet format");
    return;
  }
  if (num == 1)
    sendMatrix(solver_->getMyMatrix());
}

void Node::getVector(const uint8_t* data, const size_t size, const PublicKey& sender) {
  std::cout << __func__ << std::endl;
  // std::cout << "NODE> Getting vector" << std::endl;
  if (myLevel_ != NodeLevel::Confidant) {
    return;
  }
  if (myPublicKey_ == sender)
    return;
#ifdef MYLOG
  std::cout << "NODE> Getting vector from " << byteStreamToHex(sender.str, 32) << std::endl;
#endif
  istream_.init(data, size);

  Credits::HashVector vec;
  istream_ >> vec;

  std::cout << "NODE> Hash: " << byteStreamToHex((const char*)vec.hash.val,32) << std::endl;
  if (!istream_.good() || !istream_.end()) {
    LOG_WARN("Bad vector packet format");
    return;
  }

  LOG_EVENT("Got vector");
  solver_->gotVector(std::move(vec));
#ifdef MYLOG
  std::cout << "NODE>  WE returned!!!" << std::endl;
#endif
}

void Node::sendVector(const Credits::HashVector& vector) {
#ifdef MYLOG
  std::cout << "NODE> 0 Sending vector " << std::endl;
#endif
  if (myLevel_ != NodeLevel::Confidant) {
    LOG_ERROR("Only confidant nodes can send vectors");
    return;
  }
  // std::cout << "NODE> Sending vector " << std::endl;
  // for (auto& it : confidantNodes_)
  // {
  // if(it==myPublicKey_) continue;
  // std::cout << "NODE> 1 Sending vector to " << std::endl;//<< byteStreamToHex(it.str, 32)
  ostream_.init(BaseFlags::Broadcast);  //, it);
  ostream_ << MsgTypes::ConsVector << roundNum_ << vector;

  flushCurrentTasks();
  // }
}

void Node::getMatrix(const uint8_t* data, const size_t size, const PublicKey& sender) {
  std::cout <<  __func__ << std::endl;
  if (myLevel_ != NodeLevel::Confidant) {
    return;
  }
  if (myPublicKey_ == sender)
    return;
  istream_.init(data, size);

  Credits::HashMatrix mat;
  istream_ >> mat;
#ifdef MYLOG
  std::cout << "NODE> Getting matrix from " << byteStreamToHex(sender.str, 32) << std::endl;
#endif
  if (!istream_.good() || !istream_.end()) {
    LOG_WARN("Bad matrix packet format");
    return;
  }

  LOG_EVENT("Got matrix");
  solver_->gotMatrix(std::move(mat));
}

void Node::sendMatrix(const Credits::HashMatrix& matrix) {
#ifdef MYLOG
  std::cout << "NODE> 0 Sending matrix to " << std::endl;
#endif
  if (myLevel_ != NodeLevel::Confidant) {
    LOG_ERROR("Only confidant nodes can send matrices");
    return;
  }

  // for (auto& it : confidantNodes_)
  // {
  //  if (it == myPublicKey_) continue;
#ifdef MYLOG
  std::cout << "NODE> 1 Sending matrix to " << std::endl;  //<< byteStreamToHex(it.str, 32)
#endif
  ostream_.init(BaseFlags::Broadcast | BaseFlags::Fragmented);  //, it);
  ostream_ << MsgTypes::ConsMatrix << roundNum_ << matrix;

  flushCurrentTasks();
  // }
}

uint32_t Node::getRoundNumber() {
  return roundNum_;
}

void Node::getBlock(const uint8_t* data, const size_t size, const PublicKey& sender) {
  std::cout << __func__ << std::endl;
  if (myLevel_ == NodeLevel::Writer) {
    LOG_WARN("Writer cannot get blocks");
    return;
  }

  // myLevel_ = NodeLevel::Normal; //test feature
  istream_.init(data, size);

  csdb::Pool pool;
  istream_ >> pool;

  if (!istream_.good() || !istream_.end()) {
    LOG_WARN("Bad block packet format");
    return;
  }
  size_t localSeq = getBlockChain().getLastWrittenSequence();
  size_t blockSeq = pool.sequence();
  if(roundNum_ == blockSeq) getBlockChain().setGlobalSequence(blockSeq);
  if(localSeq >= blockSeq) return;

  if (!blocksReceivingStarted_)
  {
    blocksReceivingStarted_ = true;
    lastStartSequence_ = pool.sequence();
    std::cout << "GETBLOCK> Setting first got block: " << lastStartSequence_ << std::endl;
  }

  LOG_DEBUG("Got block of " << pool.transactions_count() << " transactions of seq " << pool.sequence() << " and hash "
                            << pool.hash().to_string() << " and ts " << pool.user_field(0).value<std::string>());

  // LOG_EVENT("Got block of " << pool.transactions_count() <<" transactions");

  size_t localSeq = getBlockChain().getLastWrittenSequence();
  size_t blockSeq = pool.sequence();
  if (roundNum_ == blockSeq) getBlockChain().setGlobalSequence(blockSeq);
  if (localSeq >= blockSeq) return;

  if (!blocksReceivingStarted_)
  {
    blocksReceivingStarted_ = true;
    lastStartSequence_ = pool.sequence();
    std::cout << "GETBLOCK> Setting first got block: " << lastStartSequence_ << std::endl;
  }

<<<<<<< HEAD
  //LOG_EVENT("Got block of " << pool.transactions_count() << " transactions");

  if (pool.sequence() == getBlockChain().getLastWrittenSequence() + 1) solver_->gotBlock(std::move(pool), sender);
=======
  if(pool.sequence() == getBlockChain().getLastWrittenSequence()+1) solver_->gotBlock(std::move(pool), sender);
>>>>>>> c5251d81
  else solver_->gotIncorrectBlock(std::move(pool), sender);
}




void Node::sendBlock(const csdb::Pool& pool) {
  if (myLevel_ != NodeLevel::Writer) {
    LOG_ERROR("Only writer nodes can send blocks");
    return;
  }

  ostream_.init(BaseFlags::Broadcast | BaseFlags::Fragmented | BaseFlags::Compressed);
  composeMessageWithBlock(pool, MsgTypes::NewBlock);

  LOG_DEBUG("Sending block of " << pool.transactions_count() << " transactions of seq " << pool.sequence()
                                << " and hash " << pool.hash().to_string() << " and ts "
                                << pool.user_field(0).value<std::string>());
  flushCurrentTasks();
}

void Node::getBadBlock(const uint8_t* data, const size_t size, const PublicKey& sender) {
  std::cout << __func__ << std::endl;
  if (myLevel_ == NodeLevel::Writer) {
    LOG_WARN("Writer cannot get bad blocks");
    return;
  }

  // myLevel_ = NodeLevel::Normal; //test feature
  istream_.init(data, size);

  csdb::Pool pool;
  istream_ >> pool;

  if (!istream_.good() || !istream_.end()) {
    LOG_WARN("Bad block packet format");
    return;
  }

  LOG_EVENT("Got block of " << pool.transactions_count() << " transactions");
  solver_->gotBadBlockHandler(std::move(pool), sender);
}

void Node::sendBadBlock(const csdb::Pool& pool) {
  if (myLevel_ != NodeLevel::Writer) {
    LOG_ERROR("Only writer nodes can send bad blocks");
    return;
  }

  ostream_.init(BaseFlags::Broadcast | BaseFlags::Fragmented | BaseFlags::Compressed);
  composeMessageWithBlock(pool, MsgTypes::NewBadBlock);

  LOG_EVENT("Sending bad block of " << pool.transactions_count() << " transactions");
  // flushCurrentTasks();
}

void Node::getHash(const uint8_t* data, const size_t size, const PublicKey& sender) {
  std::cout << __func__ << std::endl;
  if (myLevel_ != NodeLevel::Writer) {
    std::cout << "Non-Writers cannot get hashes" << std::endl;
    return;
  }
  LOG_DEBUG("Getting hash from " << byteStreamToHex(sender.str, 32));
  istream_.init(data, size);

  Hash hash;
  istream_ >> hash;

  if (!istream_.good() || !istream_.end()) {
    LOG_DEBUG("Bad hash packet format");
    return;
  }

  solver_->gotHash(hash, sender);
}

void Node::sendHash(const Hash& hash, const PublicKey& target) {
  if (myLevel_ == NodeLevel::Writer || myLevel_ == NodeLevel::Main) {
    LOG_ERROR("Writer and Main node shouldn't send hashes");
    return;
  }

  LOG_WARN("Sending hash of " << roundNum_ << " to " << byteStreamToHex(target.str, 32));

  ostream_.init(BaseFlags::Signed | BaseFlags::Encrypted, target);
  ostream_ << MsgTypes::BlockHash << roundNum_ << hash;
  flushCurrentTasks();
}

void Node::getBlockRequest(const uint8_t* data, const size_t size, const PublicKey& sender) {
  std::cout << __func__ << std::endl;
  if (myLevel_ != NodeLevel::Normal && myLevel_ != NodeLevel::Confidant)
    return;
  if (sender == myPublicKey_)
    return;
  uint32_t requested_seq;
  istream_.init(data, size);
  istream_ >> requested_seq;
#ifdef MYLOG
  std::cout << "GETBLOCKREQUEST> Getting the request for block: " << requested_seq << std::endl;
#endif
  if (requested_seq > getBlockChain().getLastWrittenSequence()) {
#ifdef MYLOG
    std::cout << "GETBLOCKREQUEST> The requested block: " << requested_seq << " is BEYOND my CHAIN" << std::endl;
#endif
    return;
  }

  solver_->gotBlockRequest(std::move(getBlockChain().getHashBySequence(requested_seq)), sender);
}

void Node::sendBlockRequest(uint32_t seq) {
  if (seq == lastStartSequence_)
<<<<<<< HEAD
=======
  {
    solver_->tmpStorageProcessing();
    return;
  }
  if (awaitingSyncroBlock && awaitingRecBlockCount<1 && false)
>>>>>>> c5251d81
  {
    solver_->tmpStorageProcessing();
    return;
  }
  if (awaitingSyncroBlock && awaitingRecBlockCount < 1 && false) {
#ifdef MYLOG
// std::cout << "SENDBLOCKREQUEST> New request won't be sent, we're awaiting block:  " << sendBlockRequestSequence <<
// std::endl;
#endif
    ++awaitingRecBlockCount;
    return;
  }
#ifdef MYLOG
  // std::cout << "SENDBLOCKREQUEST> Composing the request" << std::endl;
  size_t lws, gs;

  if (getBlockChain().getGlobalSequence() == 0)
    gs = roundNum_;
  else
    gs = getBlockChain().getGlobalSequence();
  lws = getBlockChain().getLastWrittenSequence();
  // std::cout << "SENDBLOCKREQUEST> gs = " << getBlockChain().getGlobalSequence() << std::endl;
  // std::cout << "SENDBLOCKREQUEST> lws = " << getBlockChain().getLastWrittenSequence() << std::endl;
  float syncStatus = (1. - (gs * 1. - lws * 1.) / gs) * 100.;
  std::cout << "SENDBLOCKREQUEST> Syncro_Status = " << (int)syncStatus << "%" << std::endl;
#endif
  sendBlockRequestSequence = seq;
  awaitingSyncroBlock      = true;
  awaitingRecBlockCount    = 0;
  uint8_t requestTo        = rand() % (int)(MIN_CONFIDANTS);
  ostream_.init(BaseFlags::Signed, confidantNodes_[requestTo]);
  ostream_ << MsgTypes::BlockRequest << roundNum_ << seq;
  flushCurrentTasks();
#ifdef MYLOG
  std::cout << "SENDBLOCKREQUEST> Sending request for block: " << seq << std::endl;
#endif
}

void Node::getBlockReply(const uint8_t* data, const size_t size) {
  std::cout << __func__ << std::endl;
  csdb::Pool pool;

  istream_.init(data, size);
  istream_ >> pool;
#ifdef MYLOG
  std::cout << "GETBLOCKREPLY> Getting block " << pool.sequence() << std::endl;
<<<<<<< HEAD
#endif
  if (pool.sequence() == sendBlockRequestSequence) {
=======
  #endif

  if (pool.sequence() == sendBlockRequestSequence)
  {
>>>>>>> c5251d81
#ifdef MYLOG
    std::cout << "GETBLOCKREPLY> Block Sequence is Ok" << std::endl;
#endif
    solver_->gotBlockReply(std::move(pool));
    awaitingSyncroBlock = false;
    solver_->rndStorageProcessing();
  }
<<<<<<< HEAD
  else if ((pool.sequence() > sendBlockRequestSequence) &&
    (pool.sequence() < lastStartSequence_))
      solver_->gotFreeSyncroBlock(std::move(pool));
  else return;
  if (getBlockChain().getGlobalSequence() >
      getBlockChain().getLastWrittenSequence())  //&&(getBlockChain().getGlobalSequence()<=roundNum_))
    sendBlockRequest(getBlockChain().getLastWrittenSequence() + 1);
  else {
=======
  else if((pool.sequence() > sendBlockRequestSequence) && (pool.sequence() < lastStartSequence_)) solver_->gotFreeSyncroBlock(std::move(pool));
  else return;
  std::cout << "GETBLOCKREPLY> GlSeq = " << getBlockChain().getGlobalSequence() << ", GetLSeq = " << getBlockChain().getLastWrittenSequence() << std::endl;

  if (getBlockChain().getGlobalSequence() > getBlockChain().getLastWrittenSequence())//&&(getBlockChain().getGlobalSequence()<=roundNum_))
  {
    sendBlockRequest(getBlockChain().getLastWrittenSequence() + 1);
  }

  else
  {
>>>>>>> c5251d81
    syncro_started = false;
#ifdef MYLOG
    std::cout << "SYNCRO FINISHED!!!" << std::endl;
#endif
  }
}

void Node::sendBlockReply(const csdb::Pool& pool, const PublicKey& sender) {
#ifdef MYLOG
<<<<<<< HEAD
  std::cout << "SENDBLOCKREPLY> Sending block to " << sender.str << std::endl;
#endif

  ostream_.init(BaseFlags::Broadcast | BaseFlags::Fragmented | BaseFlags::Compressed);
  composeMessageWithBlock(pool, MsgTypes::RequestedBlock);
  flushCurrentTasks();
}
=======
   std::cout << "SENDBLOCKREPLY> Sending block to " << sender.str << std::endl;
   #endif
   ostream_.init(BaseFlags::Signed | BaseFlags::Fragmented | BaseFlags ::Compressed, sender);
   size_t bSize;
   const void* data = const_cast<csdb::Pool&>(pool).to_byte_stream(bSize);

   std::string compressed;
   snappy::Compress((const char*)data, bSize, &compressed);
   ostream_ << MsgTypes::RequestedBlock
     << roundNum_
     << compressed;

    flushCurrentTasks();
  }

//ostream_.init(BaseFlags::Signed | BaseFlags::Fragmented | BaseFlags::Compressed);
//size_t bSize;
//const void* data = const_cast<csdb::Pool&>(pool).to_byte_stream(bSize);
//
//std::string compressed;
//snappy::Compress((const char*)data, bSize, &compressed);
//ostream_ << MsgTypes::NewBadBlock
//<< roundNum_
//<< compressed;
>>>>>>> c5251d81

void Node::becomeWriter() {
  // if (myLevel_ != NodeLevel::Main && myLevel_ != NodeLevel::Confidant)
  //  LOG_WARN("Logically impossible to become a writer right now");

  myLevel_ = NodeLevel::Writer;
}

void Node::onRoundStart() {
  if ((!solver_->mPoolClosed()) && (!solver_->getBigBangStatus())) {
    solver_->sendTL();
  }
  std::cout << "======================================== ROUND " << roundNum_
            << " ========================================" << std::endl;
  std::cout << "Node PK = " << byteStreamToHex(myPublicKey_.str, 32) << std::endl;

  if (mainNode_ == myPublicKey_)
    myLevel_ = NodeLevel::Main;
  else {
    bool    found   = false;
    uint8_t conf_no = 0;

    for (auto& conf : confidantNodes_) {
      if (conf == myPublicKey_) {
        myLevel_     = NodeLevel::Confidant;
        myConfNumber = conf_no;
<<<<<<< HEAD
        found        = true;
=======
        found = true;
        //solver_->initConfRound();
>>>>>>> c5251d81
        break;
      }
      conf_no++;
    }

    if (!found)
      myLevel_ = NodeLevel::Normal;
  }

  // Pretty printing...
  std::cout << "Round " << roundNum_ << " started. Mynode_type:=" << myLevel_
            << ", General: " << byteStreamToHex(mainNode_.str, 32) << std::endl
            << "Confidants: " << std::endl;
  int i = 0;
  for (auto& e : confidantNodes_) {
    std::cout << i << ". " << byteStreamToHex(e.str, 32) << std::endl;
    i++;
  }
#ifdef SYNCRO
  // std::cout << "Last written sequence = " << getBlockChain().getLastWrittenSequence() << std::endl;
  //  if (awaitingSyncroBlock) std::cout << "Get Status> AwaitingSyncroBlock" << std::endl;
  // else std::cout << "Get Status> We still don't wait for a missed block" << std::endl;
  // if (syncro_started) std::cout << "Get Status> SYNCRO STARTED" << std::endl;
  // else  std::cout << "Get Status> SYNCRO NOT STARTED ... YET" << std::endl;

  if ((roundNum_ > getBlockChain().getLastWrittenSequence() + 1) ||
      (getBlockChain().getBlockRequestNeed()))  // && (!awaitingSyncroBlock))// && (!syncro_started))) vvv
  {
    sendBlockRequest(getBlockChain().getLastWrittenSequence() + 1);
    syncro_started = true;
  }
  if (roundNum_ == getBlockChain().getLastWrittenSequence() + 1) {
    syncro_started      = false;
    awaitingSyncroBlock = false;
  }
#endif  // !1
  solver_->nextRound();
  transport_->processPostponed(roundNum_);
}

bool Node::getSyncroStarted() {
  return syncro_started;
}

uint8_t Node::getMyConfNumber() {
  return myConfNumber;
}

void Node::initNextRound(const PublicKey& mainNode, std::vector<PublicKey>&& confidantNodes) {
  ++roundNum_;
  size_t nTrusted = confidantNodes.size();  //-1;
  mainNode_       = myPublicKey_;           // confidantNodes.at(i);
  confidantNodes_.clear();
  for (auto& conf : confidantNodes)
    confidantNodes_.push_back(conf);

  sendRoundTable();
#ifdef MYLOG
  std::cout << "NODE> RoundNumber :" << roundNum_ << std::endl;
#endif

  onRoundStart();
}

Node::MessageActions Node::chooseMessageAction(const RoundNum rNum, const MsgTypes type) {
  if (type == MsgTypes::BigBang && rNum > getBlockChain().getLastWrittenSequence())
    return MessageActions::Process;
  if (type == MsgTypes::RoundTableRequest)
    return (rNum < roundNum_ ? MessageActions::Process : MessageActions::Drop);
  if (type == MsgTypes::RoundTable)
    return (rNum > roundNum_ ? MessageActions::Process : MessageActions::Drop);
  if (type == MsgTypes::BlockRequest || type == MsgTypes::RequestedBlock)
    return (rNum <= roundNum_ ? MessageActions::Process : MessageActions::Drop);
  if (rNum < roundNum_)
    return type == MsgTypes::NewBlock ? MessageActions::Process : MessageActions::Drop;
  return (rNum == roundNum_ ? MessageActions::Process : MessageActions::Postpone);
}

inline bool Node::readRoundData(const bool tail) {
  PublicKey mainNode;
  uint8_t   confSize = 0;
  istream_ >> confSize;
#ifdef MYLOG
  std::cout << "NODE> Number of confidants :" << (int)confSize << std::endl;
#endif
  if (confSize < MIN_CONFIDANTS || confSize > MAX_CONFIDANTS) {
    LOG_WARN("Bad confidants num");
    return false;
  }

  std::vector<PublicKey> confidants;
  confidants.reserve(confSize);

  istream_ >> mainNode;
  // LOG_EVENT("SET MAIN " << byteStreamToHex(mainNode.str, 32));
  while (istream_) {
    confidants.push_back(PublicKey());
    istream_ >> confidants.back();

    // LOG_EVENT("ADDED CONF " << byteStreamToHex(confidants.back().str, 32));

    if (confidants.size() == confSize && !istream_.end()) {
      if (tail)
        break;
      else {
        LOG_WARN("Too many confidant nodes received");
        return false;
      }
    }
  }

  if (!istream_.good() || confidants.size() < confSize) {
    LOG_WARN("Bad round table format, ignoring");
    return false;
  }

  std::swap(confidants, confidantNodes_);
#ifdef MYLOG
  std::cout << "NODE> RoundNumber :" << roundNum_ << std::endl;
#endif

  mainNode_ = mainNode;

  return true;
}

void Node::composeMessageWithBlock(const csdb::Pool& pool, const MsgTypes type) {
  uint32_t bSize;
  const void* data = const_cast<csdb::Pool&>(pool).to_byte_stream(bSize);
  composeCompressed(data, bSize, type);
}

void Node::composeCompressed(const void* data, const uint32_t bSize, const MsgTypes type) {
  auto max    = LZ4_compressBound(bSize);
  auto memPtr = allocator_.allocateNext(max);

  auto realSize = LZ4_compress_default((const char*)data, (char*)memPtr.get(), bSize, memPtr.size());

  allocator_.shrinkLast(realSize);
  ostream_ << type << roundNum_ << bSize;
  ostream_.insertBytes((const char*)memPtr.get(), memPtr.size());
}
<|MERGE_RESOLUTION|>--- conflicted
+++ resolved
@@ -1,1135 +1,1064 @@
-#include <Solver/Solver.hpp>
-
-#include <csnode/node.hpp>
-#include <lib/system/logger.hpp>
-#include <net/transport.hpp>
-
-#include <base58.h>
-#include <lz4.h>
-#include <sodium.h>
-
-#include <snappy.h>
-
-const unsigned MIN_CONFIDANTS = 3;
-const unsigned MAX_CONFIDANTS = 4;
-
-<<<<<<< HEAD
-Node::Node(const Config& config)
-: myPublicKey_(config.getMyPublicKey())
-, bc_(config.getPathToDB().c_str())
-, solver_(new Credits::Solver(this))
-,  // Credits::SolverFactory().createSolver(Credits::solver_type::fake, this)),
-    transport_(new Transport(config, this))
-, stats_(bc_)
-, api_(bc_, solver_)
-, allocator_(1 << 26, 3)
-, packStreamAllocator_(1 << 26, 5)
-, ostream_(&packStreamAllocator_, myPublicKey_) {
-=======
-const csdb::Address Node::genesisAddress_ = csdb::Address::from_string("0000000000000000000000000000000000000000000000000000000000000001");
-const csdb::Address Node::startAddress_   = csdb::Address::from_string("0000000000000000000000000000000000000000000000000000000000000002");
-#ifdef SPAMMER
-  const csdb::Address Node::spammerAddress_ = csdb::Address::from_string("0000000000000000000000000000000000000000000000000000000000000003");
-#endif
-
-Node::Node(const Config& config):
-  myPublicKey_(config.getMyPublicKey()),
-  bc_(config.getPathToDB().c_str(), genesisAddress_, startAddress_
-#ifdef SPAMMER
-    ,spammerAddress_
-#endif
-  ),
-  solver_(new Credits::Solver(this, genesisAddress_, startAddress_
-#ifdef SPAMMER
-    , spammerAddress_
-#endif
-  )),
-  transport_(new Transport(config, this)),
-  stats_(bc_),
-  api_(bc_, solver_),
-  allocator_(1 << 24, 5),
-  ostream_(&allocator_, myPublicKey_) {
->>>>>>> c5251d81
-  good_ = init();
-}
-
-Node::~Node() {
-  delete transport_;
-  delete solver_;
-}
-
-bool Node::init() {
-  if (!transport_->isGood())
-    return false;
-
-  if (!bc_.isGood())
-    return false;
-
-  // Create solver
-
-  if (!solver_)
-    return false;
-
-  LOG_EVENT("Everything init");
-
-  // check file with keys
-  if (!checkKeysFile())
-    return false;
-  solver_->set_keys(myPublicForSig, myPrivateForSig);  // DECOMMENT WHEN SOLVER STRUCTURE WILL BE CHANGED!!!!
-
-  solver_->addInitialBalance();
-
-  return true;
-}
-
-bool Node::checkKeysFile() {
-  std::ifstream pub("NodePublic.txt");    // 44
-  std::ifstream priv("NodePrivate.txt");  // 88
-                                          // std::cout <<
-                                          // "//////////////////////////////////////////////////////////////////////////////////////////////////"
-                                          // << std::endl;
-
-  if (!pub.is_open() || !priv.is_open()) {
-    std::cout << "\n\nNo suitable keys were found. Type \"g\" to generate or \"q\" to quit." << std::endl;
-    char gen_flag = 'a';
-    std::cin >> gen_flag;
-    if (gen_flag == 'g') {
-      generateKeys();
-      return true;
-    } else
-      return false;
-  } else {
-    std::string pub58, priv58;
-    std::getline(pub, pub58);
-    std::getline(priv, priv58);
-    pub.close();
-    priv.close();
-    DecodeBase58(pub58, myPublicForSig);
-    DecodeBase58(priv58, myPrivateForSig);
-    if (myPublicForSig.size() != 32 || myPrivateForSig.size() != 64) {
-      std::cout << "\n\nThe size of keys found is not correct. Type \"g\" to generate or \"q\" to quit." << std::endl;
-      char gen_flag = 'a';
-      std::cin >> gen_flag;
-      if (gen_flag == 'g') {
-        generateKeys();
-        return true;
-      } else
-        return false;
-    }
-    if (checkKeysForSig())
-      return true;
-    else
-      return false;
-  }
-}
-
-void Node::generateKeys() {
-  myPublicForSig.resize(32);
-  myPrivateForSig.resize(64);
-
-  crypto_sign_ed25519_keypair(myPublicForSig.data(), myPrivateForSig.data());
-
-  std::ofstream f_pub("NodePublic.txt");
-  f_pub << EncodeBase58(myPublicForSig);
-  f_pub.close();
-
-  std::ofstream f_priv("NodePrivate.txt");
-  f_priv << EncodeBase58(myPrivateForSig);
-  f_priv.close();
-}
-
-bool Node::checkKeysForSig() {
-  const uint8_t msg[] = {255, 0, 0, 0, 255};
-  uint8_t       signature[64], public_key[32], private_key[64];
-
-  memcpy(public_key, myPublicForSig.data(), 32);
-  memcpy(private_key, myPrivateForSig.data(), 64);
-
-  uint64_t sig_size;
-  crypto_sign_ed25519_detached(signature, reinterpret_cast<unsigned long long*>(&sig_size), msg, 5, private_key);
-  if (!crypto_sign_ed25519_verify_detached(signature, msg, 5, public_key)) {
-    return true;
-  } else {
-    std::cout << "\n\nThe keys for node are not correct. Type \"g\" to generate or \"q\" to quit." << std::endl;
-    char gen_flag = 'a';
-    std::cin >> gen_flag;
-    if (gen_flag == 'g') {
-      generateKeys();
-      return true;
-    } else
-      return false;
-  }
-}
-
-void Node::run(const Config&) {
-  transport_->run();
-}
-
-/* Requests */
-
-void Node::flushCurrentTasks() {
-  transport_->addTask(ostream_.getPackets(), ostream_.getPacketsCount());
-  ostream_.clear();
-}
-
-void Node::getRoundTable(const uint8_t* data, const size_t size, const RoundNum rNum, uint8_t type) {
-  std::cout << __func__ << std::endl;
-  istream_.init(data, size);
-#ifdef MYLOG
-  std::cout << "NODE> Get Round Table" << std::endl;
-#endif
-  if (roundNum_ < rNum || type == MsgTypes::BigBang)
-    roundNum_ = rNum;
-  else {
-    LOG_WARN("Bad round number, ignoring");
-    return;
-  }
-  if (!readRoundData(false))
-    return;
-
-  if (myLevel_ == NodeLevel::Main)
-    if (!istream_.good()) {
-      LOG_WARN("Bad round table format, ignoring");
-      return;
-    }
-
-  transport_->clearTasks();
-  onRoundStart();
-
-  // transport_->processPostponed(rNum);
-}
-
-void Node::getBigBang(const uint8_t* data, const size_t size, const RoundNum rNum, uint8_t type) {
-  std::cout << __func__ << std::endl;
-<<<<<<< HEAD
-  uint32_t lastBlock = getBlockChain().getLastWrittenSequence();
-  if (rNum > lastBlock && rNum >= roundNum_) {
-=======
-	size_t lastBlock = getBlockChain().getLastWrittenSequence();
-	if (rNum > lastBlock && rNum >= roundNum_)
-  {
->>>>>>> c5251d81
-    solver_->setBigBangStatus(true);
-    getRoundTable(data, size, rNum, type);
-
-  } else {
-#ifdef MYLOG
-    std::cout << "BigBang else" << std::endl;
-#endif
-  }
-}
-
-// the round table should be sent only to trusted nodes, all other should received only round number and Main node ID
-void Node::sendRoundTable() {
-  ostream_.init(BaseFlags::Broadcast);
-  ostream_ << MsgTypes::RoundTable << roundNum_ << static_cast<uint8_t>(confidantNodes_.size()) << mainNode_;
-
-  for (auto& conf : confidantNodes_)
-    ostream_ << conf;
-
-  // LOG_EVENT("Sending round table");
-  std::cout << "------------------------------------------  SendRoundTable  ---------------------------------------"
-            << std::endl;
-  std::cout << "Round " << roundNum_ << ", General: " << byteStreamToHex(mainNode_.str, 32) << std::endl
-            << "Confidants: " << std::endl;
-  size_t i = 0;
-  for (auto& e : confidantNodes_) {
-    if (e != mainNode_) {
-      std::cout << i << ". " << byteStreamToHex(e.str, 32) << std::endl;
-      ++i;
-    }
-  }
-  transport_->clearTasks();
-  flushCurrentTasks();
-}
-
-void Node::sendRoundTableRequest(size_t rNum) {
-  if (rNum < roundNum_)
-    return;
-#ifdef MYLOG
-  std::cout << "rNum = " << rNum << ", real RoundNumber = " << roundNum_ << std::endl;
-#endif
-  ostream_.init(BaseFlags::Broadcast);
-  ostream_ << MsgTypes::RoundTableRequest << roundNum_;
-#ifdef MYLOG
-  std::cout << "Sending RoundTable request" << std::endl;
-#endif
-  LOG_EVENT("Sending RoundTable request");
-  flushCurrentTasks();
-}
-
-void Node::getRoundTableRequest(const uint8_t* data, const size_t size, const PublicKey& sender) {
-  std::cout << __func__ << std::endl;
-  istream_.init(data, size);
-  size_t rNum;
-  istream_ >> rNum;
-  if (rNum >= roundNum_)
-    return;
-#ifdef MYLOG
-  std::cout << "NODE> Get RT request from " << byteStreamToHex(sender.str, 32) << std::endl;
-#endif
-  if (!istream_.good()) {
-    LOG_WARN("Bad RoundTableRequest format");
-    return;
-  }
-  sendRoundTable();
-}
-
-void Node::getTransaction(const uint8_t* data, const size_t size) {
-  istream_.init(data, size);
-
-  csdb::Pool pool;
-  istream_ >> pool;
-
-  if (!istream_.good() || !istream_.end()) {
-    LOG_WARN("Bad transaction packet format");
-    return;
-  }
-
-  for (auto& t : pool.transactions()) {
-    if (myLevel_ == NodeLevel::Main || myLevel_ == NodeLevel::Writer) {
-      solver_->gotTransaction(std::move(t));
-    }
-  }
-}
-
-void Node::sendTransaction(csdb::Pool&& transactions) {
-  transactions.recount();
-  ostream_.init(BaseFlags::Fragmented | BaseFlags::Compressed | BaseFlags::Broadcast);
-  composeMessageWithBlock(transactions, MsgTypes::Transactions);
-  flushCurrentTasks();
-}
-
-void Node::getFirstTransaction(const uint8_t* data, const size_t size) {
-  std::cout << __func__ << std::endl;
-  if (myLevel_ != NodeLevel::Confidant) {
-    return;
-  }
-
-  istream_.init(data, size);
-
-  csdb::Transaction trans;
-  istream_ >> trans;
-
-  if (!istream_.good() || !istream_.end()) {
-    LOG_WARN("Bad transaction packet format");
-    return;
-  }
-  csdb::Pool pool_;
-  pool_.add_transaction(trans);
-
-  LOG_EVENT("Got first transaction, initializing consensus...");
-  solver_->gotTransactionList(std::move(pool_));
-}
-
-void Node::sendFirstTransaction(const csdb::Transaction& trans) {
-  if (myLevel_ != NodeLevel::Main) {
-    LOG_ERROR("Only main nodes can initialize the consensus procedure");
-    return;
-  }
-
-  ostream_.init(BaseFlags::Broadcast);
-  ostream_ << MsgTypes::FirstTransaction << roundNum_ << trans;
-
-  flushCurrentTasks();
-}
-
-void Node::getTransactionsList(const uint8_t* data, const size_t size) {
-  std::cout << __func__ << std::endl;
-  if (myLevel_ != NodeLevel::Confidant) {
-    return;
-  }
-  csdb::Pool pool;
-  pool = csdb::Pool{};
-#ifdef MYLOG
-  std::cout << "Getting List: list size: " << size << std::endl;
-#endif
-  // std::cout << "Getting List: " << byteStreamToHex((const char*)data,size) << std::endl;
-  if (!((size == 0) || (size > 2000000000))) {
-    //  std::cout << "NODE> Get transaction list 1 " << std::endl;
-    istream_.init(data, size);
-    // std::cout << "NODE> Get transaction list 2 " << std::endl;
-
-    // std::cout << "NODE> Get transaction list 3 tNum = " << std::endl;
-    istream_ >> pool;
-    if (!istream_.good() || !istream_.end()) {
-      LOG_WARN("Bad transactions list packet format");
-      pool = csdb::Pool{};
-    }
-#ifdef MYLOG
-    std::cout << "NODE> Transactions amount got " << pool.transactions_count() << std::endl;
-#endif
-
-    LOG_EVENT("Got full transactions list of " << pool.transactions_count());
-    // if (pool.transactions_count()>0)
-  }
-  solver_->gotTransactionList(std::move(pool));
-  // }
-}
-
-void Node::sendTransactionList(const csdb::Pool& pool) {  //, const PublicKey& target) {
-  if ((myLevel_ == NodeLevel::Confidant) || (myLevel_ == NodeLevel::Normal)) {
-    LOG_ERROR("Only main nodes can send transaction lists");
-    return;
-  }
-
-  ostream_.init(BaseFlags::Fragmented | BaseFlags::Compressed | BaseFlags::Broadcast);
-  composeMessageWithBlock(pool, MsgTypes::TransactionList);
-
-  // const char* bl = pool.to_byte_stream(size);
-  // void* tmp = ostream_.getPackets()->data();
-  // std::cout << "Data from TList: " << byteStreamToHex((const char*)data, bSize) << std::endl;
-#ifdef MYLOG
-  std::cout << "NODE> Sending " << pool.transactions_count() << " transaction(s)" << std::endl;
-#endif
-  flushCurrentTasks();
-}
-
-// void Node::sendTLConfirmation(size_t tcount)
-//{
-//  if ((myLevel_ == NodeLevel::Confidant) || (myLevel_ == NodeLevel::Normal)) {
-//    LOG_ERROR("Only previous main nodes can send Transaction Lists ");
-//    return;
-//  }
-//
-//  ostream_.init(BaseFlags::Signed, mainNode_);
-//  ostream_ << MsgTypes::TLConfirmation
-//    << roundNum_
-//    << tcount;
-//  std::cout << "NODE> Transactions amount sent " << tcount << " to " << byteStreamToHex(mainNode_.str, 32) <<
-//  std::endl; flushCurrentTasks();
-//}
-//
-// void Node::getTLConfirmation(const uint8_t* data, const size_t size)
-//{
-//  std::cout << __func__ << std::endl;
-//  std::cout << "NODE> Transactions amount got " << std::endl;
-//  if (myLevel_ != NodeLevel::Main) {
-//    LOG_ERROR("Only main nodes can receive TLSend confirmations");
-//    return;
-//  }
-//  istream_.init(data, size);
-//
-//  size_t trNum;
-//  istream_ >> trNum;
-//  std::cout << "NODE> Transactions amount got " << trNum << std::endl;
-//  solver_->setLastRoundTransactionsGot(trNum);
-//}
-
-void Node::sendVectorRequest(const PublicKey& node) {
-  if (myLevel_ != NodeLevel::Confidant) {
-    LOG_ERROR("Only confidant nodes can send vectors");
-    return;
-  }
-#ifdef MYLOG
-  std::cout << "NODE> Sending vector request to  " << byteStreamToHex(node.str, 32) << std::endl;
-#endif
-  ostream_.init(BaseFlags::Signed, node);
-  ostream_ << MsgTypes::ConsVectorRequest << roundNum_ << 1;
-  flushCurrentTasks();
-}
-
-void Node::getVectorRequest(const uint8_t* data, const size_t size)  //, const PublicKey& sender) {
-{
-  std::cout << __func__ << std::endl;
-  // std::cout << "NODE> Getting vector" << std::endl;
-  if (myLevel_ != NodeLevel::Confidant) {
-    return;
-  }
-  // if (myPublicKey_ == sender) return;
-#ifdef MYLOG
-  std::cout << "NODE> Getting vector Request from " << std::endl;  // byteStreamToHex(sender.str, 32) <<
-#endif
-  istream_.init(data, size);
-
-  int num;
-  istream_ >> num;
-  if (num == 1)
-    sendVector(solver_->getMyVector());
-
-  if (!istream_.good() || !istream_.end()) {
-    LOG_WARN("Bad vector packet format");
-    return;
-  }
-}
-
-void Node::sendWritingConfirmation(const PublicKey& node) {
-  if (myLevel_ != NodeLevel::Confidant) {
-    LOG_ERROR("Only confidant nodes can send confirmation of the Writer");
-    return;
-  }
-#ifdef MYLOG
-  std::cout << "NODE> Sending writing confirmation to  " << byteStreamToHex(node.str, 32) << std::endl;
-#endif
-  ostream_.init(BaseFlags::Signed, node);
-  ostream_ << MsgTypes::ConsVectorRequest << roundNum_ << getMyConfNumber();
-  flushCurrentTasks();
-}
-
-void Node::getWritingConfirmation(const uint8_t* data, const size_t size, const PublicKey& sender) {
-  // std::cout << __func__ << std::endl;
-  if (myLevel_ != NodeLevel::Confidant) {
-    return;
-  }
-  // if (myPublicKey_ == sender) return;
-#ifdef MYLOG
-  std::cout << "NODE> Getting WRITING CONFIRMATION from " << byteStreamToHex(sender.str, 32) << std::endl;
-#endif
-  istream_.init(data, size);
-
-  uint8_t confNumber_;
-  istream_ >> confNumber_;
-  if (!istream_.good() || !istream_.end()) {
-    LOG_WARN("Bad vector packet format");
-    return;
-  }
-  if (confNumber_ < 3)
-    solver_->addConfirmation(confNumber_);
-}
-
-void Node::sendTLRequest() {
-  if ((myLevel_ != NodeLevel::Confidant) || (roundNum_ < 2)) {
-    LOG_ERROR("Only confidant nodes need TransactionList");
-    return;
-  }
-#ifdef MYLOG
-  std::cout << "NODE> Sending TransactionList request to  " << byteStreamToHex(mainNode_.str, 32) << std::endl;
-#endif
-  ostream_.init(BaseFlags::Signed, mainNode_);
-  ostream_ << MsgTypes::ConsTLRequest << getMyConfNumber();
-  flushCurrentTasks();
-}
-
-void Node::getTlRequest(const uint8_t* data, const size_t size, const PublicKey& sender) {
-  std::cout << __func__ << std::endl;
-  // std::cout << "NODE> Getting vector" << std::endl;
-  if (myLevel_ != NodeLevel::Main) {
-    LOG_ERROR("Only main nodes can send TransactionList");
-    return;
-  }
-  // if (myPublicKey_ == sender) return;
-#ifdef MYLOG
-  std::cout << "NODE> Getting TransactionList request" << std::endl;  // byteStreamToHex(sender.str, 32) <<
-#endif
-  istream_.init(data, size);
-
-  uint8_t num;
-  istream_ >> num;
-
-  if (!istream_.good() || !istream_.end()) {
-    // LOG_WARN("Bad vector packet format");
-    return;
-  }
-  if (num < getConfidants().size())
-    sendMatrix(solver_->getMyMatrix());
-}
-
-void Node::sendMatrixRequest(const PublicKey& node) {
-  if (myLevel_ != NodeLevel::Confidant) {
-    //  LOG_ERROR("Only confidant nodes can send vectors");
-    return;
-  }
-#ifdef MYLOG
-  std::cout << "NODE> Sending vector request to  " << byteStreamToHex(node.str, 32) << std::endl;
-#endif
-  ostream_.init(BaseFlags::Signed, node);
-  ostream_ << MsgTypes::ConsMatrixRequest << roundNum_ << 1;
-  flushCurrentTasks();
-}
-
-void Node::getMatrixRequest(const uint8_t* data, const size_t size)  //, const PublicKey& sender) {
-{
-  std::cout << __func__ << std::endl;
-  // std::cout << "NODE> Getting vector" << std::endl;
-  if (myLevel_ != NodeLevel::Confidant) {
-    return;
-  }
-  // if (myPublicKey_ == sender) return;
-#ifdef MYLOG
-  std::cout << "NODE> Getting matrix Request" << std::endl;  //<<  byteStreamToHex(sender.str, 32)
-#endif
-  istream_.init(data, size);
-
-  int num;
-  istream_ >> num;
-  if (!istream_.good() || !istream_.end()) {
-    LOG_WARN("Bad vector packet format");
-    return;
-  }
-  if (num == 1)
-    sendMatrix(solver_->getMyMatrix());
-}
-
-void Node::getVector(const uint8_t* data, const size_t size, const PublicKey& sender) {
-  std::cout << __func__ << std::endl;
-  // std::cout << "NODE> Getting vector" << std::endl;
-  if (myLevel_ != NodeLevel::Confidant) {
-    return;
-  }
-  if (myPublicKey_ == sender)
-    return;
-#ifdef MYLOG
-  std::cout << "NODE> Getting vector from " << byteStreamToHex(sender.str, 32) << std::endl;
-#endif
-  istream_.init(data, size);
-
-  Credits::HashVector vec;
-  istream_ >> vec;
-
-  std::cout << "NODE> Hash: " << byteStreamToHex((const char*)vec.hash.val,32) << std::endl;
-  if (!istream_.good() || !istream_.end()) {
-    LOG_WARN("Bad vector packet format");
-    return;
-  }
-
-  LOG_EVENT("Got vector");
-  solver_->gotVector(std::move(vec));
-#ifdef MYLOG
-  std::cout << "NODE>  WE returned!!!" << std::endl;
-#endif
-}
-
-void Node::sendVector(const Credits::HashVector& vector) {
-#ifdef MYLOG
-  std::cout << "NODE> 0 Sending vector " << std::endl;
-#endif
-  if (myLevel_ != NodeLevel::Confidant) {
-    LOG_ERROR("Only confidant nodes can send vectors");
-    return;
-  }
-  // std::cout << "NODE> Sending vector " << std::endl;
-  // for (auto& it : confidantNodes_)
-  // {
-  // if(it==myPublicKey_) continue;
-  // std::cout << "NODE> 1 Sending vector to " << std::endl;//<< byteStreamToHex(it.str, 32)
-  ostream_.init(BaseFlags::Broadcast);  //, it);
-  ostream_ << MsgTypes::ConsVector << roundNum_ << vector;
-
-  flushCurrentTasks();
-  // }
-}
-
-void Node::getMatrix(const uint8_t* data, const size_t size, const PublicKey& sender) {
-  std::cout <<  __func__ << std::endl;
-  if (myLevel_ != NodeLevel::Confidant) {
-    return;
-  }
-  if (myPublicKey_ == sender)
-    return;
-  istream_.init(data, size);
-
-  Credits::HashMatrix mat;
-  istream_ >> mat;
-#ifdef MYLOG
-  std::cout << "NODE> Getting matrix from " << byteStreamToHex(sender.str, 32) << std::endl;
-#endif
-  if (!istream_.good() || !istream_.end()) {
-    LOG_WARN("Bad matrix packet format");
-    return;
-  }
-
-  LOG_EVENT("Got matrix");
-  solver_->gotMatrix(std::move(mat));
-}
-
-void Node::sendMatrix(const Credits::HashMatrix& matrix) {
-#ifdef MYLOG
-  std::cout << "NODE> 0 Sending matrix to " << std::endl;
-#endif
-  if (myLevel_ != NodeLevel::Confidant) {
-    LOG_ERROR("Only confidant nodes can send matrices");
-    return;
-  }
-
-  // for (auto& it : confidantNodes_)
-  // {
-  //  if (it == myPublicKey_) continue;
-#ifdef MYLOG
-  std::cout << "NODE> 1 Sending matrix to " << std::endl;  //<< byteStreamToHex(it.str, 32)
-#endif
-  ostream_.init(BaseFlags::Broadcast | BaseFlags::Fragmented);  //, it);
-  ostream_ << MsgTypes::ConsMatrix << roundNum_ << matrix;
-
-  flushCurrentTasks();
-  // }
-}
-
-uint32_t Node::getRoundNumber() {
-  return roundNum_;
-}
-
-void Node::getBlock(const uint8_t* data, const size_t size, const PublicKey& sender) {
-  std::cout << __func__ << std::endl;
-  if (myLevel_ == NodeLevel::Writer) {
-    LOG_WARN("Writer cannot get blocks");
-    return;
-  }
-
-  // myLevel_ = NodeLevel::Normal; //test feature
-  istream_.init(data, size);
-
-  csdb::Pool pool;
-  istream_ >> pool;
-
-  if (!istream_.good() || !istream_.end()) {
-    LOG_WARN("Bad block packet format");
-    return;
-  }
-  size_t localSeq = getBlockChain().getLastWrittenSequence();
-  size_t blockSeq = pool.sequence();
-  if(roundNum_ == blockSeq) getBlockChain().setGlobalSequence(blockSeq);
-  if(localSeq >= blockSeq) return;
-
-  if (!blocksReceivingStarted_)
-  {
-    blocksReceivingStarted_ = true;
-    lastStartSequence_ = pool.sequence();
-    std::cout << "GETBLOCK> Setting first got block: " << lastStartSequence_ << std::endl;
-  }
-
-  LOG_DEBUG("Got block of " << pool.transactions_count() << " transactions of seq " << pool.sequence() << " and hash "
-                            << pool.hash().to_string() << " and ts " << pool.user_field(0).value<std::string>());
-
-  // LOG_EVENT("Got block of " << pool.transactions_count() <<" transactions");
-
-  size_t localSeq = getBlockChain().getLastWrittenSequence();
-  size_t blockSeq = pool.sequence();
-  if (roundNum_ == blockSeq) getBlockChain().setGlobalSequence(blockSeq);
-  if (localSeq >= blockSeq) return;
-
-  if (!blocksReceivingStarted_)
-  {
-    blocksReceivingStarted_ = true;
-    lastStartSequence_ = pool.sequence();
-    std::cout << "GETBLOCK> Setting first got block: " << lastStartSequence_ << std::endl;
-  }
-
-<<<<<<< HEAD
-  //LOG_EVENT("Got block of " << pool.transactions_count() << " transactions");
-
-  if (pool.sequence() == getBlockChain().getLastWrittenSequence() + 1) solver_->gotBlock(std::move(pool), sender);
-=======
-  if(pool.sequence() == getBlockChain().getLastWrittenSequence()+1) solver_->gotBlock(std::move(pool), sender);
->>>>>>> c5251d81
-  else solver_->gotIncorrectBlock(std::move(pool), sender);
-}
-
-
-
-
-void Node::sendBlock(const csdb::Pool& pool) {
-  if (myLevel_ != NodeLevel::Writer) {
-    LOG_ERROR("Only writer nodes can send blocks");
-    return;
-  }
-
-  ostream_.init(BaseFlags::Broadcast | BaseFlags::Fragmented | BaseFlags::Compressed);
-  composeMessageWithBlock(pool, MsgTypes::NewBlock);
-
-  LOG_DEBUG("Sending block of " << pool.transactions_count() << " transactions of seq " << pool.sequence()
-                                << " and hash " << pool.hash().to_string() << " and ts "
-                                << pool.user_field(0).value<std::string>());
-  flushCurrentTasks();
-}
-
-void Node::getBadBlock(const uint8_t* data, const size_t size, const PublicKey& sender) {
-  std::cout << __func__ << std::endl;
-  if (myLevel_ == NodeLevel::Writer) {
-    LOG_WARN("Writer cannot get bad blocks");
-    return;
-  }
-
-  // myLevel_ = NodeLevel::Normal; //test feature
-  istream_.init(data, size);
-
-  csdb::Pool pool;
-  istream_ >> pool;
-
-  if (!istream_.good() || !istream_.end()) {
-    LOG_WARN("Bad block packet format");
-    return;
-  }
-
-  LOG_EVENT("Got block of " << pool.transactions_count() << " transactions");
-  solver_->gotBadBlockHandler(std::move(pool), sender);
-}
-
-void Node::sendBadBlock(const csdb::Pool& pool) {
-  if (myLevel_ != NodeLevel::Writer) {
-    LOG_ERROR("Only writer nodes can send bad blocks");
-    return;
-  }
-
-  ostream_.init(BaseFlags::Broadcast | BaseFlags::Fragmented | BaseFlags::Compressed);
-  composeMessageWithBlock(pool, MsgTypes::NewBadBlock);
-
-  LOG_EVENT("Sending bad block of " << pool.transactions_count() << " transactions");
-  // flushCurrentTasks();
-}
-
-void Node::getHash(const uint8_t* data, const size_t size, const PublicKey& sender) {
-  std::cout << __func__ << std::endl;
-  if (myLevel_ != NodeLevel::Writer) {
-    std::cout << "Non-Writers cannot get hashes" << std::endl;
-    return;
-  }
-  LOG_DEBUG("Getting hash from " << byteStreamToHex(sender.str, 32));
-  istream_.init(data, size);
-
-  Hash hash;
-  istream_ >> hash;
-
-  if (!istream_.good() || !istream_.end()) {
-    LOG_DEBUG("Bad hash packet format");
-    return;
-  }
-
-  solver_->gotHash(hash, sender);
-}
-
-void Node::sendHash(const Hash& hash, const PublicKey& target) {
-  if (myLevel_ == NodeLevel::Writer || myLevel_ == NodeLevel::Main) {
-    LOG_ERROR("Writer and Main node shouldn't send hashes");
-    return;
-  }
-
-  LOG_WARN("Sending hash of " << roundNum_ << " to " << byteStreamToHex(target.str, 32));
-
-  ostream_.init(BaseFlags::Signed | BaseFlags::Encrypted, target);
-  ostream_ << MsgTypes::BlockHash << roundNum_ << hash;
-  flushCurrentTasks();
-}
-
-void Node::getBlockRequest(const uint8_t* data, const size_t size, const PublicKey& sender) {
-  std::cout << __func__ << std::endl;
-  if (myLevel_ != NodeLevel::Normal && myLevel_ != NodeLevel::Confidant)
-    return;
-  if (sender == myPublicKey_)
-    return;
-  uint32_t requested_seq;
-  istream_.init(data, size);
-  istream_ >> requested_seq;
-#ifdef MYLOG
-  std::cout << "GETBLOCKREQUEST> Getting the request for block: " << requested_seq << std::endl;
-#endif
-  if (requested_seq > getBlockChain().getLastWrittenSequence()) {
-#ifdef MYLOG
-    std::cout << "GETBLOCKREQUEST> The requested block: " << requested_seq << " is BEYOND my CHAIN" << std::endl;
-#endif
-    return;
-  }
-
-  solver_->gotBlockRequest(std::move(getBlockChain().getHashBySequence(requested_seq)), sender);
-}
-
-void Node::sendBlockRequest(uint32_t seq) {
-  if (seq == lastStartSequence_)
-<<<<<<< HEAD
-=======
-  {
-    solver_->tmpStorageProcessing();
-    return;
-  }
-  if (awaitingSyncroBlock && awaitingRecBlockCount<1 && false)
->>>>>>> c5251d81
-  {
-    solver_->tmpStorageProcessing();
-    return;
-  }
-  if (awaitingSyncroBlock && awaitingRecBlockCount < 1 && false) {
-#ifdef MYLOG
-// std::cout << "SENDBLOCKREQUEST> New request won't be sent, we're awaiting block:  " << sendBlockRequestSequence <<
-// std::endl;
-#endif
-    ++awaitingRecBlockCount;
-    return;
-  }
-#ifdef MYLOG
-  // std::cout << "SENDBLOCKREQUEST> Composing the request" << std::endl;
-  size_t lws, gs;
-
-  if (getBlockChain().getGlobalSequence() == 0)
-    gs = roundNum_;
-  else
-    gs = getBlockChain().getGlobalSequence();
-  lws = getBlockChain().getLastWrittenSequence();
-  // std::cout << "SENDBLOCKREQUEST> gs = " << getBlockChain().getGlobalSequence() << std::endl;
-  // std::cout << "SENDBLOCKREQUEST> lws = " << getBlockChain().getLastWrittenSequence() << std::endl;
-  float syncStatus = (1. - (gs * 1. - lws * 1.) / gs) * 100.;
-  std::cout << "SENDBLOCKREQUEST> Syncro_Status = " << (int)syncStatus << "%" << std::endl;
-#endif
-  sendBlockRequestSequence = seq;
-  awaitingSyncroBlock      = true;
-  awaitingRecBlockCount    = 0;
-  uint8_t requestTo        = rand() % (int)(MIN_CONFIDANTS);
-  ostream_.init(BaseFlags::Signed, confidantNodes_[requestTo]);
-  ostream_ << MsgTypes::BlockRequest << roundNum_ << seq;
-  flushCurrentTasks();
-#ifdef MYLOG
-  std::cout << "SENDBLOCKREQUEST> Sending request for block: " << seq << std::endl;
-#endif
-}
-
-void Node::getBlockReply(const uint8_t* data, const size_t size) {
-  std::cout << __func__ << std::endl;
-  csdb::Pool pool;
-
-  istream_.init(data, size);
-  istream_ >> pool;
-#ifdef MYLOG
-  std::cout << "GETBLOCKREPLY> Getting block " << pool.sequence() << std::endl;
-<<<<<<< HEAD
-#endif
-  if (pool.sequence() == sendBlockRequestSequence) {
-=======
-  #endif
-
-  if (pool.sequence() == sendBlockRequestSequence)
-  {
->>>>>>> c5251d81
-#ifdef MYLOG
-    std::cout << "GETBLOCKREPLY> Block Sequence is Ok" << std::endl;
-#endif
-    solver_->gotBlockReply(std::move(pool));
-    awaitingSyncroBlock = false;
-    solver_->rndStorageProcessing();
-  }
-<<<<<<< HEAD
-  else if ((pool.sequence() > sendBlockRequestSequence) &&
-    (pool.sequence() < lastStartSequence_))
-      solver_->gotFreeSyncroBlock(std::move(pool));
-  else return;
-  if (getBlockChain().getGlobalSequence() >
-      getBlockChain().getLastWrittenSequence())  //&&(getBlockChain().getGlobalSequence()<=roundNum_))
-    sendBlockRequest(getBlockChain().getLastWrittenSequence() + 1);
-  else {
-=======
-  else if((pool.sequence() > sendBlockRequestSequence) && (pool.sequence() < lastStartSequence_)) solver_->gotFreeSyncroBlock(std::move(pool));
-  else return;
-  std::cout << "GETBLOCKREPLY> GlSeq = " << getBlockChain().getGlobalSequence() << ", GetLSeq = " << getBlockChain().getLastWrittenSequence() << std::endl;
-
-  if (getBlockChain().getGlobalSequence() > getBlockChain().getLastWrittenSequence())//&&(getBlockChain().getGlobalSequence()<=roundNum_))
-  {
-    sendBlockRequest(getBlockChain().getLastWrittenSequence() + 1);
-  }
-
-  else
-  {
->>>>>>> c5251d81
-    syncro_started = false;
-#ifdef MYLOG
-    std::cout << "SYNCRO FINISHED!!!" << std::endl;
-#endif
-  }
-}
-
-void Node::sendBlockReply(const csdb::Pool& pool, const PublicKey& sender) {
-#ifdef MYLOG
-<<<<<<< HEAD
-  std::cout << "SENDBLOCKREPLY> Sending block to " << sender.str << std::endl;
-#endif
-
-  ostream_.init(BaseFlags::Broadcast | BaseFlags::Fragmented | BaseFlags::Compressed);
-  composeMessageWithBlock(pool, MsgTypes::RequestedBlock);
-  flushCurrentTasks();
-}
-=======
-   std::cout << "SENDBLOCKREPLY> Sending block to " << sender.str << std::endl;
-   #endif
-   ostream_.init(BaseFlags::Signed | BaseFlags::Fragmented | BaseFlags ::Compressed, sender);
-   size_t bSize;
-   const void* data = const_cast<csdb::Pool&>(pool).to_byte_stream(bSize);
-
-   std::string compressed;
-   snappy::Compress((const char*)data, bSize, &compressed);
-   ostream_ << MsgTypes::RequestedBlock
-     << roundNum_
-     << compressed;
-
-    flushCurrentTasks();
-  }
-
-//ostream_.init(BaseFlags::Signed | BaseFlags::Fragmented | BaseFlags::Compressed);
-//size_t bSize;
-//const void* data = const_cast<csdb::Pool&>(pool).to_byte_stream(bSize);
-//
-//std::string compressed;
-//snappy::Compress((const char*)data, bSize, &compressed);
-//ostream_ << MsgTypes::NewBadBlock
-//<< roundNum_
-//<< compressed;
->>>>>>> c5251d81
-
-void Node::becomeWriter() {
-  // if (myLevel_ != NodeLevel::Main && myLevel_ != NodeLevel::Confidant)
-  //  LOG_WARN("Logically impossible to become a writer right now");
-
-  myLevel_ = NodeLevel::Writer;
-}
-
-void Node::onRoundStart() {
-  if ((!solver_->mPoolClosed()) && (!solver_->getBigBangStatus())) {
-    solver_->sendTL();
-  }
-  std::cout << "======================================== ROUND " << roundNum_
-            << " ========================================" << std::endl;
-  std::cout << "Node PK = " << byteStreamToHex(myPublicKey_.str, 32) << std::endl;
-
-  if (mainNode_ == myPublicKey_)
-    myLevel_ = NodeLevel::Main;
-  else {
-    bool    found   = false;
-    uint8_t conf_no = 0;
-
-    for (auto& conf : confidantNodes_) {
-      if (conf == myPublicKey_) {
-        myLevel_     = NodeLevel::Confidant;
-        myConfNumber = conf_no;
-<<<<<<< HEAD
-        found        = true;
-=======
-        found = true;
-        //solver_->initConfRound();
->>>>>>> c5251d81
-        break;
-      }
-      conf_no++;
-    }
-
-    if (!found)
-      myLevel_ = NodeLevel::Normal;
-  }
-
-  // Pretty printing...
-  std::cout << "Round " << roundNum_ << " started. Mynode_type:=" << myLevel_
-            << ", General: " << byteStreamToHex(mainNode_.str, 32) << std::endl
-            << "Confidants: " << std::endl;
-  int i = 0;
-  for (auto& e : confidantNodes_) {
-    std::cout << i << ". " << byteStreamToHex(e.str, 32) << std::endl;
-    i++;
-  }
-#ifdef SYNCRO
-  // std::cout << "Last written sequence = " << getBlockChain().getLastWrittenSequence() << std::endl;
-  //  if (awaitingSyncroBlock) std::cout << "Get Status> AwaitingSyncroBlock" << std::endl;
-  // else std::cout << "Get Status> We still don't wait for a missed block" << std::endl;
-  // if (syncro_started) std::cout << "Get Status> SYNCRO STARTED" << std::endl;
-  // else  std::cout << "Get Status> SYNCRO NOT STARTED ... YET" << std::endl;
-
-  if ((roundNum_ > getBlockChain().getLastWrittenSequence() + 1) ||
-      (getBlockChain().getBlockRequestNeed()))  // && (!awaitingSyncroBlock))// && (!syncro_started))) vvv
-  {
-    sendBlockRequest(getBlockChain().getLastWrittenSequence() + 1);
-    syncro_started = true;
-  }
-  if (roundNum_ == getBlockChain().getLastWrittenSequence() + 1) {
-    syncro_started      = false;
-    awaitingSyncroBlock = false;
-  }
-#endif  // !1
-  solver_->nextRound();
-  transport_->processPostponed(roundNum_);
-}
-
-bool Node::getSyncroStarted() {
-  return syncro_started;
-}
-
-uint8_t Node::getMyConfNumber() {
-  return myConfNumber;
-}
-
-void Node::initNextRound(const PublicKey& mainNode, std::vector<PublicKey>&& confidantNodes) {
-  ++roundNum_;
-  size_t nTrusted = confidantNodes.size();  //-1;
-  mainNode_       = myPublicKey_;           // confidantNodes.at(i);
-  confidantNodes_.clear();
-  for (auto& conf : confidantNodes)
-    confidantNodes_.push_back(conf);
-
-  sendRoundTable();
-#ifdef MYLOG
-  std::cout << "NODE> RoundNumber :" << roundNum_ << std::endl;
-#endif
-
-  onRoundStart();
-}
-
-Node::MessageActions Node::chooseMessageAction(const RoundNum rNum, const MsgTypes type) {
-  if (type == MsgTypes::BigBang && rNum > getBlockChain().getLastWrittenSequence())
-    return MessageActions::Process;
-  if (type == MsgTypes::RoundTableRequest)
-    return (rNum < roundNum_ ? MessageActions::Process : MessageActions::Drop);
-  if (type == MsgTypes::RoundTable)
-    return (rNum > roundNum_ ? MessageActions::Process : MessageActions::Drop);
-  if (type == MsgTypes::BlockRequest || type == MsgTypes::RequestedBlock)
-    return (rNum <= roundNum_ ? MessageActions::Process : MessageActions::Drop);
-  if (rNum < roundNum_)
-    return type == MsgTypes::NewBlock ? MessageActions::Process : MessageActions::Drop;
-  return (rNum == roundNum_ ? MessageActions::Process : MessageActions::Postpone);
-}
-
-inline bool Node::readRoundData(const bool tail) {
-  PublicKey mainNode;
-  uint8_t   confSize = 0;
-  istream_ >> confSize;
-#ifdef MYLOG
-  std::cout << "NODE> Number of confidants :" << (int)confSize << std::endl;
-#endif
-  if (confSize < MIN_CONFIDANTS || confSize > MAX_CONFIDANTS) {
-    LOG_WARN("Bad confidants num");
-    return false;
-  }
-
-  std::vector<PublicKey> confidants;
-  confidants.reserve(confSize);
-
-  istream_ >> mainNode;
-  // LOG_EVENT("SET MAIN " << byteStreamToHex(mainNode.str, 32));
-  while (istream_) {
-    confidants.push_back(PublicKey());
-    istream_ >> confidants.back();
-
-    // LOG_EVENT("ADDED CONF " << byteStreamToHex(confidants.back().str, 32));
-
-    if (confidants.size() == confSize && !istream_.end()) {
-      if (tail)
-        break;
-      else {
-        LOG_WARN("Too many confidant nodes received");
-        return false;
-      }
-    }
-  }
-
-  if (!istream_.good() || confidants.size() < confSize) {
-    LOG_WARN("Bad round table format, ignoring");
-    return false;
-  }
-
-  std::swap(confidants, confidantNodes_);
-#ifdef MYLOG
-  std::cout << "NODE> RoundNumber :" << roundNum_ << std::endl;
-#endif
-
-  mainNode_ = mainNode;
-
-  return true;
-}
-
-void Node::composeMessageWithBlock(const csdb::Pool& pool, const MsgTypes type) {
-  uint32_t bSize;
-  const void* data = const_cast<csdb::Pool&>(pool).to_byte_stream(bSize);
-  composeCompressed(data, bSize, type);
-}
-
-void Node::composeCompressed(const void* data, const uint32_t bSize, const MsgTypes type) {
-  auto max    = LZ4_compressBound(bSize);
-  auto memPtr = allocator_.allocateNext(max);
-
-  auto realSize = LZ4_compress_default((const char*)data, (char*)memPtr.get(), bSize, memPtr.size());
-
-  allocator_.shrinkLast(realSize);
-  ostream_ << type << roundNum_ << bSize;
-  ostream_.insertBytes((const char*)memPtr.get(), memPtr.size());
-}
+#include <Solver/Solver.hpp>
+
+#include <csnode/node.hpp>
+#include <lib/system/logger.hpp>
+#include <net/transport.hpp>
+
+#include <base58.h>
+#include <lz4.h>
+#include <sodium.h>
+
+#include <snappy.h>
+
+const unsigned MIN_CONFIDANTS = 3;
+const unsigned MAX_CONFIDANTS = 4;
+
+const csdb::Address Node::genesisAddress_ = csdb::Address::from_string("0000000000000000000000000000000000000000000000000000000000000001");
+const csdb::Address Node::startAddress_   = csdb::Address::from_string("0000000000000000000000000000000000000000000000000000000000000002");
+#ifdef SPAMMER
+  const csdb::Address Node::spammerAddress_ = csdb::Address::from_string("0000000000000000000000000000000000000000000000000000000000000003");
+#endif
+
+Node::Node(const Config& config):
+  myPublicKey_(config.getMyPublicKey()),
+  bc_(config.getPathToDB().c_str(), genesisAddress_, startAddress_
+#ifdef SPAMMER
+    ,spammerAddress_
+#endif
+  ),
+  solver_(new Credits::Solver(this, genesisAddress_, startAddress_
+#ifdef SPAMMER
+    , spammerAddress_
+#endif
+  )),
+  transport_(new Transport(config, this)),
+  stats_(bc_),
+  api_(bc_, solver_),
+  allocator_(1 << 24, 5),
+  packStreamAllocator_(1 << 26, 5),
+  ostream_(&allocator_, myPublicKey_) {
+  good_ = init();
+}
+
+Node::~Node() {
+  delete transport_;
+  delete solver_;
+}
+
+bool Node::init() {
+  if (!transport_->isGood())
+    return false;
+
+  if (!bc_.isGood())
+    return false;
+
+  // Create solver
+
+  if (!solver_)
+    return false;
+
+  LOG_EVENT("Everything init");
+
+  // check file with keys
+  if (!checkKeysFile())
+    return false;
+  solver_->set_keys(myPublicForSig, myPrivateForSig);  // DECOMMENT WHEN SOLVER STRUCTURE WILL BE CHANGED!!!!
+
+  solver_->addInitialBalance();
+
+  return true;
+}
+
+bool Node::checkKeysFile() {
+  std::ifstream pub("NodePublic.txt");    // 44
+  std::ifstream priv("NodePrivate.txt");  // 88
+                                          // std::cout <<
+                                          // "//////////////////////////////////////////////////////////////////////////////////////////////////"
+                                          // << std::endl;
+
+  if (!pub.is_open() || !priv.is_open()) {
+    std::cout << "\n\nNo suitable keys were found. Type \"g\" to generate or \"q\" to quit." << std::endl;
+    char gen_flag = 'a';
+    std::cin >> gen_flag;
+    if (gen_flag == 'g') {
+      generateKeys();
+      return true;
+    } else
+      return false;
+  } else {
+    std::string pub58, priv58;
+    std::getline(pub, pub58);
+    std::getline(priv, priv58);
+    pub.close();
+    priv.close();
+    DecodeBase58(pub58, myPublicForSig);
+    DecodeBase58(priv58, myPrivateForSig);
+    if (myPublicForSig.size() != 32 || myPrivateForSig.size() != 64) {
+      std::cout << "\n\nThe size of keys found is not correct. Type \"g\" to generate or \"q\" to quit." << std::endl;
+      char gen_flag = 'a';
+      std::cin >> gen_flag;
+      if (gen_flag == 'g') {
+        generateKeys();
+        return true;
+      } else
+        return false;
+    }
+    if (checkKeysForSig())
+      return true;
+    else
+      return false;
+  }
+}
+
+void Node::generateKeys() {
+  myPublicForSig.resize(32);
+  myPrivateForSig.resize(64);
+
+  crypto_sign_ed25519_keypair(myPublicForSig.data(), myPrivateForSig.data());
+
+  std::ofstream f_pub("NodePublic.txt");
+  f_pub << EncodeBase58(myPublicForSig);
+  f_pub.close();
+
+  std::ofstream f_priv("NodePrivate.txt");
+  f_priv << EncodeBase58(myPrivateForSig);
+  f_priv.close();
+}
+
+bool Node::checkKeysForSig() {
+  const uint8_t msg[] = {255, 0, 0, 0, 255};
+  uint8_t       signature[64], public_key[32], private_key[64];
+
+  memcpy(public_key, myPublicForSig.data(), 32);
+  memcpy(private_key, myPrivateForSig.data(), 64);
+
+  uint64_t sig_size;
+  crypto_sign_ed25519_detached(signature, reinterpret_cast<unsigned long long*>(&sig_size), msg, 5, private_key);
+  if (!crypto_sign_ed25519_verify_detached(signature, msg, 5, public_key)) {
+    return true;
+  } else {
+    std::cout << "\n\nThe keys for node are not correct. Type \"g\" to generate or \"q\" to quit." << std::endl;
+    char gen_flag = 'a';
+    std::cin >> gen_flag;
+    if (gen_flag == 'g') {
+      generateKeys();
+      return true;
+    } else
+      return false;
+  }
+}
+
+void Node::run(const Config&) {
+  transport_->run();
+}
+
+/* Requests */
+
+void Node::flushCurrentTasks() {
+  transport_->addTask(ostream_.getPackets(), ostream_.getPacketsCount());
+  ostream_.clear();
+}
+
+void Node::getRoundTable(const uint8_t* data, const size_t size, const RoundNum rNum, uint8_t type) {
+  std::cout << __func__ << std::endl;
+  istream_.init(data, size);
+#ifdef MYLOG
+  std::cout << "NODE> Get Round Table" << std::endl;
+#endif
+  if (roundNum_ < rNum || type == MsgTypes::BigBang)
+    roundNum_ = rNum;
+  else {
+    LOG_WARN("Bad round number, ignoring");
+    return;
+  }
+  if (!readRoundData(false))
+    return;
+
+  if (myLevel_ == NodeLevel::Main)
+    if (!istream_.good()) {
+      LOG_WARN("Bad round table format, ignoring");
+      return;
+    }
+
+  transport_->clearTasks();
+  onRoundStart();
+
+  // transport_->processPostponed(rNum);
+}
+
+void Node::getBigBang(const uint8_t* data, const size_t size, const RoundNum rNum, uint8_t type) {
+  std::cout << __func__ << std::endl;
+	size_t lastBlock = getBlockChain().getLastWrittenSequence();
+	if (rNum > lastBlock && rNum >= roundNum_)
+  {
+    solver_->setBigBangStatus(true);
+    getRoundTable(data, size, rNum, type);
+
+  } else {
+#ifdef MYLOG
+    std::cout << "BigBang else" << std::endl;
+#endif
+  }
+}
+
+// the round table should be sent only to trusted nodes, all other should received only round number and Main node ID
+void Node::sendRoundTable() {
+  ostream_.init(BaseFlags::Broadcast);
+  ostream_ << MsgTypes::RoundTable << roundNum_ << static_cast<uint8_t>(confidantNodes_.size()) << mainNode_;
+
+  for (auto& conf : confidantNodes_)
+    ostream_ << conf;
+
+  // LOG_EVENT("Sending round table");
+  std::cout << "------------------------------------------  SendRoundTable  ---------------------------------------"
+            << std::endl;
+  std::cout << "Round " << roundNum_ << ", General: " << byteStreamToHex(mainNode_.str, 32) << std::endl
+            << "Confidants: " << std::endl;
+  size_t i = 0;
+  for (auto& e : confidantNodes_) {
+    if (e != mainNode_) {
+      std::cout << i << ". " << byteStreamToHex(e.str, 32) << std::endl;
+      ++i;
+    }
+  }
+  transport_->clearTasks();
+  flushCurrentTasks();
+}
+
+void Node::sendRoundTableRequest(size_t rNum) {
+  if (rNum < roundNum_)
+    return;
+#ifdef MYLOG
+  std::cout << "rNum = " << rNum << ", real RoundNumber = " << roundNum_ << std::endl;
+#endif
+  ostream_.init(BaseFlags::Broadcast);
+  ostream_ << MsgTypes::RoundTableRequest << roundNum_;
+#ifdef MYLOG
+  std::cout << "Sending RoundTable request" << std::endl;
+#endif
+  LOG_EVENT("Sending RoundTable request");
+  flushCurrentTasks();
+}
+
+void Node::getRoundTableRequest(const uint8_t* data, const size_t size, const PublicKey& sender) {
+  std::cout << __func__ << std::endl;
+  istream_.init(data, size);
+  size_t rNum;
+  istream_ >> rNum;
+  if (rNum >= roundNum_)
+    return;
+#ifdef MYLOG
+  std::cout << "NODE> Get RT request from " << byteStreamToHex(sender.str, 32) << std::endl;
+#endif
+  if (!istream_.good()) {
+    LOG_WARN("Bad RoundTableRequest format");
+    return;
+  }
+  sendRoundTable();
+}
+
+void Node::getTransaction(const uint8_t* data, const size_t size) {
+  istream_.init(data, size);
+
+  csdb::Pool pool;
+  istream_ >> pool;
+
+  if (!istream_.good() || !istream_.end()) {
+    LOG_WARN("Bad transaction packet format");
+    return;
+  }
+
+  for (auto& t : pool.transactions()) {
+    if (myLevel_ == NodeLevel::Main || myLevel_ == NodeLevel::Writer) {
+      solver_->gotTransaction(std::move(t));
+    }
+  }
+}
+
+void Node::sendTransaction(csdb::Pool&& transactions) {
+  transactions.recount();
+  ostream_.init(BaseFlags::Fragmented | BaseFlags::Compressed | BaseFlags::Broadcast);
+  composeMessageWithBlock(transactions, MsgTypes::Transactions);
+  flushCurrentTasks();
+}
+
+void Node::getFirstTransaction(const uint8_t* data, const size_t size) {
+  std::cout << __func__ << std::endl;
+  if (myLevel_ != NodeLevel::Confidant) {
+    return;
+  }
+
+  istream_.init(data, size);
+
+  csdb::Transaction trans;
+  istream_ >> trans;
+
+  if (!istream_.good() || !istream_.end()) {
+    LOG_WARN("Bad transaction packet format");
+    return;
+  }
+  csdb::Pool pool_;
+  pool_.add_transaction(trans);
+
+  LOG_EVENT("Got first transaction, initializing consensus...");
+  solver_->gotTransactionList(std::move(pool_));
+}
+
+void Node::sendFirstTransaction(const csdb::Transaction& trans) {
+  if (myLevel_ != NodeLevel::Main) {
+    LOG_ERROR("Only main nodes can initialize the consensus procedure");
+    return;
+  }
+
+  ostream_.init(BaseFlags::Broadcast);
+  ostream_ << MsgTypes::FirstTransaction << roundNum_ << trans;
+
+  flushCurrentTasks();
+}
+
+void Node::getTransactionsList(const uint8_t* data, const size_t size) {
+  std::cout << __func__ << std::endl;
+  if (myLevel_ != NodeLevel::Confidant) {
+    return;
+  }
+  csdb::Pool pool;
+  pool = csdb::Pool{};
+#ifdef MYLOG
+  std::cout << "Getting List: list size: " << size << std::endl;
+#endif
+  // std::cout << "Getting List: " << byteStreamToHex((const char*)data,size) << std::endl;
+  if (!((size == 0) || (size > 2000000000))) {
+    //  std::cout << "NODE> Get transaction list 1 " << std::endl;
+    istream_.init(data, size);
+    // std::cout << "NODE> Get transaction list 2 " << std::endl;
+
+    // std::cout << "NODE> Get transaction list 3 tNum = " << std::endl;
+    istream_ >> pool;
+    if (!istream_.good() || !istream_.end()) {
+      LOG_WARN("Bad transactions list packet format");
+      pool = csdb::Pool{};
+    }
+#ifdef MYLOG
+    std::cout << "NODE> Transactions amount got " << pool.transactions_count() << std::endl;
+#endif
+
+    LOG_EVENT("Got full transactions list of " << pool.transactions_count());
+    // if (pool.transactions_count()>0)
+  }
+  solver_->gotTransactionList(std::move(pool));
+  // }
+}
+
+void Node::sendTransactionList(const csdb::Pool& pool) {  //, const PublicKey& target) {
+  if ((myLevel_ == NodeLevel::Confidant) || (myLevel_ == NodeLevel::Normal)) {
+    LOG_ERROR("Only main nodes can send transaction lists");
+    return;
+  }
+
+  ostream_.init(BaseFlags::Fragmented | BaseFlags::Compressed | BaseFlags::Broadcast);
+  composeMessageWithBlock(pool, MsgTypes::TransactionList);
+
+  // const char* bl = pool.to_byte_stream(size);
+  // void* tmp = ostream_.getPackets()->data();
+  // std::cout << "Data from TList: " << byteStreamToHex((const char*)data, bSize) << std::endl;
+#ifdef MYLOG
+  std::cout << "NODE> Sending " << pool.transactions_count() << " transaction(s)" << std::endl;
+#endif
+  flushCurrentTasks();
+}
+
+// void Node::sendTLConfirmation(size_t tcount)
+//{
+//  if ((myLevel_ == NodeLevel::Confidant) || (myLevel_ == NodeLevel::Normal)) {
+//    LOG_ERROR("Only previous main nodes can send Transaction Lists ");
+//    return;
+//  }
+//
+//  ostream_.init(BaseFlags::Signed, mainNode_);
+//  ostream_ << MsgTypes::TLConfirmation
+//    << roundNum_
+//    << tcount;
+//  std::cout << "NODE> Transactions amount sent " << tcount << " to " << byteStreamToHex(mainNode_.str, 32) <<
+//  std::endl; flushCurrentTasks();
+//}
+//
+// void Node::getTLConfirmation(const uint8_t* data, const size_t size)
+//{
+//  std::cout << __func__ << std::endl;
+//  std::cout << "NODE> Transactions amount got " << std::endl;
+//  if (myLevel_ != NodeLevel::Main) {
+//    LOG_ERROR("Only main nodes can receive TLSend confirmations");
+//    return;
+//  }
+//  istream_.init(data, size);
+//
+//  size_t trNum;
+//  istream_ >> trNum;
+//  std::cout << "NODE> Transactions amount got " << trNum << std::endl;
+//  solver_->setLastRoundTransactionsGot(trNum);
+//}
+
+void Node::sendVectorRequest(const PublicKey& node) {
+  if (myLevel_ != NodeLevel::Confidant) {
+    LOG_ERROR("Only confidant nodes can send vectors");
+    return;
+  }
+#ifdef MYLOG
+  std::cout << "NODE> Sending vector request to  " << byteStreamToHex(node.str, 32) << std::endl;
+#endif
+  ostream_.init(BaseFlags::Signed, node);
+  ostream_ << MsgTypes::ConsVectorRequest << roundNum_ << 1;
+  flushCurrentTasks();
+}
+
+void Node::getVectorRequest(const uint8_t* data, const size_t size)  //, const PublicKey& sender) {
+{
+  std::cout << __func__ << std::endl;
+  // std::cout << "NODE> Getting vector" << std::endl;
+  if (myLevel_ != NodeLevel::Confidant) {
+    return;
+  }
+  // if (myPublicKey_ == sender) return;
+#ifdef MYLOG
+  std::cout << "NODE> Getting vector Request from " << std::endl;  // byteStreamToHex(sender.str, 32) <<
+#endif
+  istream_.init(data, size);
+
+  int num;
+  istream_ >> num;
+  if (num == 1)
+    sendVector(solver_->getMyVector());
+
+  if (!istream_.good() || !istream_.end()) {
+    LOG_WARN("Bad vector packet format");
+    return;
+  }
+}
+
+void Node::sendWritingConfirmation(const PublicKey& node) {
+  if (myLevel_ != NodeLevel::Confidant) {
+    LOG_ERROR("Only confidant nodes can send confirmation of the Writer");
+    return;
+  }
+#ifdef MYLOG
+  std::cout << "NODE> Sending writing confirmation to  " << byteStreamToHex(node.str, 32) << std::endl;
+#endif
+  ostream_.init(BaseFlags::Signed, node);
+  ostream_ << MsgTypes::ConsVectorRequest << roundNum_ << getMyConfNumber();
+  flushCurrentTasks();
+}
+
+void Node::getWritingConfirmation(const uint8_t* data, const size_t size, const PublicKey& sender) {
+  // std::cout << __func__ << std::endl;
+  if (myLevel_ != NodeLevel::Confidant) {
+    return;
+  }
+  // if (myPublicKey_ == sender) return;
+#ifdef MYLOG
+  std::cout << "NODE> Getting WRITING CONFIRMATION from " << byteStreamToHex(sender.str, 32) << std::endl;
+#endif
+  istream_.init(data, size);
+
+  uint8_t confNumber_;
+  istream_ >> confNumber_;
+  if (!istream_.good() || !istream_.end()) {
+    LOG_WARN("Bad vector packet format");
+    return;
+  }
+  if (confNumber_ < 3)
+    solver_->addConfirmation(confNumber_);
+}
+
+void Node::sendTLRequest() {
+  if ((myLevel_ != NodeLevel::Confidant) || (roundNum_ < 2)) {
+    LOG_ERROR("Only confidant nodes need TransactionList");
+    return;
+  }
+#ifdef MYLOG
+  std::cout << "NODE> Sending TransactionList request to  " << byteStreamToHex(mainNode_.str, 32) << std::endl;
+#endif
+  ostream_.init(BaseFlags::Signed, mainNode_);
+  ostream_ << MsgTypes::ConsTLRequest << getMyConfNumber();
+  flushCurrentTasks();
+}
+
+void Node::getTlRequest(const uint8_t* data, const size_t size, const PublicKey& sender) {
+  std::cout << __func__ << std::endl;
+  // std::cout << "NODE> Getting vector" << std::endl;
+  if (myLevel_ != NodeLevel::Main) {
+    LOG_ERROR("Only main nodes can send TransactionList");
+    return;
+  }
+  // if (myPublicKey_ == sender) return;
+#ifdef MYLOG
+  std::cout << "NODE> Getting TransactionList request" << std::endl;  // byteStreamToHex(sender.str, 32) <<
+#endif
+  istream_.init(data, size);
+
+  uint8_t num;
+  istream_ >> num;
+
+  if (!istream_.good() || !istream_.end()) {
+    // LOG_WARN("Bad vector packet format");
+    return;
+  }
+  if (num < getConfidants().size())
+    sendMatrix(solver_->getMyMatrix());
+}
+
+void Node::sendMatrixRequest(const PublicKey& node) {
+  if (myLevel_ != NodeLevel::Confidant) {
+    //  LOG_ERROR("Only confidant nodes can send vectors");
+    return;
+  }
+#ifdef MYLOG
+  std::cout << "NODE> Sending vector request to  " << byteStreamToHex(node.str, 32) << std::endl;
+#endif
+  ostream_.init(BaseFlags::Signed, node);
+  ostream_ << MsgTypes::ConsMatrixRequest << roundNum_ << 1;
+  flushCurrentTasks();
+}
+
+void Node::getMatrixRequest(const uint8_t* data, const size_t size)  //, const PublicKey& sender) {
+{
+  std::cout << __func__ << std::endl;
+  // std::cout << "NODE> Getting vector" << std::endl;
+  if (myLevel_ != NodeLevel::Confidant) {
+    return;
+  }
+  // if (myPublicKey_ == sender) return;
+#ifdef MYLOG
+  std::cout << "NODE> Getting matrix Request" << std::endl;  //<<  byteStreamToHex(sender.str, 32)
+#endif
+  istream_.init(data, size);
+
+  int num;
+  istream_ >> num;
+  if (!istream_.good() || !istream_.end()) {
+    LOG_WARN("Bad vector packet format");
+    return;
+  }
+  if (num == 1)
+    sendMatrix(solver_->getMyMatrix());
+}
+
+void Node::getVector(const uint8_t* data, const size_t size, const PublicKey& sender) {
+  std::cout << __func__ << std::endl;
+  // std::cout << "NODE> Getting vector" << std::endl;
+  if (myLevel_ != NodeLevel::Confidant) {
+    return;
+  }
+  if (myPublicKey_ == sender)
+    return;
+#ifdef MYLOG
+  std::cout << "NODE> Getting vector from " << byteStreamToHex(sender.str, 32) << std::endl;
+#endif
+  istream_.init(data, size);
+
+  Credits::HashVector vec;
+  istream_ >> vec;
+
+  std::cout << "NODE> Hash: " << byteStreamToHex((const char*)vec.hash.val,32) << std::endl;
+  if (!istream_.good() || !istream_.end()) {
+    LOG_WARN("Bad vector packet format");
+    return;
+  }
+
+  LOG_EVENT("Got vector");
+  solver_->gotVector(std::move(vec));
+#ifdef MYLOG
+  std::cout << "NODE>  WE returned!!!" << std::endl;
+#endif
+}
+
+void Node::sendVector(const Credits::HashVector& vector) {
+#ifdef MYLOG
+  std::cout << "NODE> 0 Sending vector " << std::endl;
+#endif
+  if (myLevel_ != NodeLevel::Confidant) {
+    LOG_ERROR("Only confidant nodes can send vectors");
+    return;
+  }
+  // std::cout << "NODE> Sending vector " << std::endl;
+  // for (auto& it : confidantNodes_)
+  // {
+  // if(it==myPublicKey_) continue;
+  // std::cout << "NODE> 1 Sending vector to " << std::endl;//<< byteStreamToHex(it.str, 32)
+  ostream_.init(BaseFlags::Broadcast);  //, it);
+  ostream_ << MsgTypes::ConsVector << roundNum_ << vector;
+
+  flushCurrentTasks();
+  // }
+}
+
+void Node::getMatrix(const uint8_t* data, const size_t size, const PublicKey& sender) {
+  std::cout <<  __func__ << std::endl;
+  if (myLevel_ != NodeLevel::Confidant) {
+    return;
+  }
+  if (myPublicKey_ == sender)
+    return;
+  istream_.init(data, size);
+
+  Credits::HashMatrix mat;
+  istream_ >> mat;
+#ifdef MYLOG
+  std::cout << "NODE> Getting matrix from " << byteStreamToHex(sender.str, 32) << std::endl;
+#endif
+  if (!istream_.good() || !istream_.end()) {
+    LOG_WARN("Bad matrix packet format");
+    return;
+  }
+
+  LOG_EVENT("Got matrix");
+  solver_->gotMatrix(std::move(mat));
+}
+
+void Node::sendMatrix(const Credits::HashMatrix& matrix) {
+#ifdef MYLOG
+  std::cout << "NODE> 0 Sending matrix to " << std::endl;
+#endif
+  if (myLevel_ != NodeLevel::Confidant) {
+    LOG_ERROR("Only confidant nodes can send matrices");
+    return;
+  }
+
+  // for (auto& it : confidantNodes_)
+  // {
+  //  if (it == myPublicKey_) continue;
+#ifdef MYLOG
+  std::cout << "NODE> 1 Sending matrix to " << std::endl;  //<< byteStreamToHex(it.str, 32)
+#endif
+  ostream_.init(BaseFlags::Broadcast | BaseFlags::Fragmented);  //, it);
+  ostream_ << MsgTypes::ConsMatrix << roundNum_ << matrix;
+
+  flushCurrentTasks();
+  // }
+}
+
+uint32_t Node::getRoundNumber() {
+  return roundNum_;
+}
+
+void Node::getBlock(const uint8_t* data, const size_t size, const PublicKey& sender) {
+  std::cout << __func__ << std::endl;
+  if (myLevel_ == NodeLevel::Writer) {
+    LOG_WARN("Writer cannot get blocks");
+    return;
+  }
+
+  // myLevel_ = NodeLevel::Normal; //test feature
+  istream_.init(data, size);
+
+  csdb::Pool pool;
+  istream_ >> pool;
+
+  if (!istream_.good() || !istream_.end()) {
+    LOG_WARN("Bad block packet format");
+    return;
+  }
+  size_t localSeq = getBlockChain().getLastWrittenSequence();
+  size_t blockSeq = pool.sequence();
+  if(roundNum_ == blockSeq) getBlockChain().setGlobalSequence(blockSeq);
+  if(localSeq >= blockSeq) return;
+
+  if (!blocksReceivingStarted_)
+  {
+    blocksReceivingStarted_ = true;
+    lastStartSequence_ = pool.sequence();
+    std::cout << "GETBLOCK> Setting first got block: " << lastStartSequence_ << std::endl;
+  }
+
+  LOG_DEBUG("Got block of " << pool.transactions_count() << " transactions of seq " << pool.sequence() << " and hash "
+                            << pool.hash().to_string() << " and ts " << pool.user_field(0).value<std::string>());
+
+  if(pool.sequence() == getBlockChain().getLastWrittenSequence()+1) solver_->gotBlock(std::move(pool), sender);
+  else solver_->gotIncorrectBlock(std::move(pool), sender);
+}
+
+
+
+
+void Node::sendBlock(const csdb::Pool& pool) {
+  if (myLevel_ != NodeLevel::Writer) {
+    LOG_ERROR("Only writer nodes can send blocks");
+    return;
+  }
+
+  ostream_.init(BaseFlags::Broadcast | BaseFlags::Fragmented | BaseFlags::Compressed);
+  composeMessageWithBlock(pool, MsgTypes::NewBlock);
+
+  LOG_DEBUG("Sending block of " << pool.transactions_count() << " transactions of seq " << pool.sequence()
+                                << " and hash " << pool.hash().to_string() << " and ts "
+                                << pool.user_field(0).value<std::string>());
+  flushCurrentTasks();
+}
+
+void Node::getBadBlock(const uint8_t* data, const size_t size, const PublicKey& sender) {
+  std::cout << __func__ << std::endl;
+  if (myLevel_ == NodeLevel::Writer) {
+    LOG_WARN("Writer cannot get bad blocks");
+    return;
+  }
+
+  // myLevel_ = NodeLevel::Normal; //test feature
+  istream_.init(data, size);
+
+  csdb::Pool pool;
+  istream_ >> pool;
+
+  if (!istream_.good() || !istream_.end()) {
+    LOG_WARN("Bad block packet format");
+    return;
+  }
+
+  LOG_EVENT("Got block of " << pool.transactions_count() << " transactions");
+  solver_->gotBadBlockHandler(std::move(pool), sender);
+}
+
+void Node::sendBadBlock(const csdb::Pool& pool) {
+  if (myLevel_ != NodeLevel::Writer) {
+    LOG_ERROR("Only writer nodes can send bad blocks");
+    return;
+  }
+
+  ostream_.init(BaseFlags::Broadcast | BaseFlags::Fragmented | BaseFlags::Compressed);
+  composeMessageWithBlock(pool, MsgTypes::NewBadBlock);
+
+  LOG_EVENT("Sending bad block of " << pool.transactions_count() << " transactions");
+  // flushCurrentTasks();
+}
+
+void Node::getHash(const uint8_t* data, const size_t size, const PublicKey& sender) {
+  std::cout << __func__ << std::endl;
+  if (myLevel_ != NodeLevel::Writer) {
+    std::cout << "Non-Writers cannot get hashes" << std::endl;
+    return;
+  }
+  LOG_DEBUG("Getting hash from " << byteStreamToHex(sender.str, 32));
+  istream_.init(data, size);
+
+  Hash hash;
+  istream_ >> hash;
+
+  if (!istream_.good() || !istream_.end()) {
+    LOG_DEBUG("Bad hash packet format");
+    return;
+  }
+
+  solver_->gotHash(hash, sender);
+}
+
+void Node::sendHash(const Hash& hash, const PublicKey& target) {
+  if (myLevel_ == NodeLevel::Writer || myLevel_ == NodeLevel::Main) {
+    LOG_ERROR("Writer and Main node shouldn't send hashes");
+    return;
+  }
+
+  LOG_WARN("Sending hash of " << roundNum_ << " to " << byteStreamToHex(target.str, 32));
+
+  ostream_.init(BaseFlags::Signed | BaseFlags::Encrypted, target);
+  ostream_ << MsgTypes::BlockHash << roundNum_ << hash;
+  flushCurrentTasks();
+}
+
+void Node::getBlockRequest(const uint8_t* data, const size_t size, const PublicKey& sender) {
+  std::cout << __func__ << std::endl;
+  if (myLevel_ != NodeLevel::Normal && myLevel_ != NodeLevel::Confidant)
+    return;
+  if (sender == myPublicKey_)
+    return;
+  uint32_t requested_seq;
+  istream_.init(data, size);
+  istream_ >> requested_seq;
+#ifdef MYLOG
+  std::cout << "GETBLOCKREQUEST> Getting the request for block: " << requested_seq << std::endl;
+#endif
+  if (requested_seq > getBlockChain().getLastWrittenSequence()) {
+#ifdef MYLOG
+    std::cout << "GETBLOCKREQUEST> The requested block: " << requested_seq << " is BEYOND my CHAIN" << std::endl;
+#endif
+    return;
+  }
+
+  solver_->gotBlockRequest(std::move(getBlockChain().getHashBySequence(requested_seq)), sender);
+}
+
+void Node::sendBlockRequest(uint32_t seq) {
+  if (seq == lastStartSequence_)
+  {
+    solver_->tmpStorageProcessing();
+    return;
+  }
+  if (awaitingSyncroBlock && awaitingRecBlockCount<1 && false)
+  {
+    solver_->tmpStorageProcessing();
+    return;
+  }
+  if (awaitingSyncroBlock && awaitingRecBlockCount < 1 && false) {
+#ifdef MYLOG
+// std::cout << "SENDBLOCKREQUEST> New request won't be sent, we're awaiting block:  " << sendBlockRequestSequence <<
+// std::endl;
+#endif
+    ++awaitingRecBlockCount;
+    return;
+  }
+#ifdef MYLOG
+  // std::cout << "SENDBLOCKREQUEST> Composing the request" << std::endl;
+  size_t lws, gs;
+
+  if (getBlockChain().getGlobalSequence() == 0)
+    gs = roundNum_;
+  else
+    gs = getBlockChain().getGlobalSequence();
+  lws = getBlockChain().getLastWrittenSequence();
+  // std::cout << "SENDBLOCKREQUEST> gs = " << getBlockChain().getGlobalSequence() << std::endl;
+  // std::cout << "SENDBLOCKREQUEST> lws = " << getBlockChain().getLastWrittenSequence() << std::endl;
+  float syncStatus = (1. - (gs * 1. - lws * 1.) / gs) * 100.;
+  std::cout << "SENDBLOCKREQUEST> Syncro_Status = " << (int)syncStatus << "%" << std::endl;
+#endif
+  sendBlockRequestSequence = seq;
+  awaitingSyncroBlock      = true;
+  awaitingRecBlockCount    = 0;
+  uint8_t requestTo        = rand() % (int)(MIN_CONFIDANTS);
+  ostream_.init(BaseFlags::Signed, confidantNodes_[requestTo]);
+  ostream_ << MsgTypes::BlockRequest << roundNum_ << seq;
+  flushCurrentTasks();
+#ifdef MYLOG
+  std::cout << "SENDBLOCKREQUEST> Sending request for block: " << seq << std::endl;
+#endif
+}
+
+void Node::getBlockReply(const uint8_t* data, const size_t size) {
+  std::cout << __func__ << std::endl;
+  csdb::Pool pool;
+
+  istream_.init(data, size);
+  istream_ >> pool;
+#ifdef MYLOG
+  std::cout << "GETBLOCKREPLY> Getting block " << pool.sequence() << std::endl;
+  #endif
+
+  if (pool.sequence() == sendBlockRequestSequence)
+  {
+#ifdef MYLOG
+    std::cout << "GETBLOCKREPLY> Block Sequence is Ok" << std::endl;
+#endif
+    solver_->gotBlockReply(std::move(pool));
+    awaitingSyncroBlock = false;
+    solver_->rndStorageProcessing();
+  }
+  else if((pool.sequence() > sendBlockRequestSequence) && (pool.sequence() < lastStartSequence_)) solver_->gotFreeSyncroBlock(std::move(pool));
+  else return;
+  std::cout << "GETBLOCKREPLY> GlSeq = " << getBlockChain().getGlobalSequence() << ", GetLSeq = " << getBlockChain().getLastWrittenSequence() << std::endl;
+
+  if (getBlockChain().getGlobalSequence() > getBlockChain().getLastWrittenSequence())//&&(getBlockChain().getGlobalSequence()<=roundNum_))
+  {
+    sendBlockRequest(getBlockChain().getLastWrittenSequence() + 1);
+  }
+
+  else
+  {
+    syncro_started = false;
+#ifdef MYLOG
+    std::cout << "SYNCRO FINISHED!!!" << std::endl;
+#endif
+  }
+}
+
+void Node::sendBlockReply(const csdb::Pool& pool, const PublicKey& sender) {
+#ifdef MYLOG
+   std::cout << "SENDBLOCKREPLY> Sending block to " << sender.str << std::endl;
+   #endif
+   ostream_.init(BaseFlags::Signed | BaseFlags::Fragmented | BaseFlags ::Compressed, sender);
+   uint32_t bSize;
+   const void* data = const_cast<csdb::Pool&>(pool).to_byte_stream(bSize);
+
+   std::string compressed;
+   snappy::Compress((const char*)data, bSize, &compressed);
+   ostream_ << MsgTypes::RequestedBlock
+     << roundNum_
+     << compressed;
+
+    flushCurrentTasks();
+  }
+
+//ostream_.init(BaseFlags::Signed | BaseFlags::Fragmented | BaseFlags::Compressed);
+//size_t bSize;
+//const void* data = const_cast<csdb::Pool&>(pool).to_byte_stream(bSize);
+//
+//std::string compressed;
+//snappy::Compress((const char*)data, bSize, &compressed);
+//ostream_ << MsgTypes::NewBadBlock
+//<< roundNum_
+//<< compressed;
+
+void Node::becomeWriter() {
+  // if (myLevel_ != NodeLevel::Main && myLevel_ != NodeLevel::Confidant)
+  //  LOG_WARN("Logically impossible to become a writer right now");
+
+  myLevel_ = NodeLevel::Writer;
+}
+
+void Node::onRoundStart() {
+  if ((!solver_->mPoolClosed()) && (!solver_->getBigBangStatus())) {
+    solver_->sendTL();
+  }
+  std::cout << "======================================== ROUND " << roundNum_
+            << " ========================================" << std::endl;
+  std::cout << "Node PK = " << byteStreamToHex(myPublicKey_.str, 32) << std::endl;
+
+  if (mainNode_ == myPublicKey_)
+    myLevel_ = NodeLevel::Main;
+  else {
+    bool    found   = false;
+    uint8_t conf_no = 0;
+
+    for (auto& conf : confidantNodes_) {
+      if (conf == myPublicKey_) {
+        myLevel_     = NodeLevel::Confidant;
+        myConfNumber = conf_no;
+        found = true;
+        //solver_->initConfRound();
+        break;
+      }
+      conf_no++;
+    }
+
+    if (!found)
+      myLevel_ = NodeLevel::Normal;
+  }
+
+  // Pretty printing...
+  std::cout << "Round " << roundNum_ << " started. Mynode_type:=" << myLevel_
+            << ", General: " << byteStreamToHex(mainNode_.str, 32) << std::endl
+            << "Confidants: " << std::endl;
+  int i = 0;
+  for (auto& e : confidantNodes_) {
+    std::cout << i << ". " << byteStreamToHex(e.str, 32) << std::endl;
+    i++;
+  }
+#ifdef SYNCRO
+  // std::cout << "Last written sequence = " << getBlockChain().getLastWrittenSequence() << std::endl;
+  //  if (awaitingSyncroBlock) std::cout << "Get Status> AwaitingSyncroBlock" << std::endl;
+  // else std::cout << "Get Status> We still don't wait for a missed block" << std::endl;
+  // if (syncro_started) std::cout << "Get Status> SYNCRO STARTED" << std::endl;
+  // else  std::cout << "Get Status> SYNCRO NOT STARTED ... YET" << std::endl;
+
+  if ((roundNum_ > getBlockChain().getLastWrittenSequence() + 1) ||
+      (getBlockChain().getBlockRequestNeed()))  // && (!awaitingSyncroBlock))// && (!syncro_started))) vvv
+  {
+    sendBlockRequest(getBlockChain().getLastWrittenSequence() + 1);
+    syncro_started = true;
+  }
+  if (roundNum_ == getBlockChain().getLastWrittenSequence() + 1) {
+    syncro_started      = false;
+    awaitingSyncroBlock = false;
+  }
+#endif  // !1
+  solver_->nextRound();
+  transport_->processPostponed(roundNum_);
+}
+
+bool Node::getSyncroStarted() {
+  return syncro_started;
+}
+
+uint8_t Node::getMyConfNumber() {
+  return myConfNumber;
+}
+
+void Node::initNextRound(const PublicKey& mainNode, std::vector<PublicKey>&& confidantNodes) {
+  ++roundNum_;
+  size_t nTrusted = confidantNodes.size();  //-1;
+  mainNode_       = myPublicKey_;           // confidantNodes.at(i);
+  confidantNodes_.clear();
+  for (auto& conf : confidantNodes)
+    confidantNodes_.push_back(conf);
+
+  sendRoundTable();
+#ifdef MYLOG
+  std::cout << "NODE> RoundNumber :" << roundNum_ << std::endl;
+#endif
+
+  onRoundStart();
+}
+
+Node::MessageActions Node::chooseMessageAction(const RoundNum rNum, const MsgTypes type) {
+  if (type == MsgTypes::BigBang && rNum > getBlockChain().getLastWrittenSequence())
+    return MessageActions::Process;
+  if (type == MsgTypes::RoundTableRequest)
+    return (rNum < roundNum_ ? MessageActions::Process : MessageActions::Drop);
+  if (type == MsgTypes::RoundTable)
+    return (rNum > roundNum_ ? MessageActions::Process : MessageActions::Drop);
+  if (type == MsgTypes::BlockRequest || type == MsgTypes::RequestedBlock)
+    return (rNum <= roundNum_ ? MessageActions::Process : MessageActions::Drop);
+  if (rNum < roundNum_)
+    return type == MsgTypes::NewBlock ? MessageActions::Process : MessageActions::Drop;
+  return (rNum == roundNum_ ? MessageActions::Process : MessageActions::Postpone);
+}
+
+inline bool Node::readRoundData(const bool tail) {
+  PublicKey mainNode;
+  uint8_t   confSize = 0;
+  istream_ >> confSize;
+#ifdef MYLOG
+  std::cout << "NODE> Number of confidants :" << (int)confSize << std::endl;
+#endif
+  if (confSize < MIN_CONFIDANTS || confSize > MAX_CONFIDANTS) {
+    LOG_WARN("Bad confidants num");
+    return false;
+  }
+
+  std::vector<PublicKey> confidants;
+  confidants.reserve(confSize);
+
+  istream_ >> mainNode;
+  // LOG_EVENT("SET MAIN " << byteStreamToHex(mainNode.str, 32));
+  while (istream_) {
+    confidants.push_back(PublicKey());
+    istream_ >> confidants.back();
+
+    // LOG_EVENT("ADDED CONF " << byteStreamToHex(confidants.back().str, 32));
+
+    if (confidants.size() == confSize && !istream_.end()) {
+      if (tail)
+        break;
+      else {
+        LOG_WARN("Too many confidant nodes received");
+        return false;
+      }
+    }
+  }
+
+  if (!istream_.good() || confidants.size() < confSize) {
+    LOG_WARN("Bad round table format, ignoring");
+    return false;
+  }
+
+  std::swap(confidants, confidantNodes_);
+#ifdef MYLOG
+  std::cout << "NODE> RoundNumber :" << roundNum_ << std::endl;
+#endif
+
+  mainNode_ = mainNode;
+
+  return true;
+}
+
+void Node::composeMessageWithBlock(const csdb::Pool& pool, const MsgTypes type) {
+  uint32_t bSize;
+  const void* data = const_cast<csdb::Pool&>(pool).to_byte_stream(bSize);
+  composeCompressed(data, bSize, type);
+}
+
+void Node::composeCompressed(const void* data, const uint32_t bSize, const MsgTypes type) {
+  auto max    = LZ4_compressBound(bSize);
+  auto memPtr = allocator_.allocateNext(max);
+
+  auto realSize = LZ4_compress_default((const char*)data, (char*)memPtr.get(), bSize, memPtr.size());
+
+  allocator_.shrinkLast(realSize);
+  ostream_ << type << roundNum_ << bSize;
+  ostream_.insertBytes((const char*)memPtr.get(), memPtr.size());
+}
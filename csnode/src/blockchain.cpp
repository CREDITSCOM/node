--- conflicted
+++ resolved
@@ -1,1208 +1,1203 @@
-#include <base58.h>
-#include <csdb/currency.hpp>
-#include <lib/system/hash.hpp>
-#include <lib/system/keys.hpp>
-#include <lib/system/logger.hpp>
-#include <lib/system/utils.hpp>
-#include <limits>
-
-#include <csnode/blockchain.hpp>
-#include <csnode/blockhashes.hpp>
-#include <csnode/conveyer.hpp>
-#include <csnode/fee.hpp>
-#include <solver/smartcontracts.hpp>
-
-#include <client/config.hpp>
-
-using namespace cs;
-
-void generateCheatDbFile(std::string, const BlockHashes&);
-bool validateCheatDbFile(std::string, const BlockHashes&);
-
-BlockChain::BlockChain(const std::string& path, csdb::Address genesisAddress, csdb::Address startAddress)
-: good_(false)
-, dbLock_()
-, genesisAddress_(genesisAddress)
-, startAddress_(startAddress)
-, walletIds_(new WalletsIds)
-, walletsCacheStorage_(new WalletsCache(WalletsCache::Config(), genesisAddress, startAddress, *walletIds_))
-, walletsPools_(new WalletsPools(genesisAddress, startAddress, *walletIds_))
-, cacheMutex_()
-, waitersLocker_()
-, fee_(std::make_unique<cs::Fee>()) {
-  cslog() << "Trying to open DB...";
-
-  if (!storage_.open(path)) {
-    cserror() << "Couldn't open database at " << path;
-    return;
-  }
-
-  cslog() << "DB is opened";
-
-  blockHashes_ = std::make_unique<cs::BlockHashes>();
-
-  if (storage_.last_hash().is_empty()) {
-    cslog() << "Last hash is empty...";
-    if (storage_.size()) {
-      cslog() << "failed!!! Delete the Database!!! It will be restored from nothing...";
-      return;
-    }
-    walletsCacheUpdater_ = walletsCacheStorage_->createUpdater();
-    writeGenesisBlock();
-    generateCheatDbFile(path, *blockHashes_);
-  }
-  else {
-    cslog() << "Last hash is not empty...";
-
-    {
-      std::unique_ptr<WalletsCache::Initer> initer = walletsCacheStorage_->createIniter();
-      if (!initFromDB(*initer))
-        return;
-
-      if (!initer->isFinishedOk()) {
-        cslog() << "Initialization from DB finished with error";
-        return;
-      }
-    }
-
-    walletsCacheUpdater_ = walletsCacheStorage_->createUpdater();
-
-    if (!validateCheatDbFile(path, *blockHashes_)) {
-      cserror() << "Bad database version";
-      return;
-    }
-  }
-
-  cslog() << "BLOCKCHAIN> max loaded block #" << getLastWrittenSequence();
-  good_ = true;
-}
-
-BlockChain::~BlockChain() {
-}
-
-bool BlockChain::isGood() const {
-  return good_;
-}
-
-bool BlockChain::initFromDB(cs::WalletsCache::Initer& initer) {
-  bool res = false;
-  try {
-    csdb::Pool pool = loadBlock(getLastHash());
-    const cs::Sequence last_written_sequence = pool.sequence();
-    cs::Sequence current_sequence = 1;
-
-    while (current_sequence <= last_written_sequence + 1) {
-      pool = loadBlock(current_sequence);
-      if (!updateWalletIds(pool, initer)) {
-        return false;
-      }
-      csdb::Pool prev_pool = this->loadBlock(pool.previous_hash());
-      const auto& confidants = prev_pool.confidants();
-      initer.loadPrevBlock(pool, confidants);
-      if (!blockHashes_->initFromPrevBlock(pool))
-        return false;
-
-      ++current_sequence;
-#ifdef TRANSACTIONS_INDEX
-      total_transactions_count_ += pool.transactions().size();
-#endif
-    }
-
-    lastHash_ = getLastHash();
-
-    res = true;
-  }
-  catch (std::exception& e) {
-    cserror() << "Exc=" << e.what();
-  }
-  catch (...) {
-    cserror() << "Exc=...";
-  }
-
-  return res;
-}
-
-#ifdef TRANSACTIONS_INDEX
-void BlockChain::createTransactionsIndex(csdb::Pool& pool) {
-  // Update
-  std::set<csdb::Address> indexedAddrs;
-
-  auto lbd = [&indexedAddrs, &pool, this](const csdb::Address& addr) {
-    if (indexedAddrs.insert(addr).second) {
-      csdb::PoolHash lapoo = getLastTransaction(addr).pool_hash();
-      storage_.set_previous_transaction_block(get_addr_by_type(addr, ADDR_TYPE::PUBLIC_KEY), pool.hash(), lapoo);
-    }
-  };
-
-  for (auto& tr : pool.transactions()) {
-    lbd(tr.source());
-    lbd(tr.target());
-  }
-
-  if (pool.transactions().size()) {
-    total_transactions_count_ += pool.transactions().size();
-
-    if (lastNonEmptyBlock_.transCount && pool.hash() != lastNonEmptyBlock_.hash)
-      previousNonEmpty_[pool.hash()] = lastNonEmptyBlock_;
-
-    lastNonEmptyBlock_.hash = pool.hash();
-    lastNonEmptyBlock_.transCount = static_cast<uint32_t>(pool.transactions().size());
-  }
-}
-#endif
-
-cs::Sequence BlockChain::getLastWrittenSequence() const {
-  if (deferredBlock_.is_valid()) {
-    return deferredBlock_.sequence();
-  }
-  else if (blockHashes_->empty()) {
-    return static_cast<cs::Sequence> (-1);
-  }
-  else {
-    return blockHashes_->getDbStructure().last_;
-  }
-}
-const std::string CHEAT_FILENAME = "__integr.seq";
-
-std::string prepareCheatData(std::string& path, const BlockHashes& bh) {
-  if (path.size() && path.back() != '/') path.push_back('/');
-  path+= CHEAT_FILENAME;
-
-  std::array<cscrypto::Byte, cscrypto::kHashSize + sizeof(NODE_VERSION)> data;
-
-  csdb::PoolHash genHash;
-  bh.find(0, genHash);
-  auto hb = genHash.to_binary();
-
-  memcpy(data.data(), hb.data(), cscrypto::kHashSize);
-  memcpy(data.data() + cscrypto::kHashSize, reinterpret_cast<const cscrypto::Byte*>(&NODE_VERSION), sizeof(NODE_VERSION));
-
-  return EncodeBase58(data.data(), data.data() + sizeof(data));
-}
-
-void generateCheatDbFile(std::string path, const BlockHashes& bh) {
-  const auto cd = prepareCheatData(path, bh);
-
-  std::ofstream f(path);
-  f << cd;
-}
-
-bool validateCheatDbFile(std::string path, const BlockHashes& bh) {
-  const auto cd = prepareCheatData(path, bh);
-
-  std::ifstream f(path);
-  std::string rcd;
-  f >> rcd;
-
-  return rcd == cd;
-}
-
-void BlockChain::writeGenesisBlock() {
-  cswarning() << "Adding the genesis block";
-
-  csdb::Pool genesis;
-  csdb::Transaction transaction;
-  std::vector<unsigned char> vchRet;
-
-  transaction.set_target(startAddress_);
-  transaction.set_source(genesisAddress_);
-
-  transaction.set_currency(csdb::Currency(1));
-  transaction.set_amount(csdb::Amount(100'000'000, 0));
-  transaction.set_max_fee(csdb::AmountCommission(0.0));
-  transaction.set_counted_fee(csdb::AmountCommission(0.0));
-  transaction.set_innerID(0);
-
-  genesis.add_transaction(transaction);
-
-  csdb::Address test_address;
-  std::string str_addr = "5B3YXqDTcWQFGAqEJQJP3Bg1ZK8FFtHtgCiFLT5VAxpe";
-  std::vector<uint8_t> pub_key;
-  DecodeBase58(str_addr, pub_key);
-  test_address = csdb::Address::from_public_key(pub_key);
-  transaction.set_target(test_address);
-  transaction.set_source(genesisAddress_);
-  transaction.set_currency(csdb::Currency(1));
-  transaction.set_amount(csdb::Amount(100'000'000, 0));
-  transaction.set_max_fee(csdb::AmountCommission(0.0));
-  transaction.set_counted_fee(csdb::AmountCommission(0.0));
-  transaction.set_innerID(2);
-
-  genesis.add_transaction(transaction);
-
-  str_addr = "GWe8WZYLBxAqsfPZgejnysXQm5Q697VSsyr3x59RvYBf";
-  DecodeBase58(str_addr, pub_key);
-  test_address = csdb::Address::from_public_key(pub_key);
-  transaction.set_target(test_address);
-  transaction.set_source(genesisAddress_);
-  transaction.set_currency(csdb::Currency(1));
-  transaction.set_amount(csdb::Amount(100'000'000, 0));
-  transaction.set_max_fee(csdb::AmountCommission(0.0));
-  transaction.set_counted_fee(csdb::AmountCommission(0.0));
-  transaction.set_innerID(3);
-
-  genesis.add_transaction(transaction);
-
-  str_addr = "CzvqNvaQpsE2v4FFTJ2mnTKu48JsMhLzzMALja8bt7DD";
-  DecodeBase58(str_addr, pub_key);
-  test_address = csdb::Address::from_public_key(pub_key);
-  transaction.set_target(test_address);
-  transaction.set_source(genesisAddress_);
-  transaction.set_currency(csdb::Currency(1));
-  transaction.set_amount(csdb::Amount(100'000'000, 0));
-  transaction.set_max_fee(csdb::AmountCommission(0.0));
-  transaction.set_counted_fee(csdb::AmountCommission(0.0));
-  transaction.set_innerID(3);
-
-  genesis.add_transaction(transaction);
-
-  genesis.set_previous_hash(csdb::PoolHash());
-  genesis.set_sequence(getLastWrittenSequence() + 1);
-  addNewWalletsToPool(genesis);
-
-  cslog() << "Genesis block completed ... trying to save";
-
-  finalizeBlock(genesis);
-  flushBlockToDisk(genesis);
-
-  //deferredBlock_ = genesis;
-
-  cslog() << genesis.hash().to_string();
-
-  uint32_t bSize;
-  genesis.to_byte_stream(bSize);
-}
-
-
-void BlockChain::iterateOverWallets(const std::function<bool(const cs::WalletsCache::WalletData::Address&, const cs::WalletsCache::WalletData&)> func) {
-  std::lock_guard<decltype(cacheMutex_)> lock(cacheMutex_);
-  walletsCacheStorage_->iterateOverWallets(func);
-}
-
-#ifdef MONITOR_NODE
-void BlockChain::iterateOverWriters(const std::function<bool(const cs::WalletsCache::WalletData::Address&, const cs::WalletsCache::WriterData&)> func) {
-  std::lock_guard<decltype(cacheMutex_)> lock(cacheMutex_);
-  walletsCacheStorage_->iterateOverWriters(func);
-}
-
-void BlockChain::applyToWallet(const csdb::Address& addr, const std::function<void(const cs::WalletsCache::WalletData&)> func) {
-  std::lock_guard<decltype(cacheMutex_)> lock(cacheMutex_);
-  WalletId id;
-  if (!walletIds_->normal().find(addr, id))
-    return;
-  auto wd = walletsCacheUpdater_->findWallet(id);
-
-  func(*wd);
-}
-#endif
-
-csdb::PoolHash BlockChain::getLastHash() const {
-  std::lock_guard<decltype(dbLock_)> l(dbLock_);
-  if (deferredBlock_.is_valid()) {
-    return deferredBlock_.hash();
-  }
-
-  return storage_.last_hash();
-}
-
-size_t BlockChain::getSize() const {
-  std::lock_guard<decltype(dbLock_)> l(dbLock_);
-  const auto storageSize = storage_.size();
-
-  return deferredBlock_.is_valid() ? (storageSize + 1) : storageSize;
-}
-
-csdb::Pool BlockChain::loadBlock(const csdb::PoolHash& ph) const {
-  std::lock_guard<decltype(dbLock_)> l(dbLock_);
-  if (deferredBlock_.hash() == ph) {
-    return deferredBlock_;
-  }
-  return storage_.pool_load(ph);
-}
-
-csdb::Pool BlockChain::loadBlock(const cs::Sequence sequence) const {
-  std::lock_guard<decltype(dbLock_)> l(dbLock_);
-  if (deferredBlock_.sequence() == sequence) {
-    return deferredBlock_;
-  }
-  return storage_.pool_load(sequence);
-}
-
-csdb::Pool BlockChain::loadBlockMeta(const csdb::PoolHash& ph, size_t& cnt) const {
-  std::lock_guard<decltype(dbLock_)> l(dbLock_);
-  return storage_.pool_load_meta(ph, cnt);
-}
-
-csdb::Transaction BlockChain::loadTransaction(const csdb::TransactionID& transId) const {
-  std::lock_guard<decltype(dbLock_)> l(dbLock_);
-  if (deferredBlock_.hash() == transId.pool_hash()) {
-    return deferredBlock_.transaction(transId);
-  }
-
-  return storage_.transaction(transId);
-}
-
-void BlockChain::removeLastBlock() {
-  std::lock_guard<decltype(dbLock_)> l(dbLock_);
-<<<<<<< HEAD
-  deferredBlock_ = csdb::Pool();
-//  auto pool = storage_.pool_remove_last();
-//  removeWalletsInPoolFromCache(pool);
-=======
-
-  auto pool = storage_.pool_remove_last();
-  removeWalletsInPoolFromCache(pool);
-  auto removedHash = blockHashes_->removeLast();
-
-#ifdef TRANSACTIONS_INDEX
-  total_transactions_count_-= pool.transactions().size();
-#endif
-
-  lastHash_ = pool.previous_hash();
-  if (removedHash != pool.hash()) {
-    cserror() << "Error! Last pool hash mismatch";
-  }
->>>>>>> e946e274
-}
-
-csdb::PoolHash BlockChain::wait_for_block(const csdb::PoolHash& obsolete_block) {
-  std::unique_lock<decltype(dbLock_)> l(dbLock_);
-  csdb::PoolHash res;
-
-  newBlockCv_.wait(l);
-  /*newBlockCv_.wait(l, [this, &obsolete_block, &res]() {
-    res = storage_.last_hash();
-    //return obsolete_block != res;
-    return obsolete_block == res;
-  });*/
-
-  return res;
-}
-
-csdb::Address BlockChain::getAddressFromKey(const std::string& key) {
-  if (key.size() == PUBLIC_KEY_LENGTH) {
-    csdb::Address res = csdb::Address::from_public_key(key.data());
-    return res;
-  }
-  else {
-    csdb::internal::WalletId id = *reinterpret_cast<const csdb::internal::WalletId*>(key.data());
-    csdb::Address res = csdb::Address::from_wallet_id(id);
-    return res;
-  }
-}
-
-void BlockChain::removeWalletsInPoolFromCache(const csdb::Pool& pool) {
-  const auto& new_wallets = pool.newWallets();
-  for (const auto& it : new_wallets) {
-    walletIds_->normal().remove(csdb::Address::from_wallet_id(it.walletId_));
-  }
-}
-
-void BlockChain::flushBlockToDisk(csdb::Pool& pool) {
-  cslog() << "----------------------------- Flush block #" << pool.sequence() << " to disk ----------------------------";
-  cslog() << "see block info above";
-  //logBlockInfo(pool);
-
-  {
-    std::lock_guard<decltype(dbLock_)> l(dbLock_);
-    pool.set_storage(storage_);
-  }
-  if(!pool.save()) {
-    cserror() << "Couldn't save block";
-    return;
-  }
-  emit writeBlockEvent(pool.sequence());
-
-  {
-    std::lock_guard<decltype(waitersLocker_)> l(waitersLocker_);
-    newBlockCv_.notify_all();
-  }
-
-  cslog() << "----------------------------------------- #" << pool.sequence() << " ------------------------------------";
-}
-
-void BlockChain::logBlockInfo(csdb::Pool& pool)
-{
-  const auto& trusted = pool.confidants();
-  cslog() << " trusted count " << trusted.size();
-  for(const auto& t : trusted) {
-    csdebug() << "\t- " << cs::Utils::byteStreamToHex(t.data(), t.size());
-  }
-  cslog() << " transactions count " << pool.transactions_count();
-  if(pool.user_field_ids().count(0) > 0) {
-    csdebug() << " time: " << pool.user_field(0).value<std::string>().c_str();
-  }
-  csdebug() << " previous hash: " << pool.previous_hash().to_string();
-  csdebug() << " hash: " << pool.hash().to_string();
-  csdebug() << " last storage size: " << getSize();
-}
-
-void BlockChain::finalizeBlock(csdb::Pool& pool) {
-#ifdef TRANSACTIONS_INDEX
-  createTransactionsIndex(pool);
-#endif
-
-  if(!updateFromNextBlock(pool)) {
-    cserror() << "BLOCKCHAIN> error in updateFromNextBlock()";
-  }
-
-  // inspect transactions against smart contracts, raise special event on every item found:
-  if(pool.transactions_count() > 0) {
-    size_t idx = 0;
-    for(const auto& t : pool.transactions()) {
-      if(cs::SmartContracts::is_smart_contract(t)) {
-        csdebug() << "BLOCKCHAIN> smart contract trx #" << pool.sequence() << "." << idx;
-        emit smartContractEvent_(pool, idx);
-      }
-      ++idx;
-    }
-  }
-
-  lastHash_ = pool.hash();
-  csdetails() << "BLOCKCHAIN> lastHash_ = " << lastHash_.to_string();
-
-  recount_trxns(pool);
-}
-
-csdb::PoolHash BlockChain::getLastWrittenHash() const {
-  return lastHash_;
-}
-
-const csdb::Storage& BlockChain::getStorage() const {
-  return storage_;
-}
-
-csdb::PoolHash BlockChain::getHashBySequence(cs::Sequence seq) const {
-  csdb::PoolHash res{};
-  if (deferredBlock_.sequence() == seq) {
-    return deferredBlock_.hash();
-  }
-  if (!blockHashes_->find(seq, res))
-    return csdb::PoolHash{};
-  return res;
-}
-
-cs::Sequence BlockChain::getRequestedBlockNumber() const {
-  return getLastWrittenSequence() + 1;
-}
-
-uint64_t BlockChain::getWalletsCount() {
-  std::lock_guard<decltype(cacheMutex_)> lock(cacheMutex_);
-  return walletsCacheStorage_->getCount();
-}
-
-class BlockChain::TransactionsLoader {
-public:
-  using Transactions = std::vector<csdb::Transaction>;
-
-public:
-  TransactionsLoader(csdb::Address wallPubKey, BlockChain::WalletId id, bool isToLoadWalletsPoolsCache, BlockChain& blockchain,
-            Transactions& transactions)
-  : wallPubKey_(wallPubKey)
-  , isToLoadWalletsPoolsCache_(isToLoadWalletsPoolsCache)
-  , blockchain_(blockchain)
-  , transactions_(transactions) {
-    if (isToLoadWalletsPoolsCache_) {
-      std::lock_guard<decltype(cacheMutex_)> lock(blockchain_.cacheMutex_);
-      blockchain.walletsPools_->addWallet(id);
-    }
-  }
-
-  bool load(const csdb::PoolHash& poolHash, uint64_t& offset, uint64_t limit, csdb::PoolHash& prevPoolHash) {
-    csdb::Pool curr = blockchain_.loadBlock(poolHash);
-    if (!curr.is_valid())
-      return false;
-
-    if (curr.transactions_count()) {
-      bool hasMyTransactions = false;
-
-      for (auto trans : curr.transactions()) {
-        if (transactions_.size() == limit)
-          break;
-
-        if (trans.target() == wallPubKey_ || trans.source() == wallPubKey_) {
-          hasMyTransactions = true;
-
-          if (offset == 0)
-            transactions_.push_back(trans);
-          else
-            --offset;
-        }
-      }
-
-      if (hasMyTransactions && isToLoadWalletsPoolsCache_) {
-        std::lock_guard<decltype(cacheMutex_)> lock(blockchain_.cacheMutex_);
-        blockchain_.walletsPools_->loadPrevBlock(curr);
-      }
-    }
-
-    prevPoolHash = curr.previous_hash();
-
-    return true;
-  }
-
-private:
-  csdb::Address wallPubKey_;
-  const bool isToLoadWalletsPoolsCache_;
-  BlockChain& blockchain_;
-  Transactions& transactions_;
-};
-
-void BlockChain::getTransactions(Transactions& transactions, csdb::Address address, uint64_t offset, uint64_t limit) {
-  /*if (offset >= getSize())
-    return;
-  if (!limit)
-    return;
-  WalletId id{};
-  csdb::Address wallPubKey;
-  WalletsPools::WalletData::PoolsHashes hashesArray;
-
-  if (!findDataForTransactions(address, wallPubKey, id, hashesArray))
-    return;
-
-  getTransactions(transactions, wallPubKey, id, hashesArray, offset, limit);*/
-  for (auto trIt = TransactionsIterator(*this, address);
-    trIt.isValid();
-    trIt.next()) {
-    if (offset > 0) {
-      --offset;
-      continue;
-    }
-
-    transactions.push_back(*trIt);
-    //transactions.back().set_time(trIt.getPool().get_time());
-
-    if (--limit == 0) break;
-  }
-}
-
-bool BlockChain::findDataForTransactions(csdb::Address address, csdb::Address& wallPubKey, WalletId& id,
-                                         WalletsPools::WalletData::PoolsHashes& hashesArray) const {
-  std::lock_guard<decltype(cacheMutex_)> lock(cacheMutex_);
-
-  if (address.is_wallet_id()) {
-    id = address.wallet_id();
-
-    const WalletData* wallDataPtr = walletsCacheUpdater_->findWallet(id);
-    if (!wallDataPtr)
-      return false;
-    WalletsCache::convert(wallDataPtr->address_, wallPubKey);
-  }
-  else  // if (address.is_public_key())
-  {
-    if (!walletIds_->normal().find(address, id))
-      return false;
-    wallPubKey = address;
-  }
-
-  const WalletsPools::WalletData* wallData = walletsPools_->findWallet(id);
-  if (wallData)
-    hashesArray = wallData->poolsHashes_;
-  return true;
-}
-
-void BlockChain::getTransactions(Transactions& transactions, csdb::Address wallPubKey, WalletId id,
-                                 const WalletsPools::WalletData::PoolsHashes& hashesArray, uint64_t offset,
-                                 uint64_t limit) {
-  bool isToLoadWalletsPoolsCache = hashesArray.empty() && wallPubKey != genesisAddress_ && wallPubKey != startAddress_;
-  if (wallPubKey.is_public_key()) {
-    WalletId _id;
-    if (!findWalletId(wallPubKey, _id))
-      return;
-    wallPubKey = csdb::Address::from_wallet_id(_id);
-  }
-  TransactionsLoader trxLoader(wallPubKey, id, isToLoadWalletsPoolsCache, *this, transactions);
-
-  csdb::PoolHash prevHash = getLastHash();
-
-  for (size_t i = hashesArray.size() - 1; i != std::numeric_limits<decltype(i)>::max(); --i) {
-    const auto& poolHashData = hashesArray[i];
-
-    if (poolHashData.trxNum < WalletsPools::WalletData::PoolHashData::maxTrxNum && poolHashData.trxNum <= offset) {
-      offset -= poolHashData.trxNum;
-      continue;
-    }
-
-    csdb::PoolHash currHash;
-    WalletsPools::convert(poolHashData.poolHash, currHash);
-
-    if (!trxLoader.load(currHash, offset, limit, prevHash))
-      return;
-    if (transactions.size() >= limit)
-      return;
-  }
-
-  while (true) {
-    csdb::PoolHash currHash = prevHash;
-    if (!trxLoader.load(currHash, offset, limit, prevHash))
-      break;
-  }
-}
-
-template <typename WalletCacheProcessor>
-bool BlockChain::updateWalletIds(const csdb::Pool& pool, WalletCacheProcessor& proc) {
-  try {
-    std::lock_guard<decltype(cacheMutex_)> lock(cacheMutex_);
-
-    const csdb::Pool::NewWallets& newWallets = pool.newWallets();
-    for (const auto& newWall : newWallets) {
-      csdb::Address newWallAddress;
-      if (!pool.getWalletAddress(newWall, newWallAddress)) {
-        cserror() << "Wrong new wallet data";
-        return false;
-      }
-
-      if (!insertNewWalletId(newWallAddress, newWall.walletId_, proc)) {
-        cserror() << "Wallet was already added as new";
-        return false;
-      }
-    }
-  }
-  catch (std::exception& e) {
-    cserror() << "Exc=" << e.what();
-    return false;
-  }
-  catch (...) {
-    cserror() << "Exc=...";
-    return false;
-  }
-  return true;
-}
-
-bool BlockChain::insertNewWalletId(const csdb::Address& newWallAddress, WalletId newWalletId,
-                                   WalletsCache::Initer& initer) {
-  WalletId idSpecial{};
-
-  if (!walletIds_->special().insertNormal(newWallAddress, newWalletId, idSpecial)) {
-    cserror() << "Cannot add new wallet";
-    return false;
-  }
-
-  if (WalletsIds::Special::isSpecial(idSpecial)) {
-    if (!initer.moveData(idSpecial, newWalletId)) {
-      cserror() << "Cannot move special wallet id data to newWalletId: idSpecial=" << idSpecial
-                << " newWalletId=" << newWalletId;
-      return false;
-    }
-  }
-
-  return true;
-}
-
-bool BlockChain::insertNewWalletId(const csdb::Address& newWallAddress, WalletId newWalletId, WalletsCache::Updater&) {
-  if (!walletIds_->normal().insert(newWallAddress, newWalletId)) {
-    cserror() << "Cannot add new wallet";
-    return false;
-  }
-
-  return true;
-}
-
-void BlockChain::addNewWalletToPool(const csdb::Address& walletAddress,
-                                    const csdb::Pool::NewWalletInfo::AddressId& addressId,
-                                    csdb::Pool::NewWallets& newWallets) {
-  if (!walletAddress.is_public_key())
-    return;
-
-  if (walletAddress == genesisAddress_)
-    return;
-
-  WalletId id{};
-
-  if (getWalletId(walletAddress, id)) {
-    newWallets.emplace_back(csdb::Pool::NewWalletInfo{addressId, id});
-  }
-}
-
-void BlockChain::addNewWalletsToPool(csdb::Pool& pool) {
-  csdb::Pool::NewWallets* newWallets = pool.newWallets();
-
-  if (!newWallets) {
-    cserror() << "Pool is read-only";
-    return;
-  }
-
-  newWallets->clear();
-
-  csdb::Pool::Transactions& transactions = pool.transactions();
-
-  for (size_t idx = 0; idx < transactions.size(); ++idx) {
-    {
-      csdb::Pool::NewWalletInfo::AddressId addressId = {idx, csdb::Pool::NewWalletInfo::AddressType::AddressIsSource};
-      addNewWalletToPool(transactions[idx].source(), addressId, *newWallets);
-    }
-    {
-      csdb::Pool::NewWalletInfo::AddressId addressId = {idx, csdb::Pool::NewWalletInfo::AddressType::AddressIsTarget};
-      addNewWalletToPool(transactions[idx].target(), addressId, *newWallets);
-    }
-  }
-
-  const auto& confidants = pool.confidants();
-  size_t confWalletsIndexStart = transactions.size();
-  for (size_t i = 0; i < confidants.size(); ++i) {
-    csdb::Pool::NewWalletInfo::AddressId addressId = { confWalletsIndexStart + i,
-                                                      csdb::Pool::NewWalletInfo::AddressType::AddressIsTarget };
-    addNewWalletToPool(csdb::Address::from_public_key(confidants[i]), addressId, *newWallets);
-  }
-}
-
-bool BlockChain::updateFromNextBlock(csdb::Pool& nextPool) {
-  if (!walletsCacheUpdater_) {
-    cserror() << "!walletsCacheUpdater";
-    return false;
-  }
-
-  try {
-    std::lock_guard<decltype(cacheMutex_)> lock(cacheMutex_);
-    csdb::Pool pool = this->loadBlock(nextPool.previous_hash());
-    const auto& currentRoundConfidants = pool.confidants();
-    walletsCacheUpdater_->loadNextBlock(nextPool, currentRoundConfidants);
-    walletsPools_->loadNextBlock(nextPool);
-
-    if (!blockHashes_->loadNextBlock(nextPool)) {
-      cslog() << "Error writing DB structure";
-    }
-  }
-  catch (std::exception& e) {
-    cserror() << "Exc=" << e.what();
-    return false;
-  }
-  catch (...) {
-    cserror() << "Exc=...";
-    return false;
-  }
-  return true;
-}
-
-bool BlockChain::findWalletData(const csdb::Address& address, WalletData& wallData, WalletId& id) const {
-  if (address.is_wallet_id()) {
-    id = address.wallet_id();
-    return findWalletData(address.wallet_id(), wallData);
-  }
-
-  std::lock_guard<decltype(cacheMutex_)> lock(cacheMutex_);
-
-  if (!walletIds_->normal().find(address, id))
-    return false;
-
-  return findWalletData_Unsafe(id, wallData);
-}
-
-bool BlockChain::findWalletData(WalletId id, WalletData& wallData) const {
-  std::lock_guard<decltype(cacheMutex_)> lock(cacheMutex_);
-  return findWalletData_Unsafe(id, wallData);
-}
-
-bool BlockChain::findWalletData_Unsafe(WalletId id, WalletData& wallData) const {
-  const WalletData* wallDataPtr = walletsCacheUpdater_->findWallet(id);
-  if (wallDataPtr) {
-    wallData = *wallDataPtr;
-    return true;
-  }
-  return false;
-}
-
-bool BlockChain::getModifiedWallets(Mask& dest) const {
-  std::lock_guard<decltype(cacheMutex_)> lock(cacheMutex_);
-
-  bool isNewModified =
-      (walletsCacheUpdater_->getModified().size() != dest.size()) || walletsCacheUpdater_->getModified().any();
-
-  dest.resize(walletsCacheUpdater_->getModified().size(), true);
-  dest |= walletsCacheUpdater_->getModified();
-  return isNewModified;
-}
-
-bool BlockChain::findWalletId(const WalletAddress& address, WalletId& id) const {
-  if (address.is_wallet_id()) {
-    id = address.wallet_id();
-    return true;
-  }
-  else if (address.is_public_key()) {
-    std::lock_guard<decltype(cacheMutex_)> lock(cacheMutex_);
-    return walletIds_->normal().find(address, id);
-  }
-
-  cserror() << "Wrong address";
-  return false;
-}
-
-bool BlockChain::getWalletId(const WalletAddress& address, WalletId& id) {
-  if (address.is_wallet_id()) {
-    id = address.wallet_id();
-    return false;
-  }
-  else if (address.is_public_key()) {
-    std::lock_guard<decltype(cacheMutex_)> lock(cacheMutex_);
-    return walletIds_->normal().get(address, id);
-  }
-
-  cserror() << "Wrong address";
-  return false;
-}
-
-bool BlockChain::findAddrByWalletId(const WalletId id, csdb::Address& addr) const {
-  if (!walletIds_->normal().findaddr(id, addr))
-    return false;
-  return true;
-}
-
-void BlockChain::recount_trxns(const std::optional<csdb::Pool>& new_pool) {
-  if (new_pool.value().transactions_count()) {
-    csdb::Address addr_send, addr_recv;
-    for (const auto& trx : new_pool.value().transactions()) {
-      addr_send = get_addr_by_type(trx.source(), ADDR_TYPE::PUBLIC_KEY);
-      addr_recv = get_addr_by_type(trx.target(), ADDR_TYPE::PUBLIC_KEY);
-      transactionsCount_[addr_send].sendCount++;
-      transactionsCount_[addr_recv].recvCount++;
-    }
-//#ifdef TRANSACTIONS_INDEX
-    //total_transactions_count_+= new_pool.value().transactions().size();
-//#endif
-  }
-}
-
-const BlockChain::AddrTrnxCount& BlockChain::get_trxns_count(const csdb::Address& addr) {
-  return transactionsCount_[addr];
-}
-
-std::pair<bool, std::optional<csdb::Pool>> BlockChain::recordBlock(csdb::Pool pool, bool requireAddWallets) {
-  const auto last_seq = getLastWrittenSequence();
-  const auto pool_seq = pool.sequence();
-  csdebug() << "BLOCKCHAIN> finish & store block #" << pool_seq << " to chain";
-
-  if (last_seq + 1 != pool_seq) {
-    cserror() << "BLOCKCHAIN> cannot record block #" << pool_seq << " to chain, last sequence " << last_seq;
-    return std::make_pair(false, std::nullopt);
-  }
-
-  fee_->CountFeesInPool(*this, &pool);
-  pool.set_previous_hash(deferredBlock_.hash());
-
-  if (requireAddWallets) {
-    csdebug() << "BLOCKCHAIN> record block #" << pool_seq << " to chain, add new wallets to pool";
-    addNewWalletsToPool(pool);
-  }
-  else {
-    // ready-to-record block does not require anything
-    csdebug() << "BLOCKCHAIN> record block #" << pool_seq << " to chain, update wallets ids";
-    updateWalletIds(pool, *walletsCacheUpdater_);
-  }
-
-  if (deferredBlock_.is_valid()) {
-    flushBlockToDisk(deferredBlock_);
-  }
-
-  if(!pool.compose()) {
-    cserror() << __func__ << " Couldn't compose block";
-  }
-
-  // next 2 calls order is extremely significant: finalizeBlock() may call to smarts-"enqueue"-"execute", so deferredBlock MUST BE SET properly
-  deferredBlock_ = pool;
-  finalizeBlock(pool);
-
-  // log cached block
-  cslog() << "----------------------------- Defer block #" << pool.sequence() << " until next round ----------------------------";
-  logBlockInfo(pool);
-  cslog() << "------------------------------------------#" << pool.sequence() << " ---------------------------------------------";
-
-
-  return std::make_pair(true, deferredBlock_);
-}
-
-bool BlockChain::storeBlock(csdb::Pool pool, bool by_sync) {
-  const auto last_seq = getLastWrittenSequence();
-  const auto pool_seq = pool.sequence();
-  if (pool_seq <= last_seq) {
-    // ignore
-    csdebug() << "BLOCKCHAIN> ignore oudated block #" << pool_seq << ", last written #" << last_seq;
-    // it is not error, so caller code nothing to do with it
-    return true;
-  }
-  if (pool_seq == last_seq + 1) {
-    if (pool.previous_hash() != getLastWrittenHash()) {
-      removeLastBlock();
-      return false;
-    }
-    // write immediately
-    if (recordBlock(pool, !by_sync).first) {
-      csdebug() << "BLOCKCHAIN> block #" << pool_seq << " has recorded to chain successfully";
-      // unable to call because stack overflow in case of huge written blocks amount possible:
-      //testCachedBlocks();
-      return true;
-    }
-    removeWalletsInPoolFromCache(pool);
-    csdebug() << "BLOCKCHAIN> failed to store block #" << pool_seq << " to chain";
-    return false;
-  }
-  if (cachedBlocks_.count(pool_seq) > 0) {
-    csdebug() << "BLOCKCHAIN> ignore duplicated block #" << pool_seq << " in cache";
-    // it is not error, so caller code nothing to do with it
-    return true;
-  }
-  // cache block for future recording
-  cachedBlocks_.emplace(pool_seq, BlockMeta{std::move(pool), by_sync});
-  csdebug() << "BLOCKCHAIN> cache block #" << pool_seq << " for future (" << cachedBlocks_.size() << " total)";
-  // cache always successful
-  return true;
-}
-
-std::optional<csdb::Pool> BlockChain::createBlock(csdb::Pool pool) {
-  const auto last_seq = getLastWrittenSequence();
-  const auto pool_seq = pool.sequence();
-  if (pool_seq != last_seq + 1) {
-    return std::nullopt;
-  }
-  return recordBlock(pool, true).second;
-}
-
-void BlockChain::testCachedBlocks() {
-  csdebug() << "BLOCKCHAIN> test cached blocks";
-  if (cachedBlocks_.empty()) {
-    csdebug() << "BLOCKCHAIN> no cached blocks";
-  }
-  // retrieve blocks until cache empty or block sequence is interrupted
-  while (!cachedBlocks_.empty()) {
-    size_t desired_seq = getLastWrittenSequence() + 1;
-    const auto oldest = cachedBlocks_.cbegin();
-    if (oldest->first < desired_seq) {
-      // clear outdated block and select next one:
-      csdebug() << "BLOCKCHAIN> remove outdated block #" << oldest->first << " from cache";
-      cachedBlocks_.erase(oldest);
-    }
-    else if (oldest->first == desired_seq) {
-      csdebug() << "BLOCKCHAIN> retrieve required block #" << desired_seq << " from cache";
-      // retrieve and use block if it is exactly what we need:
-      auto& data = cachedBlocks_.at(desired_seq);
-      bool ok = storeBlock(data.pool, data.by_sync);
-      if (!ok) {
-        cserror() << "BLOCKCHAIN> failed to record cached block to chain, drop it & wait to request again";
-      }
-      cachedBlocks_.erase(desired_seq);
-    }
-    else {
-      // stop processing, we have not got required block in cache yet
-      break;
-    }
-  }
-}
-
-/*csdb::internal::byte_array BlockChain::getKeyFromAddress(csdb::Address& addr) const {
-  if (!addr.is_public_key())
-    findAddrByWalletId(addr.wallet_id(), addr);
-
-  return addr.public_key();
-}*/
-
-std::size_t BlockChain::getCachedBlocksSize() const {
-  return cachedBlocks_.size();
-}
-
-std::vector<BlockChain::SequenceInterval> BlockChain::getRequiredBlocks() const
-{
-  const auto firstSequence = getLastWrittenSequence() + 1;
-  const auto currentRoundNumber = cs::Conveyer::instance().currentRoundNumber();
-  const auto roundNumber = currentRoundNumber ? std::max(firstSequence, currentRoundNumber - 1) : 0;
-
-  // return at least [next, 0] or [next, currentRoundNumber]:
-  std::vector<SequenceInterval> vec { std::make_pair(firstSequence, roundNumber) };
-
-  // always point to last interval
-  auto firstUpper = cachedBlocks_.upper_bound(firstSequence);
-
-  if (firstUpper != cachedBlocks_.end()) {
-    auto sequence = firstUpper->first;
-    vec[0].second = sequence - 1;
-
-    while ((++firstUpper) != cachedBlocks_.end()) {
-      ++sequence;
-      if (firstUpper->first != sequence) {
-        vec.emplace_back(std::make_pair(sequence, firstUpper->first - 1));
-        sequence = firstUpper->first;
-      }
-    }
-  }
-
-  // add last interval [final + 1, end]
-  if (!cachedBlocks_.empty()) {
-    const auto lastCahedBlock = cachedBlocks_.crbegin()->first;
-    if (roundNumber > lastCahedBlock) {
-      vec.emplace_back(std::make_pair(lastCahedBlock, roundNumber));
-    }
-  }
-
-  return vec;
-}
-
-void BlockChain::updateLastBlockConfidants(const ::std::vector<::std::vector<uint8_t>>& confidants) {
-  if (!deferredBlock_.is_valid()) {
-    return;
-  }
-
-  if (deferredBlock_.confidants() == confidants) {
-    cswarning() << "BLOCKCHAIN> confidants in new pool is same as cached pool";
-    return;
-  }
-
-  csmeta(csdetails);
-
-  deferredBlock_.update_confidants(confidants);
-}
-
-void BlockChain::setTransactionsFees(TransactionsPacket& packet)
-{
-  if(!fee_ || packet.transactionsCount() == 0)
-    return;
-  fee_->CountFeesInPool(*this, &packet);
-}
-
-csdb::Address BlockChain::get_addr_by_type(const csdb::Address &addr, ADDR_TYPE type) const {
-  csdb::Address addr_res{};
-  switch (type) {
-    case ADDR_TYPE::PUBLIC_KEY:
-      if (addr.is_public_key() || !findAddrByWalletId(addr.wallet_id(), addr_res))
-        addr_res = addr;
-      break;
-    case ADDR_TYPE::ID:
-      uint32_t _id;
-      if (findWalletId(addr, _id))
-        addr_res = csdb::Address::from_wallet_id(_id);
-      break;
-  }
-  return addr_res;
-}
-
-bool BlockChain::is_equal(const csdb::Address &laddr, const csdb::Address &raddr) const {
-  if (get_addr_by_type(laddr, ADDR_TYPE::PUBLIC_KEY) == get_addr_by_type(raddr, ADDR_TYPE::PUBLIC_KEY))
-    return true;
-  return false;
-}
-
-#ifdef MONITOR_NODE
-uint32_t BlockChain::getTransactionsCount(const csdb::Address& addr) {
-  std::lock_guard<decltype(cacheMutex_)> lock(cacheMutex_);
-  WalletId id;
-  if (addr.is_wallet_id())
-    id = addr.wallet_id();
-  else if (!walletIds_->normal().find(addr, id))
-    return 0;
-  const WalletData* wallDataPtr = walletsCacheUpdater_->findWallet(id);
-  if (!wallDataPtr)
-    return 0;
-  return wallDataPtr->transNum_;
-}
-#endif
-
-#ifdef TRANSACTIONS_INDEX
-csdb::TransactionID BlockChain::getLastTransaction(const csdb::Address& addr) {
-  std::lock_guard<decltype(cacheMutex_)> lock(cacheMutex_);
-  WalletId id;
-  if (addr.is_wallet_id())
-    id = addr.wallet_id();
-  else if (!walletIds_->normal().find(addr, id))
-    return csdb::TransactionID();
-  const WalletData* wallDataPtr = walletsCacheUpdater_->findWallet(id);
-  if (!wallDataPtr)
-    return csdb::TransactionID();
-
-  return wallDataPtr->lastTransaction_;
-}
-
-csdb::PoolHash BlockChain::getPreviousPoolHash(const csdb::Address& addr, const csdb::PoolHash& ph) {
-  std::lock_guard<decltype(dbLock_)> lock(dbLock_);
-  return storage_.get_previous_transaction_block(get_addr_by_type(addr, ADDR_TYPE::PUBLIC_KEY), ph);
-}
-
-std::pair<csdb::PoolHash, uint32_t> BlockChain::getLastNonEmptyBlock() {
-  std::lock_guard<decltype(dbLock_)> lock(dbLock_);
-  return std::make_pair(lastNonEmptyBlock_.hash, lastNonEmptyBlock_.transCount);
-}
-
-std::pair<csdb::PoolHash, uint32_t> BlockChain::getPreviousNonEmptyBlock(const csdb::PoolHash& ph) {
-  std::lock_guard<decltype(dbLock_)> lock(dbLock_);
-  const auto it = previousNonEmpty_.find(ph);
-  if (it != previousNonEmpty_.end())
-    return std::make_pair(it->second.hash, it->second.transCount);
-
-  return std::pair<csdb::PoolHash, uint32_t>();
-}
-
-TransactionsIterator::TransactionsIterator(BlockChain& bc, const csdb::Address& addr) : bc_(bc), addr_(addr) {
-  setFromTransId(bc_.getLastTransaction(addr));
-}
-
-void TransactionsIterator::setFromTransId(const csdb::TransactionID& lTrans) {
-  if (lTrans.is_valid()) {
-    lapoo_ = bc_.loadBlock(lTrans.pool_hash());
-    it_ = lapoo_.transactions().rbegin() + (lapoo_.transactions().size() - lTrans.index() - 1);
-  }
-  else lapoo_ = csdb::Pool{};
-}
-
-bool TransactionsIterator::isValid() const {
-  return lapoo_.is_valid();
-}
-
-void TransactionsIterator::next() {
-  while (++it_ != lapoo_.transactions().rend()) {
-    if(bc_.is_equal(it_->source(), addr_) || bc_.is_equal(it_->target(), addr_))
-      break;
-  }
-
-  // Oops, no more in this blockfTransactionsListGet
-  if (it_ == lapoo_.transactions().rend()) {
-    auto ph = bc_.getPreviousPoolHash(addr_, lapoo_.hash());
-    lapoo_ = bc_.loadBlock(ph);
-
-    if (lapoo_.is_valid()) {
-      it_ = lapoo_.transactions().rbegin();
-      // transactions() cannot be empty
-      if(!bc_.is_equal(it_->source(), addr_) && !bc_.is_equal(it_->target(), addr_))
-        next();  // next should be executed only once
-    }
-  }
-}
-
-#else
-
-void TransactionsIterator::setFromHash(const csdb::PoolHash& ph) {
-  auto hash = ph;
-  bool found = false;
-
-  while (!found) {
-    lapoo_ = bc_.loadBlock(hash);
-    if (!lapoo_.is_valid()) break;
-
-    for (it_ = lapoo_.transactions().rbegin(); it_ != lapoo_.transactions().rend(); ++it_) {
-      if(bc_.is_equal(it_->source(), addr_) || bc_.is_equal(it_->target(), addr_)) {
-        found = true;
-        break;
-      }
-    }
-
-    hash = lapoo_.previous_hash();
-  }
-}
-
-TransactionsIterator::TransactionsIterator(BlockChain& bc, const csdb::Address& addr) : bc_(bc), addr_(addr) {
-  setFromHash(bc_.getLastHash());
-}
-
-bool TransactionsIterator::isValid() const {
-  return lapoo_.is_valid();
-}
-
-void TransactionsIterator::next() {
-  bool found = false;
-
-  while (++it_ != lapoo_.transactions().rend()) {
-    if (bc_.is_equal(it_->source(), addr_) || bc_.is_equal(it_->target(), addr_)) {
-      found = true;
-      break;
-    }
-  }
-
-  if (!found) setFromHash(lapoo_.previous_hash());
-}
-
-#endif
+#include <base58.h>
+#include <csdb/currency.hpp>
+#include <lib/system/hash.hpp>
+#include <lib/system/keys.hpp>
+#include <lib/system/logger.hpp>
+#include <lib/system/utils.hpp>
+#include <limits>
+
+#include <csnode/blockchain.hpp>
+#include <csnode/blockhashes.hpp>
+#include <csnode/conveyer.hpp>
+#include <csnode/fee.hpp>
+#include <solver/smartcontracts.hpp>
+
+#include <client/config.hpp>
+
+using namespace cs;
+
+void generateCheatDbFile(std::string, const BlockHashes&);
+bool validateCheatDbFile(std::string, const BlockHashes&);
+
+BlockChain::BlockChain(const std::string& path, csdb::Address genesisAddress, csdb::Address startAddress)
+: good_(false)
+, dbLock_()
+, genesisAddress_(genesisAddress)
+, startAddress_(startAddress)
+, walletIds_(new WalletsIds)
+, walletsCacheStorage_(new WalletsCache(WalletsCache::Config(), genesisAddress, startAddress, *walletIds_))
+, walletsPools_(new WalletsPools(genesisAddress, startAddress, *walletIds_))
+, cacheMutex_()
+, waitersLocker_()
+, fee_(std::make_unique<cs::Fee>()) {
+  cslog() << "Trying to open DB...";
+
+  if (!storage_.open(path)) {
+    cserror() << "Couldn't open database at " << path;
+    return;
+  }
+
+  cslog() << "DB is opened";
+
+  blockHashes_ = std::make_unique<cs::BlockHashes>();
+
+  if (storage_.last_hash().is_empty()) {
+    cslog() << "Last hash is empty...";
+    if (storage_.size()) {
+      cslog() << "failed!!! Delete the Database!!! It will be restored from nothing...";
+      return;
+    }
+    walletsCacheUpdater_ = walletsCacheStorage_->createUpdater();
+    writeGenesisBlock();
+    generateCheatDbFile(path, *blockHashes_);
+  }
+  else {
+    cslog() << "Last hash is not empty...";
+
+    {
+      std::unique_ptr<WalletsCache::Initer> initer = walletsCacheStorage_->createIniter();
+      if (!initFromDB(*initer))
+        return;
+
+      if (!initer->isFinishedOk()) {
+        cslog() << "Initialization from DB finished with error";
+        return;
+      }
+    }
+
+    walletsCacheUpdater_ = walletsCacheStorage_->createUpdater();
+
+    if (!validateCheatDbFile(path, *blockHashes_)) {
+      cserror() << "Bad database version";
+      return;
+    }
+  }
+
+  cslog() << "BLOCKCHAIN> max loaded block #" << getLastWrittenSequence();
+  good_ = true;
+}
+
+BlockChain::~BlockChain() {
+}
+
+bool BlockChain::isGood() const {
+  return good_;
+}
+
+bool BlockChain::initFromDB(cs::WalletsCache::Initer& initer) {
+  bool res = false;
+  try {
+    csdb::Pool pool = loadBlock(getLastHash());
+    const cs::Sequence last_written_sequence = pool.sequence();
+    cs::Sequence current_sequence = 1;
+
+    while (current_sequence <= last_written_sequence + 1) {
+      pool = loadBlock(current_sequence);
+      if (!updateWalletIds(pool, initer)) {
+        return false;
+      }
+      csdb::Pool prev_pool = this->loadBlock(pool.previous_hash());
+      const auto& confidants = prev_pool.confidants();
+      initer.loadPrevBlock(pool, confidants);
+      if (!blockHashes_->initFromPrevBlock(pool))
+        return false;
+
+      ++current_sequence;
+#ifdef TRANSACTIONS_INDEX
+      total_transactions_count_ += pool.transactions().size();
+#endif
+    }
+
+    lastHash_ = getLastHash();
+
+    res = true;
+  }
+  catch (std::exception& e) {
+    cserror() << "Exc=" << e.what();
+  }
+  catch (...) {
+    cserror() << "Exc=...";
+  }
+
+  return res;
+}
+
+#ifdef TRANSACTIONS_INDEX
+void BlockChain::createTransactionsIndex(csdb::Pool& pool) {
+  // Update
+  std::set<csdb::Address> indexedAddrs;
+
+  auto lbd = [&indexedAddrs, &pool, this](const csdb::Address& addr) {
+    if (indexedAddrs.insert(addr).second) {
+      csdb::PoolHash lapoo = getLastTransaction(addr).pool_hash();
+      storage_.set_previous_transaction_block(get_addr_by_type(addr, ADDR_TYPE::PUBLIC_KEY), pool.hash(), lapoo);
+    }
+  };
+
+  for (auto& tr : pool.transactions()) {
+    lbd(tr.source());
+    lbd(tr.target());
+  }
+
+  if (pool.transactions().size()) {
+    total_transactions_count_ += pool.transactions().size();
+
+    if (lastNonEmptyBlock_.transCount && pool.hash() != lastNonEmptyBlock_.hash)
+      previousNonEmpty_[pool.hash()] = lastNonEmptyBlock_;
+
+    lastNonEmptyBlock_.hash = pool.hash();
+    lastNonEmptyBlock_.transCount = static_cast<uint32_t>(pool.transactions().size());
+  }
+}
+#endif
+
+cs::Sequence BlockChain::getLastWrittenSequence() const {
+  if (deferredBlock_.is_valid()) {
+    return deferredBlock_.sequence();
+  }
+  else if (blockHashes_->empty()) {
+    return static_cast<cs::Sequence> (-1);
+  }
+  else {
+    return blockHashes_->getDbStructure().last_;
+  }
+}
+const std::string CHEAT_FILENAME = "__integr.seq";
+
+std::string prepareCheatData(std::string& path, const BlockHashes& bh) {
+  if (path.size() && path.back() != '/') path.push_back('/');
+  path+= CHEAT_FILENAME;
+
+  std::array<cscrypto::Byte, cscrypto::kHashSize + sizeof(NODE_VERSION)> data;
+
+  csdb::PoolHash genHash;
+  bh.find(0, genHash);
+  auto hb = genHash.to_binary();
+
+  memcpy(data.data(), hb.data(), cscrypto::kHashSize);
+  memcpy(data.data() + cscrypto::kHashSize, reinterpret_cast<const cscrypto::Byte*>(&NODE_VERSION), sizeof(NODE_VERSION));
+
+  return EncodeBase58(data.data(), data.data() + sizeof(data));
+}
+
+void generateCheatDbFile(std::string path, const BlockHashes& bh) {
+  const auto cd = prepareCheatData(path, bh);
+
+  std::ofstream f(path);
+  f << cd;
+}
+
+bool validateCheatDbFile(std::string path, const BlockHashes& bh) {
+  const auto cd = prepareCheatData(path, bh);
+
+  std::ifstream f(path);
+  std::string rcd;
+  f >> rcd;
+
+  return rcd == cd;
+}
+
+void BlockChain::writeGenesisBlock() {
+  cswarning() << "Adding the genesis block";
+
+  csdb::Pool genesis;
+  csdb::Transaction transaction;
+  std::vector<unsigned char> vchRet;
+
+  transaction.set_target(startAddress_);
+  transaction.set_source(genesisAddress_);
+
+  transaction.set_currency(csdb::Currency(1));
+  transaction.set_amount(csdb::Amount(100'000'000, 0));
+  transaction.set_max_fee(csdb::AmountCommission(0.0));
+  transaction.set_counted_fee(csdb::AmountCommission(0.0));
+  transaction.set_innerID(0);
+
+  genesis.add_transaction(transaction);
+
+  csdb::Address test_address;
+  std::string str_addr = "5B3YXqDTcWQFGAqEJQJP3Bg1ZK8FFtHtgCiFLT5VAxpe";
+  std::vector<uint8_t> pub_key;
+  DecodeBase58(str_addr, pub_key);
+  test_address = csdb::Address::from_public_key(pub_key);
+  transaction.set_target(test_address);
+  transaction.set_source(genesisAddress_);
+  transaction.set_currency(csdb::Currency(1));
+  transaction.set_amount(csdb::Amount(100'000'000, 0));
+  transaction.set_max_fee(csdb::AmountCommission(0.0));
+  transaction.set_counted_fee(csdb::AmountCommission(0.0));
+  transaction.set_innerID(2);
+
+  genesis.add_transaction(transaction);
+
+  str_addr = "GWe8WZYLBxAqsfPZgejnysXQm5Q697VSsyr3x59RvYBf";
+  DecodeBase58(str_addr, pub_key);
+  test_address = csdb::Address::from_public_key(pub_key);
+  transaction.set_target(test_address);
+  transaction.set_source(genesisAddress_);
+  transaction.set_currency(csdb::Currency(1));
+  transaction.set_amount(csdb::Amount(100'000'000, 0));
+  transaction.set_max_fee(csdb::AmountCommission(0.0));
+  transaction.set_counted_fee(csdb::AmountCommission(0.0));
+  transaction.set_innerID(3);
+
+  genesis.add_transaction(transaction);
+
+  str_addr = "CzvqNvaQpsE2v4FFTJ2mnTKu48JsMhLzzMALja8bt7DD";
+  DecodeBase58(str_addr, pub_key);
+  test_address = csdb::Address::from_public_key(pub_key);
+  transaction.set_target(test_address);
+  transaction.set_source(genesisAddress_);
+  transaction.set_currency(csdb::Currency(1));
+  transaction.set_amount(csdb::Amount(100'000'000, 0));
+  transaction.set_max_fee(csdb::AmountCommission(0.0));
+  transaction.set_counted_fee(csdb::AmountCommission(0.0));
+  transaction.set_innerID(3);
+
+  genesis.add_transaction(transaction);
+
+  genesis.set_previous_hash(csdb::PoolHash());
+  genesis.set_sequence(getLastWrittenSequence() + 1);
+  addNewWalletsToPool(genesis);
+
+  cslog() << "Genesis block completed ... trying to save";
+
+  finalizeBlock(genesis);
+  flushBlockToDisk(genesis);
+
+  //deferredBlock_ = genesis;
+
+  cslog() << genesis.hash().to_string();
+
+  uint32_t bSize;
+  genesis.to_byte_stream(bSize);
+}
+
+
+void BlockChain::iterateOverWallets(const std::function<bool(const cs::WalletsCache::WalletData::Address&, const cs::WalletsCache::WalletData&)> func) {
+  std::lock_guard<decltype(cacheMutex_)> lock(cacheMutex_);
+  walletsCacheStorage_->iterateOverWallets(func);
+}
+
+#ifdef MONITOR_NODE
+void BlockChain::iterateOverWriters(const std::function<bool(const cs::WalletsCache::WalletData::Address&, const cs::WalletsCache::WriterData&)> func) {
+  std::lock_guard<decltype(cacheMutex_)> lock(cacheMutex_);
+  walletsCacheStorage_->iterateOverWriters(func);
+}
+
+void BlockChain::applyToWallet(const csdb::Address& addr, const std::function<void(const cs::WalletsCache::WalletData&)> func) {
+  std::lock_guard<decltype(cacheMutex_)> lock(cacheMutex_);
+  WalletId id;
+  if (!walletIds_->normal().find(addr, id))
+    return;
+  auto wd = walletsCacheUpdater_->findWallet(id);
+
+  func(*wd);
+}
+#endif
+
+csdb::PoolHash BlockChain::getLastHash() const {
+  std::lock_guard<decltype(dbLock_)> l(dbLock_);
+  if (deferredBlock_.is_valid()) {
+    return deferredBlock_.hash();
+  }
+
+  return storage_.last_hash();
+}
+
+size_t BlockChain::getSize() const {
+  std::lock_guard<decltype(dbLock_)> l(dbLock_);
+  const auto storageSize = storage_.size();
+
+  return deferredBlock_.is_valid() ? (storageSize + 1) : storageSize;
+}
+
+csdb::Pool BlockChain::loadBlock(const csdb::PoolHash& ph) const {
+  std::lock_guard<decltype(dbLock_)> l(dbLock_);
+  if (deferredBlock_.hash() == ph) {
+    return deferredBlock_;
+  }
+  return storage_.pool_load(ph);
+}
+
+csdb::Pool BlockChain::loadBlock(const cs::Sequence sequence) const {
+  std::lock_guard<decltype(dbLock_)> l(dbLock_);
+  if (deferredBlock_.sequence() == sequence) {
+    return deferredBlock_;
+  }
+  return storage_.pool_load(sequence);
+}
+
+csdb::Pool BlockChain::loadBlockMeta(const csdb::PoolHash& ph, size_t& cnt) const {
+  std::lock_guard<decltype(dbLock_)> l(dbLock_);
+  return storage_.pool_load_meta(ph, cnt);
+}
+
+csdb::Transaction BlockChain::loadTransaction(const csdb::TransactionID& transId) const {
+  std::lock_guard<decltype(dbLock_)> l(dbLock_);
+  if (deferredBlock_.hash() == transId.pool_hash()) {
+    return deferredBlock_.transaction(transId);
+  }
+
+  return storage_.transaction(transId);
+}
+
+void BlockChain::removeLastBlock() {
+  std::lock_guard<decltype(dbLock_)> l(dbLock_);
+
+  auto pool = storage_.pool_remove_last();
+  removeWalletsInPoolFromCache(pool);
+  auto removedHash = blockHashes_->removeLast();
+
+#ifdef TRANSACTIONS_INDEX
+  total_transactions_count_-= pool.transactions().size();
+#endif
+
+  lastHash_ = pool.previous_hash();
+  if (removedHash != pool.hash()) {
+    cserror() << "Error! Last pool hash mismatch";
+  }
+  deferredBlock_ = csdb::Pool();
+}
+
+csdb::PoolHash BlockChain::wait_for_block(const csdb::PoolHash& obsolete_block) {
+  std::unique_lock<decltype(dbLock_)> l(dbLock_);
+  csdb::PoolHash res;
+
+  newBlockCv_.wait(l);
+  /*newBlockCv_.wait(l, [this, &obsolete_block, &res]() {
+    res = storage_.last_hash();
+    //return obsolete_block != res;
+    return obsolete_block == res;
+  });*/
+
+  return res;
+}
+
+csdb::Address BlockChain::getAddressFromKey(const std::string& key) {
+  if (key.size() == PUBLIC_KEY_LENGTH) {
+    csdb::Address res = csdb::Address::from_public_key(key.data());
+    return res;
+  }
+  else {
+    csdb::internal::WalletId id = *reinterpret_cast<const csdb::internal::WalletId*>(key.data());
+    csdb::Address res = csdb::Address::from_wallet_id(id);
+    return res;
+  }
+}
+
+void BlockChain::removeWalletsInPoolFromCache(const csdb::Pool& pool) {
+  const auto& new_wallets = pool.newWallets();
+  for (const auto& it : new_wallets) {
+    walletIds_->normal().remove(csdb::Address::from_wallet_id(it.walletId_));
+  }
+}
+
+void BlockChain::flushBlockToDisk(csdb::Pool& pool) {
+  cslog() << "----------------------------- Flush block #" << pool.sequence() << " to disk ----------------------------";
+  cslog() << "see block info above";
+  //logBlockInfo(pool);
+
+  {
+    std::lock_guard<decltype(dbLock_)> l(dbLock_);
+    pool.set_storage(storage_);
+  }
+  if(!pool.save()) {
+    cserror() << "Couldn't save block";
+    return;
+  }
+  emit writeBlockEvent(pool.sequence());
+
+  {
+    std::lock_guard<decltype(waitersLocker_)> l(waitersLocker_);
+    newBlockCv_.notify_all();
+  }
+
+  cslog() << "----------------------------------------- #" << pool.sequence() << " ------------------------------------";
+}
+
+void BlockChain::logBlockInfo(csdb::Pool& pool)
+{
+  const auto& trusted = pool.confidants();
+  cslog() << " trusted count " << trusted.size();
+  for(const auto& t : trusted) {
+    csdebug() << "\t- " << cs::Utils::byteStreamToHex(t.data(), t.size());
+  }
+  cslog() << " transactions count " << pool.transactions_count();
+  if(pool.user_field_ids().count(0) > 0) {
+    csdebug() << " time: " << pool.user_field(0).value<std::string>().c_str();
+  }
+  csdebug() << " previous hash: " << pool.previous_hash().to_string();
+  csdebug() << " hash: " << pool.hash().to_string();
+  csdebug() << " last storage size: " << getSize();
+}
+
+void BlockChain::finalizeBlock(csdb::Pool& pool) {
+#ifdef TRANSACTIONS_INDEX
+  createTransactionsIndex(pool);
+#endif
+
+  if(!updateFromNextBlock(pool)) {
+    cserror() << "BLOCKCHAIN> error in updateFromNextBlock()";
+  }
+
+  // inspect transactions against smart contracts, raise special event on every item found:
+  if(pool.transactions_count() > 0) {
+    size_t idx = 0;
+    for(const auto& t : pool.transactions()) {
+      if(cs::SmartContracts::is_smart_contract(t)) {
+        csdebug() << "BLOCKCHAIN> smart contract trx #" << pool.sequence() << "." << idx;
+        emit smartContractEvent_(pool, idx);
+      }
+      ++idx;
+    }
+  }
+
+  lastHash_ = pool.hash();
+  csdetails() << "BLOCKCHAIN> lastHash_ = " << lastHash_.to_string();
+
+  recount_trxns(pool);
+}
+
+csdb::PoolHash BlockChain::getLastWrittenHash() const {
+  return lastHash_;
+}
+
+const csdb::Storage& BlockChain::getStorage() const {
+  return storage_;
+}
+
+csdb::PoolHash BlockChain::getHashBySequence(cs::Sequence seq) const {
+  csdb::PoolHash res{};
+  if (deferredBlock_.sequence() == seq) {
+    return deferredBlock_.hash();
+  }
+  if (!blockHashes_->find(seq, res))
+    return csdb::PoolHash{};
+  return res;
+}
+
+cs::Sequence BlockChain::getRequestedBlockNumber() const {
+  return getLastWrittenSequence() + 1;
+}
+
+uint64_t BlockChain::getWalletsCount() {
+  std::lock_guard<decltype(cacheMutex_)> lock(cacheMutex_);
+  return walletsCacheStorage_->getCount();
+}
+
+class BlockChain::TransactionsLoader {
+public:
+  using Transactions = std::vector<csdb::Transaction>;
+
+public:
+  TransactionsLoader(csdb::Address wallPubKey, BlockChain::WalletId id, bool isToLoadWalletsPoolsCache, BlockChain& blockchain,
+            Transactions& transactions)
+  : wallPubKey_(wallPubKey)
+  , isToLoadWalletsPoolsCache_(isToLoadWalletsPoolsCache)
+  , blockchain_(blockchain)
+  , transactions_(transactions) {
+    if (isToLoadWalletsPoolsCache_) {
+      std::lock_guard<decltype(cacheMutex_)> lock(blockchain_.cacheMutex_);
+      blockchain.walletsPools_->addWallet(id);
+    }
+  }
+
+  bool load(const csdb::PoolHash& poolHash, uint64_t& offset, uint64_t limit, csdb::PoolHash& prevPoolHash) {
+    csdb::Pool curr = blockchain_.loadBlock(poolHash);
+    if (!curr.is_valid())
+      return false;
+
+    if (curr.transactions_count()) {
+      bool hasMyTransactions = false;
+
+      for (auto trans : curr.transactions()) {
+        if (transactions_.size() == limit)
+          break;
+
+        if (trans.target() == wallPubKey_ || trans.source() == wallPubKey_) {
+          hasMyTransactions = true;
+
+          if (offset == 0)
+            transactions_.push_back(trans);
+          else
+            --offset;
+        }
+      }
+
+      if (hasMyTransactions && isToLoadWalletsPoolsCache_) {
+        std::lock_guard<decltype(cacheMutex_)> lock(blockchain_.cacheMutex_);
+        blockchain_.walletsPools_->loadPrevBlock(curr);
+      }
+    }
+
+    prevPoolHash = curr.previous_hash();
+
+    return true;
+  }
+
+private:
+  csdb::Address wallPubKey_;
+  const bool isToLoadWalletsPoolsCache_;
+  BlockChain& blockchain_;
+  Transactions& transactions_;
+};
+
+void BlockChain::getTransactions(Transactions& transactions, csdb::Address address, uint64_t offset, uint64_t limit) {
+  /*if (offset >= getSize())
+    return;
+  if (!limit)
+    return;
+  WalletId id{};
+  csdb::Address wallPubKey;
+  WalletsPools::WalletData::PoolsHashes hashesArray;
+
+  if (!findDataForTransactions(address, wallPubKey, id, hashesArray))
+    return;
+
+  getTransactions(transactions, wallPubKey, id, hashesArray, offset, limit);*/
+  for (auto trIt = TransactionsIterator(*this, address);
+    trIt.isValid();
+    trIt.next()) {
+    if (offset > 0) {
+      --offset;
+      continue;
+    }
+
+    transactions.push_back(*trIt);
+    //transactions.back().set_time(trIt.getPool().get_time());
+
+    if (--limit == 0) break;
+  }
+}
+
+bool BlockChain::findDataForTransactions(csdb::Address address, csdb::Address& wallPubKey, WalletId& id,
+                                         WalletsPools::WalletData::PoolsHashes& hashesArray) const {
+  std::lock_guard<decltype(cacheMutex_)> lock(cacheMutex_);
+
+  if (address.is_wallet_id()) {
+    id = address.wallet_id();
+
+    const WalletData* wallDataPtr = walletsCacheUpdater_->findWallet(id);
+    if (!wallDataPtr)
+      return false;
+    WalletsCache::convert(wallDataPtr->address_, wallPubKey);
+  }
+  else  // if (address.is_public_key())
+  {
+    if (!walletIds_->normal().find(address, id))
+      return false;
+    wallPubKey = address;
+  }
+
+  const WalletsPools::WalletData* wallData = walletsPools_->findWallet(id);
+  if (wallData)
+    hashesArray = wallData->poolsHashes_;
+  return true;
+}
+
+void BlockChain::getTransactions(Transactions& transactions, csdb::Address wallPubKey, WalletId id,
+                                 const WalletsPools::WalletData::PoolsHashes& hashesArray, uint64_t offset,
+                                 uint64_t limit) {
+  bool isToLoadWalletsPoolsCache = hashesArray.empty() && wallPubKey != genesisAddress_ && wallPubKey != startAddress_;
+  if (wallPubKey.is_public_key()) {
+    WalletId _id;
+    if (!findWalletId(wallPubKey, _id))
+      return;
+    wallPubKey = csdb::Address::from_wallet_id(_id);
+  }
+  TransactionsLoader trxLoader(wallPubKey, id, isToLoadWalletsPoolsCache, *this, transactions);
+
+  csdb::PoolHash prevHash = getLastHash();
+
+  for (size_t i = hashesArray.size() - 1; i != std::numeric_limits<decltype(i)>::max(); --i) {
+    const auto& poolHashData = hashesArray[i];
+
+    if (poolHashData.trxNum < WalletsPools::WalletData::PoolHashData::maxTrxNum && poolHashData.trxNum <= offset) {
+      offset -= poolHashData.trxNum;
+      continue;
+    }
+
+    csdb::PoolHash currHash;
+    WalletsPools::convert(poolHashData.poolHash, currHash);
+
+    if (!trxLoader.load(currHash, offset, limit, prevHash))
+      return;
+    if (transactions.size() >= limit)
+      return;
+  }
+
+  while (true) {
+    csdb::PoolHash currHash = prevHash;
+    if (!trxLoader.load(currHash, offset, limit, prevHash))
+      break;
+  }
+}
+
+template <typename WalletCacheProcessor>
+bool BlockChain::updateWalletIds(const csdb::Pool& pool, WalletCacheProcessor& proc) {
+  try {
+    std::lock_guard<decltype(cacheMutex_)> lock(cacheMutex_);
+
+    const csdb::Pool::NewWallets& newWallets = pool.newWallets();
+    for (const auto& newWall : newWallets) {
+      csdb::Address newWallAddress;
+      if (!pool.getWalletAddress(newWall, newWallAddress)) {
+        cserror() << "Wrong new wallet data";
+        return false;
+      }
+
+      if (!insertNewWalletId(newWallAddress, newWall.walletId_, proc)) {
+        cserror() << "Wallet was already added as new";
+        return false;
+      }
+    }
+  }
+  catch (std::exception& e) {
+    cserror() << "Exc=" << e.what();
+    return false;
+  }
+  catch (...) {
+    cserror() << "Exc=...";
+    return false;
+  }
+  return true;
+}
+
+bool BlockChain::insertNewWalletId(const csdb::Address& newWallAddress, WalletId newWalletId,
+                                   WalletsCache::Initer& initer) {
+  WalletId idSpecial{};
+
+  if (!walletIds_->special().insertNormal(newWallAddress, newWalletId, idSpecial)) {
+    cserror() << "Cannot add new wallet";
+    return false;
+  }
+
+  if (WalletsIds::Special::isSpecial(idSpecial)) {
+    if (!initer.moveData(idSpecial, newWalletId)) {
+      cserror() << "Cannot move special wallet id data to newWalletId: idSpecial=" << idSpecial
+                << " newWalletId=" << newWalletId;
+      return false;
+    }
+  }
+
+  return true;
+}
+
+bool BlockChain::insertNewWalletId(const csdb::Address& newWallAddress, WalletId newWalletId, WalletsCache::Updater&) {
+  if (!walletIds_->normal().insert(newWallAddress, newWalletId)) {
+    cserror() << "Cannot add new wallet";
+    return false;
+  }
+
+  return true;
+}
+
+void BlockChain::addNewWalletToPool(const csdb::Address& walletAddress,
+                                    const csdb::Pool::NewWalletInfo::AddressId& addressId,
+                                    csdb::Pool::NewWallets& newWallets) {
+  if (!walletAddress.is_public_key())
+    return;
+
+  if (walletAddress == genesisAddress_)
+    return;
+
+  WalletId id{};
+
+  if (getWalletId(walletAddress, id)) {
+    newWallets.emplace_back(csdb::Pool::NewWalletInfo{addressId, id});
+  }
+}
+
+void BlockChain::addNewWalletsToPool(csdb::Pool& pool) {
+  csdb::Pool::NewWallets* newWallets = pool.newWallets();
+
+  if (!newWallets) {
+    cserror() << "Pool is read-only";
+    return;
+  }
+
+  newWallets->clear();
+
+  csdb::Pool::Transactions& transactions = pool.transactions();
+
+  for (size_t idx = 0; idx < transactions.size(); ++idx) {
+    {
+      csdb::Pool::NewWalletInfo::AddressId addressId = {idx, csdb::Pool::NewWalletInfo::AddressType::AddressIsSource};
+      addNewWalletToPool(transactions[idx].source(), addressId, *newWallets);
+    }
+    {
+      csdb::Pool::NewWalletInfo::AddressId addressId = {idx, csdb::Pool::NewWalletInfo::AddressType::AddressIsTarget};
+      addNewWalletToPool(transactions[idx].target(), addressId, *newWallets);
+    }
+  }
+
+  const auto& confidants = pool.confidants();
+  size_t confWalletsIndexStart = transactions.size();
+  for (size_t i = 0; i < confidants.size(); ++i) {
+    csdb::Pool::NewWalletInfo::AddressId addressId = { confWalletsIndexStart + i,
+                                                      csdb::Pool::NewWalletInfo::AddressType::AddressIsTarget };
+    addNewWalletToPool(csdb::Address::from_public_key(confidants[i]), addressId, *newWallets);
+  }
+}
+
+bool BlockChain::updateFromNextBlock(csdb::Pool& nextPool) {
+  if (!walletsCacheUpdater_) {
+    cserror() << "!walletsCacheUpdater";
+    return false;
+  }
+
+  try {
+    std::lock_guard<decltype(cacheMutex_)> lock(cacheMutex_);
+    csdb::Pool pool = this->loadBlock(nextPool.previous_hash());
+    const auto& currentRoundConfidants = pool.confidants();
+    walletsCacheUpdater_->loadNextBlock(nextPool, currentRoundConfidants);
+    walletsPools_->loadNextBlock(nextPool);
+
+    if (!blockHashes_->loadNextBlock(nextPool)) {
+      cslog() << "Error writing DB structure";
+    }
+  }
+  catch (std::exception& e) {
+    cserror() << "Exc=" << e.what();
+    return false;
+  }
+  catch (...) {
+    cserror() << "Exc=...";
+    return false;
+  }
+  return true;
+}
+
+bool BlockChain::findWalletData(const csdb::Address& address, WalletData& wallData, WalletId& id) const {
+  if (address.is_wallet_id()) {
+    id = address.wallet_id();
+    return findWalletData(address.wallet_id(), wallData);
+  }
+
+  std::lock_guard<decltype(cacheMutex_)> lock(cacheMutex_);
+
+  if (!walletIds_->normal().find(address, id))
+    return false;
+
+  return findWalletData_Unsafe(id, wallData);
+}
+
+bool BlockChain::findWalletData(WalletId id, WalletData& wallData) const {
+  std::lock_guard<decltype(cacheMutex_)> lock(cacheMutex_);
+  return findWalletData_Unsafe(id, wallData);
+}
+
+bool BlockChain::findWalletData_Unsafe(WalletId id, WalletData& wallData) const {
+  const WalletData* wallDataPtr = walletsCacheUpdater_->findWallet(id);
+  if (wallDataPtr) {
+    wallData = *wallDataPtr;
+    return true;
+  }
+  return false;
+}
+
+bool BlockChain::getModifiedWallets(Mask& dest) const {
+  std::lock_guard<decltype(cacheMutex_)> lock(cacheMutex_);
+
+  bool isNewModified =
+      (walletsCacheUpdater_->getModified().size() != dest.size()) || walletsCacheUpdater_->getModified().any();
+
+  dest.resize(walletsCacheUpdater_->getModified().size(), true);
+  dest |= walletsCacheUpdater_->getModified();
+  return isNewModified;
+}
+
+bool BlockChain::findWalletId(const WalletAddress& address, WalletId& id) const {
+  if (address.is_wallet_id()) {
+    id = address.wallet_id();
+    return true;
+  }
+  else if (address.is_public_key()) {
+    std::lock_guard<decltype(cacheMutex_)> lock(cacheMutex_);
+    return walletIds_->normal().find(address, id);
+  }
+
+  cserror() << "Wrong address";
+  return false;
+}
+
+bool BlockChain::getWalletId(const WalletAddress& address, WalletId& id) {
+  if (address.is_wallet_id()) {
+    id = address.wallet_id();
+    return false;
+  }
+  else if (address.is_public_key()) {
+    std::lock_guard<decltype(cacheMutex_)> lock(cacheMutex_);
+    return walletIds_->normal().get(address, id);
+  }
+
+  cserror() << "Wrong address";
+  return false;
+}
+
+bool BlockChain::findAddrByWalletId(const WalletId id, csdb::Address& addr) const {
+  if (!walletIds_->normal().findaddr(id, addr))
+    return false;
+  return true;
+}
+
+void BlockChain::recount_trxns(const std::optional<csdb::Pool>& new_pool) {
+  if (new_pool.value().transactions_count()) {
+    csdb::Address addr_send, addr_recv;
+    for (const auto& trx : new_pool.value().transactions()) {
+      addr_send = get_addr_by_type(trx.source(), ADDR_TYPE::PUBLIC_KEY);
+      addr_recv = get_addr_by_type(trx.target(), ADDR_TYPE::PUBLIC_KEY);
+      transactionsCount_[addr_send].sendCount++;
+      transactionsCount_[addr_recv].recvCount++;
+    }
+//#ifdef TRANSACTIONS_INDEX
+    //total_transactions_count_+= new_pool.value().transactions().size();
+//#endif
+  }
+}
+
+const BlockChain::AddrTrnxCount& BlockChain::get_trxns_count(const csdb::Address& addr) {
+  return transactionsCount_[addr];
+}
+
+std::pair<bool, std::optional<csdb::Pool>> BlockChain::recordBlock(csdb::Pool pool, bool requireAddWallets) {
+  const auto last_seq = getLastWrittenSequence();
+  const auto pool_seq = pool.sequence();
+  csdebug() << "BLOCKCHAIN> finish & store block #" << pool_seq << " to chain";
+
+  if (last_seq + 1 != pool_seq) {
+    cserror() << "BLOCKCHAIN> cannot record block #" << pool_seq << " to chain, last sequence " << last_seq;
+    return std::make_pair(false, std::nullopt);
+  }
+
+  fee_->CountFeesInPool(*this, &pool);
+  pool.set_previous_hash(deferredBlock_.hash());
+
+  if (requireAddWallets) {
+    csdebug() << "BLOCKCHAIN> record block #" << pool_seq << " to chain, add new wallets to pool";
+    addNewWalletsToPool(pool);
+  }
+  else {
+    // ready-to-record block does not require anything
+    csdebug() << "BLOCKCHAIN> record block #" << pool_seq << " to chain, update wallets ids";
+    updateWalletIds(pool, *walletsCacheUpdater_);
+  }
+
+  if (deferredBlock_.is_valid()) {
+    flushBlockToDisk(deferredBlock_);
+  }
+
+  if(!pool.compose()) {
+    cserror() << __func__ << " Couldn't compose block";
+  }
+
+  // next 2 calls order is extremely significant: finalizeBlock() may call to smarts-"enqueue"-"execute", so deferredBlock MUST BE SET properly
+  deferredBlock_ = pool;
+  finalizeBlock(pool);
+
+  // log cached block
+  cslog() << "----------------------------- Defer block #" << pool.sequence() << " until next round ----------------------------";
+  logBlockInfo(pool);
+  cslog() << "------------------------------------------#" << pool.sequence() << " ---------------------------------------------";
+
+
+  return std::make_pair(true, deferredBlock_);
+}
+
+bool BlockChain::storeBlock(csdb::Pool pool, bool by_sync) {
+  const auto last_seq = getLastWrittenSequence();
+  const auto pool_seq = pool.sequence();
+  if (pool_seq <= last_seq) {
+    // ignore
+    csdebug() << "BLOCKCHAIN> ignore oudated block #" << pool_seq << ", last written #" << last_seq;
+    // it is not error, so caller code nothing to do with it
+    return true;
+  }
+  if (pool_seq == last_seq + 1) {
+    if (pool.previous_hash() != getLastWrittenHash()) {
+      removeLastBlock();
+      return false;
+    }
+    // write immediately
+    if (recordBlock(pool, !by_sync).first) {
+      csdebug() << "BLOCKCHAIN> block #" << pool_seq << " has recorded to chain successfully";
+      // unable to call because stack overflow in case of huge written blocks amount possible:
+      //testCachedBlocks();
+      return true;
+    }
+    removeWalletsInPoolFromCache(pool);
+    csdebug() << "BLOCKCHAIN> failed to store block #" << pool_seq << " to chain";
+    return false;
+  }
+  if (cachedBlocks_.count(pool_seq) > 0) {
+    csdebug() << "BLOCKCHAIN> ignore duplicated block #" << pool_seq << " in cache";
+    // it is not error, so caller code nothing to do with it
+    return true;
+  }
+  // cache block for future recording
+  cachedBlocks_.emplace(pool_seq, BlockMeta{std::move(pool), by_sync});
+  csdebug() << "BLOCKCHAIN> cache block #" << pool_seq << " for future (" << cachedBlocks_.size() << " total)";
+  // cache always successful
+  return true;
+}
+
+std::optional<csdb::Pool> BlockChain::createBlock(csdb::Pool pool) {
+  const auto last_seq = getLastWrittenSequence();
+  const auto pool_seq = pool.sequence();
+  if (pool_seq != last_seq + 1) {
+    return std::nullopt;
+  }
+  return recordBlock(pool, true).second;
+}
+
+void BlockChain::testCachedBlocks() {
+  csdebug() << "BLOCKCHAIN> test cached blocks";
+  if (cachedBlocks_.empty()) {
+    csdebug() << "BLOCKCHAIN> no cached blocks";
+  }
+  // retrieve blocks until cache empty or block sequence is interrupted
+  while (!cachedBlocks_.empty()) {
+    size_t desired_seq = getLastWrittenSequence() + 1;
+    const auto oldest = cachedBlocks_.cbegin();
+    if (oldest->first < desired_seq) {
+      // clear outdated block and select next one:
+      csdebug() << "BLOCKCHAIN> remove outdated block #" << oldest->first << " from cache";
+      cachedBlocks_.erase(oldest);
+    }
+    else if (oldest->first == desired_seq) {
+      csdebug() << "BLOCKCHAIN> retrieve required block #" << desired_seq << " from cache";
+      // retrieve and use block if it is exactly what we need:
+      auto& data = cachedBlocks_.at(desired_seq);
+      bool ok = storeBlock(data.pool, data.by_sync);
+      if (!ok) {
+        cserror() << "BLOCKCHAIN> failed to record cached block to chain, drop it & wait to request again";
+      }
+      cachedBlocks_.erase(desired_seq);
+    }
+    else {
+      // stop processing, we have not got required block in cache yet
+      break;
+    }
+  }
+}
+
+/*csdb::internal::byte_array BlockChain::getKeyFromAddress(csdb::Address& addr) const {
+  if (!addr.is_public_key())
+    findAddrByWalletId(addr.wallet_id(), addr);
+
+  return addr.public_key();
+}*/
+
+std::size_t BlockChain::getCachedBlocksSize() const {
+  return cachedBlocks_.size();
+}
+
+std::vector<BlockChain::SequenceInterval> BlockChain::getRequiredBlocks() const
+{
+  const auto firstSequence = getLastWrittenSequence() + 1;
+  const auto currentRoundNumber = cs::Conveyer::instance().currentRoundNumber();
+  const auto roundNumber = currentRoundNumber ? std::max(firstSequence, currentRoundNumber - 1) : 0;
+
+  // return at least [next, 0] or [next, currentRoundNumber]:
+  std::vector<SequenceInterval> vec { std::make_pair(firstSequence, roundNumber) };
+
+  // always point to last interval
+  auto firstUpper = cachedBlocks_.upper_bound(firstSequence);
+
+  if (firstUpper != cachedBlocks_.end()) {
+    auto sequence = firstUpper->first;
+    vec[0].second = sequence - 1;
+
+    while ((++firstUpper) != cachedBlocks_.end()) {
+      ++sequence;
+      if (firstUpper->first != sequence) {
+        vec.emplace_back(std::make_pair(sequence, firstUpper->first - 1));
+        sequence = firstUpper->first;
+      }
+    }
+  }
+
+  // add last interval [final + 1, end]
+  if (!cachedBlocks_.empty()) {
+    const auto lastCahedBlock = cachedBlocks_.crbegin()->first;
+    if (roundNumber > lastCahedBlock) {
+      vec.emplace_back(std::make_pair(lastCahedBlock, roundNumber));
+    }
+  }
+
+  return vec;
+}
+
+void BlockChain::updateLastBlockConfidants(const ::std::vector<::std::vector<uint8_t>>& confidants) {
+  if (!deferredBlock_.is_valid()) {
+    return;
+  }
+
+  if (deferredBlock_.confidants() == confidants) {
+    cswarning() << "BLOCKCHAIN> confidants in new pool is same as cached pool";
+    return;
+  }
+
+  csmeta(csdetails);
+
+  deferredBlock_.update_confidants(confidants);
+}
+
+void BlockChain::setTransactionsFees(TransactionsPacket& packet)
+{
+  if(!fee_ || packet.transactionsCount() == 0)
+    return;
+  fee_->CountFeesInPool(*this, &packet);
+}
+
+csdb::Address BlockChain::get_addr_by_type(const csdb::Address &addr, ADDR_TYPE type) const {
+  csdb::Address addr_res{};
+  switch (type) {
+    case ADDR_TYPE::PUBLIC_KEY:
+      if (addr.is_public_key() || !findAddrByWalletId(addr.wallet_id(), addr_res))
+        addr_res = addr;
+      break;
+    case ADDR_TYPE::ID:
+      uint32_t _id;
+      if (findWalletId(addr, _id))
+        addr_res = csdb::Address::from_wallet_id(_id);
+      break;
+  }
+  return addr_res;
+}
+
+bool BlockChain::is_equal(const csdb::Address &laddr, const csdb::Address &raddr) const {
+  if (get_addr_by_type(laddr, ADDR_TYPE::PUBLIC_KEY) == get_addr_by_type(raddr, ADDR_TYPE::PUBLIC_KEY))
+    return true;
+  return false;
+}
+
+#ifdef MONITOR_NODE
+uint32_t BlockChain::getTransactionsCount(const csdb::Address& addr) {
+  std::lock_guard<decltype(cacheMutex_)> lock(cacheMutex_);
+  WalletId id;
+  if (addr.is_wallet_id())
+    id = addr.wallet_id();
+  else if (!walletIds_->normal().find(addr, id))
+    return 0;
+  const WalletData* wallDataPtr = walletsCacheUpdater_->findWallet(id);
+  if (!wallDataPtr)
+    return 0;
+  return wallDataPtr->transNum_;
+}
+#endif
+
+#ifdef TRANSACTIONS_INDEX
+csdb::TransactionID BlockChain::getLastTransaction(const csdb::Address& addr) {
+  std::lock_guard<decltype(cacheMutex_)> lock(cacheMutex_);
+  WalletId id;
+  if (addr.is_wallet_id())
+    id = addr.wallet_id();
+  else if (!walletIds_->normal().find(addr, id))
+    return csdb::TransactionID();
+  const WalletData* wallDataPtr = walletsCacheUpdater_->findWallet(id);
+  if (!wallDataPtr)
+    return csdb::TransactionID();
+
+  return wallDataPtr->lastTransaction_;
+}
+
+csdb::PoolHash BlockChain::getPreviousPoolHash(const csdb::Address& addr, const csdb::PoolHash& ph) {
+  std::lock_guard<decltype(dbLock_)> lock(dbLock_);
+  return storage_.get_previous_transaction_block(get_addr_by_type(addr, ADDR_TYPE::PUBLIC_KEY), ph);
+}
+
+std::pair<csdb::PoolHash, uint32_t> BlockChain::getLastNonEmptyBlock() {
+  std::lock_guard<decltype(dbLock_)> lock(dbLock_);
+  return std::make_pair(lastNonEmptyBlock_.hash, lastNonEmptyBlock_.transCount);
+}
+
+std::pair<csdb::PoolHash, uint32_t> BlockChain::getPreviousNonEmptyBlock(const csdb::PoolHash& ph) {
+  std::lock_guard<decltype(dbLock_)> lock(dbLock_);
+  const auto it = previousNonEmpty_.find(ph);
+  if (it != previousNonEmpty_.end())
+    return std::make_pair(it->second.hash, it->second.transCount);
+
+  return std::pair<csdb::PoolHash, uint32_t>();
+}
+
+TransactionsIterator::TransactionsIterator(BlockChain& bc, const csdb::Address& addr) : bc_(bc), addr_(addr) {
+  setFromTransId(bc_.getLastTransaction(addr));
+}
+
+void TransactionsIterator::setFromTransId(const csdb::TransactionID& lTrans) {
+  if (lTrans.is_valid()) {
+    lapoo_ = bc_.loadBlock(lTrans.pool_hash());
+    it_ = lapoo_.transactions().rbegin() + (lapoo_.transactions().size() - lTrans.index() - 1);
+  }
+  else lapoo_ = csdb::Pool{};
+}
+
+bool TransactionsIterator::isValid() const {
+  return lapoo_.is_valid();
+}
+
+void TransactionsIterator::next() {
+  while (++it_ != lapoo_.transactions().rend()) {
+    if(bc_.is_equal(it_->source(), addr_) || bc_.is_equal(it_->target(), addr_))
+      break;
+  }
+
+  // Oops, no more in this blockfTransactionsListGet
+  if (it_ == lapoo_.transactions().rend()) {
+    auto ph = bc_.getPreviousPoolHash(addr_, lapoo_.hash());
+    lapoo_ = bc_.loadBlock(ph);
+
+    if (lapoo_.is_valid()) {
+      it_ = lapoo_.transactions().rbegin();
+      // transactions() cannot be empty
+      if(!bc_.is_equal(it_->source(), addr_) && !bc_.is_equal(it_->target(), addr_))
+        next();  // next should be executed only once
+    }
+  }
+}
+
+#else
+
+void TransactionsIterator::setFromHash(const csdb::PoolHash& ph) {
+  auto hash = ph;
+  bool found = false;
+
+  while (!found) {
+    lapoo_ = bc_.loadBlock(hash);
+    if (!lapoo_.is_valid()) break;
+
+    for (it_ = lapoo_.transactions().rbegin(); it_ != lapoo_.transactions().rend(); ++it_) {
+      if(bc_.is_equal(it_->source(), addr_) || bc_.is_equal(it_->target(), addr_)) {
+        found = true;
+        break;
+      }
+    }
+
+    hash = lapoo_.previous_hash();
+  }
+}
+
+TransactionsIterator::TransactionsIterator(BlockChain& bc, const csdb::Address& addr) : bc_(bc), addr_(addr) {
+  setFromHash(bc_.getLastHash());
+}
+
+bool TransactionsIterator::isValid() const {
+  return lapoo_.is_valid();
+}
+
+void TransactionsIterator::next() {
+  bool found = false;
+
+  while (++it_ != lapoo_.transactions().rend()) {
+    if (bc_.is_equal(it_->source(), addr_) || bc_.is_equal(it_->target(), addr_)) {
+      found = true;
+      break;
+    }
+  }
+
+  if (!found) setFromHash(lapoo_.previous_hash());
+}
+
+#endif
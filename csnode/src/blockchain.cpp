#include <base58.h>
#include <csdb/currency.hpp>
#include <lib/system/hash.hpp>
#include <lib/system/logger.hpp>
#include <lib/system/utils.hpp>
#include <limits>

#include <csnode/blockchain.hpp>
#include <csnode/blockhashes.hpp>
#include <csnode/conveyer.hpp>
#include <csnode/datastream.hpp>
#include <csnode/fee.hpp>
#include <csnode/nodeutils.hpp>
#include <solver/smartcontracts.hpp>

#include <boost/filesystem.hpp>
#include <boost/iostreams/device/mapped_file.hpp>

#include <client/config.hpp>

using namespace cs;
namespace fs = boost::filesystem;

namespace {
const char* cashesPath = "./cashes";
const std::string lastIndexedPath = std::string(cashesPath) + "/last_indexed";
cs::Sequence lastIndexedPool;

using FileSource = boost::iostreams::mapped_file_source;
using FileSink = boost::iostreams::mapped_file_sink;

template <class BoostMMapedFile>
class MMappedFileWrap {
public:
    MMappedFileWrap(const std::string& path,
            size_t maxSize = boost::iostreams::mapped_file::max_length,
            bool createNew = true) try {
        if (!createNew) {
            file_.open(path, maxSize);
        }
        else {
            boost::iostreams::mapped_file_params params;
            params.path = path;
            params.new_file_size = maxSize;
            file_.open(params);
        }
    }
    catch (std::exception& e) {
        cserror() << e.what();
    }
    catch (...) {
        cserror() << __FILE__ << ", "
                  << __LINE__
                  << " exception ...";
    }

    bool isOpen() {
        return file_.is_open();
    }

    ~MMappedFileWrap() {
        if (isOpen()) {
            file_.close();
        }
    }

    template<typename T>
    T* data() {
        return isOpen() ? (T*)file_.data() : nullptr;
    }

private:
    BoostMMapedFile file_;
};

inline void checkLastIndFile(bool& recreateIndex) {
    fs::path p(lastIndexedPath);
    if (!fs::is_regular_file(p)) {
        recreateIndex = true;
        return;
    }
    MMappedFileWrap<FileSource> f(lastIndexedPath, sizeof(cs::Sequence), false);
    if (!f.isOpen()) {
        recreateIndex = true; 
        return;
    }
    lastIndexedPool = *(f.data<const cs::Sequence>());
}

inline void updateLastIndFile() {
    static MMappedFileWrap<FileSink> f(lastIndexedPath, sizeof(cs::Sequence));
    auto ptr = f.data<cs::Sequence>();
    if (ptr) {
        *ptr = lastIndexedPool;
    }
}
} // namespace

BlockChain::BlockChain(csdb::Address genesisAddress, csdb::Address startAddress, bool recreateIndex)
: good_(false)
, dbLock_()
, genesisAddress_(genesisAddress)
, startAddress_(startAddress)
, walletIds_(new WalletsIds)
, walletsCacheStorage_(new WalletsCache(WalletsCache::Config(), genesisAddress, startAddress, *walletIds_))
, walletsPools_(new WalletsPools(genesisAddress, startAddress, *walletIds_))
, cacheMutex_()
, recreateIndex_(recreateIndex) {
    cs::Connector::connect(&storage_.readBlockEvent(), this, &BlockChain::onReadFromDB);

    createCashesPath();
    if (!recreateIndex_) {
        checkLastIndFile(recreateIndex_);
    }

    walletsCacheUpdater_ = walletsCacheStorage_->createUpdater();
    blockHashes_ = std::make_unique<cs::BlockHashes>(cashesPath);
}

BlockChain::~BlockChain() {
}

bool BlockChain::init(const std::string& path) {
    cslog() << "Trying to open DB...";

    size_t totalLoaded = 0;
    csdb::Storage::OpenCallback progress = [&](const csdb::Storage::OpenProgress& progress) {
        ++totalLoaded;
        if (progress.poolsProcessed % 1000 == 0) {
            std::cout << '\r' << WithDelimiters(progress.poolsProcessed) << "";
        }
        return false;
    };

    if (!storage_.open(path, progress)) {
        cserror() << "Couldn't open database at " << path;
        return false;
    }

    cslog() << "\rDB is opened, loaded " << WithDelimiters(totalLoaded) << " blocks";

    if (storage_.last_hash().is_empty()) {
        csdebug() << "Last hash is empty...";
        if (storage_.size()) {
            cserror() << "failed!!! Delete the Database!!! It will be restored from nothing...";
            return false;
        }
        writeGenesisBlock();
    }
    else {
        if (!postInitFromDB()) {
            return false;
        }
        std::cout << "Done\n";
    }

    if (recreateIndex_) {
        recreateIndex_ = false;
        lapoos.clear();
        cslog() << "Recreated index 0 -> " << getLastSequence()
                << ". Continue to keep it actual from new blocks.";
    }

    good_ = true;
    return true;
}

bool BlockChain::isGood() const {
    return good_;
}

uint64_t BlockChain::uuid() const {
    cs::Lock lock(dbLock_);
    return uuid_;
}

void BlockChain::onReadFromDB(csdb::Pool block, bool* shouldStop) {
    if (block.sequence() == 1) {
        cs::Lock lock(dbLock_);
        uuid_ = uuidFromBlock(block);
        csdebug() << "Blockchain: UUID = " << uuid_;
        if (recreateIndex_) {
            storage_.truncate_trxs_index();
        }
    }
    if (!updateWalletIds(block, *walletsCacheUpdater_.get())) {
        cserror() << "Blockchain: updateWalletIds() failed on block #" << block.sequence();
        *shouldStop = true;
    }
    else {
        if (!blockHashes_->onNextBlock(block)) {
            cserror() << "Blockchain: blockHashes_->onReadBlock(block) failed on block #" << block.sequence();
            *shouldStop = true;
        }
        else {
            if (recreateIndex_ || lastIndexedPool < block.sequence()) {
                createTransactionsIndex(block);
            }
<<<<<<< HEAD
            const auto cnt_tr = block.transactions_count();
            if (cnt_tr > 0) {
                total_transactions_count_ += cnt_tr;

                if (lastNonEmptyBlock_.transCount && block.sequence() != lastNonEmptyBlock_.poolSeq) {
                    previousNonEmpty_[block.sequence()] = lastNonEmptyBlock_;
                }
                lastNonEmptyBlock_.poolSeq = block.sequence();
                lastNonEmptyBlock_.transCount = static_cast<uint32_t>(block.transactions().size());
            }
=======
            updateNonEmptyBlocks(block);
>>>>>>> f8201f47
        }
        walletsCacheUpdater_->loadNextBlock(block, block.confidants(), *this);
    }
}

inline void BlockChain::updateNonEmptyBlocks(const csdb::Pool& pool) {
    const auto cntTr = pool.transactions_count();
    if (cntTr > 0) {
        total_transactions_count_ += cntTr;

        if (lastNonEmptyBlock_.transCount && pool.hash() != lastNonEmptyBlock_.hash) {
            previousNonEmpty_[pool.hash()] = lastNonEmptyBlock_;
        }
        lastNonEmptyBlock_.hash = pool.hash();
        lastNonEmptyBlock_.transCount = static_cast<uint32_t>(cntTr);
    }
}

bool BlockChain::postInitFromDB() {
    auto func = [](const WalletData::Address&, const WalletData& wallet) {
        double bal = wallet.balance_.to_double();
        if (bal < -std::numeric_limits<double>::min()) {
            csdebug() << "Wallet with negative balance (" << bal << ") detected: " << cs::Utils::byteStreamToHex(wallet.address_.data(), wallet.address_.size()) << " ("
                      << EncodeBase58(wallet.address_.data(), wallet.address_.data() + wallet.address_.size()) << ")";
        }
        return true;
    };
    walletsCacheStorage_->iterateOverWallets(func);
    return true;
}

void BlockChain::createTransactionsIndex(csdb::Pool& pool) {
    std::set<csdb::Address> indexedAddrs;

    auto lbd = [&indexedAddrs, &pool, this](const csdb::Address& addr) {
        auto key = getAddressByType(addr, BlockChain::AddressType::PublicKey);
        if (indexedAddrs.insert(key).second) {
<<<<<<< HEAD
            cs::Sequence lapoo;
            if (recreateIndex) {
=======
            csdb::PoolHash lapoo;
            if (recreateIndex_) {
>>>>>>> f8201f47
                lapoo = lapoos[key];
                lapoos[key] = pool.sequence();
            }
            else {
                lapoo = getLastTransaction(key).pool_seq();
            }
            std::lock_guard<decltype(dbLock_)> l(dbLock_);
            storage_.set_previous_transaction_block(key, pool.sequence(), lapoo);
        }
    };

    for (auto& tr : pool.transactions()) {
        lbd(tr.source());
        lbd(tr.target());
    }

<<<<<<< HEAD
    if (pool.transactions().size()) {
        total_transactions_count_ += pool.transactions().size();

        if (lastNonEmptyBlock_.transCount && pool.sequence() != lastNonEmptyBlock_.poolSeq) {
            previousNonEmpty_[pool.sequence()] = lastNonEmptyBlock_;
        }

        lastNonEmptyBlock_.poolSeq = pool.sequence();
        lastNonEmptyBlock_.transCount = static_cast<uint32_t>(pool.transactions().size());
    }
=======
>>>>>>> f8201f47
    lastIndexedPool = pool.sequence();
    updateLastIndFile();
}

cs::Sequence BlockChain::getLastSequence() const {
    std::lock_guard lock(dbLock_);

    if (deferredBlock_.is_valid()) {
        return deferredBlock_.sequence();
    }
    // try to sequence get from blockHashes
    cs::Sequence seq = blockHashes_->find(storage_.last_hash());
    if (seq != kWrongSequence) {
        return seq;
    }
    // the last possible way (actually, blockchain does not allow "wholes" in sequences)
    return storage_.size() - 1;
}

csdb::PoolHash BlockChain::getLastHash() const {
    std::lock_guard lock(dbLock_);

    if (deferredBlock_.is_valid()) {
        return deferredBlock_.hash().clone();
    }

    return storage_.last_hash();
}

std::string BlockChain::getLastTimeStamp() const {
    std::lock_guard<decltype(dbLock_)> l(dbLock_);

    if (deferredBlock_.is_valid()) {
        return deferredBlock_.user_field(0).value<std::string>();
    }
    else {
        return getLastBlock().user_field(0).value<std::string>();
    }
}

cs::Bytes BlockChain::getLastRealTrusted() const {
    std::lock_guard<decltype(dbLock_)> l(dbLock_);

    if (deferredBlock_.is_valid()) {
        return cs::Utils::bitsToMask(deferredBlock_.numberTrusted(), deferredBlock_.realTrusted());
    }
    else {
        return cs::Utils::bitsToMask(getLastBlock().numberTrusted(), getLastBlock().realTrusted());
    }
}

void BlockChain::writeGenesisBlock() {
    cswarning() << "Adding the genesis block";

    csdb::Pool genesis;
    csdb::Transaction transaction;

    std::string strAddr = "5B3YXqDTcWQFGAqEJQJP3Bg1ZK8FFtHtgCiFLT5VAxpe";
    std::vector<uint8_t> pub_key;
    DecodeBase58(strAddr, pub_key);

    csdb::Address test_address = csdb::Address::from_public_key(pub_key);
    transaction.set_target(test_address);
    transaction.set_source(genesisAddress_);
    transaction.set_currency(csdb::Currency(1));
    transaction.set_amount(csdb::Amount(249'471'071, 0));
    transaction.set_max_fee(csdb::AmountCommission(0.0));
    transaction.set_counted_fee(csdb::AmountCommission(0.0));
    transaction.set_innerID(0);

    genesis.add_transaction(transaction);

    genesis.set_previous_hash(csdb::PoolHash());
    genesis.set_sequence(0);
    addNewWalletsToPool(genesis);

    csdebug() << "Genesis block completed ... trying to save";

    finalizeBlock(genesis, true, cs::PublicKeys{});
    deferredBlock_ = genesis;
    emit storeBlockEvent(deferredBlock_);

    csdebug() << genesis.hash().to_string();

    uint32_t bSize;
    genesis.to_byte_stream(bSize);
}

void BlockChain::iterateOverWallets(const std::function<bool(const cs::WalletsCache::WalletData::Address&, const cs::WalletsCache::WalletData&)> func) {
    std::lock_guard lock(cacheMutex_);
    walletsCacheStorage_->iterateOverWallets(func);
}

#ifdef MONITOR_NODE
void BlockChain::iterateOverWriters(const std::function<bool(const cs::WalletsCache::WalletData::Address&, const cs::WalletsCache::TrustedData&)> func) {
    std::lock_guard lock(cacheMutex_);
    walletsCacheStorage_->iterateOverWriters(func);
}

void BlockChain::applyToWallet(const csdb::Address& addr, const std::function<void(const cs::WalletsCache::WalletData&)> func) {
    std::lock_guard lock(cacheMutex_);
    WalletId id;
    if (!walletIds_->normal().find(addr, id)) {
        return;
    }
    auto wd = walletsCacheUpdater_->findWallet(id);

    func(*wd);
}
#endif

size_t BlockChain::getSize() const {
    std::lock_guard lock(dbLock_);
    const auto storageSize = storage_.size();
    return deferredBlock_.is_valid() ? (storageSize + 1) : storageSize;
}

csdb::Pool BlockChain::loadBlock(const csdb::PoolHash& ph) const {
    if (ph.is_empty()) {
        return csdb::Pool{};
    }

    std::lock_guard l(dbLock_);

    if (deferredBlock_.hash() == ph) {
        return deferredBlock_.clone();
    }

    return storage_.pool_load(ph);
}

csdb::Pool BlockChain::loadBlock(const cs::Sequence sequence) const {
    std::lock_guard lock(dbLock_);

    if (deferredBlock_.is_valid() && deferredBlock_.sequence() == sequence) {
        // deferredBlock already composed:
        return deferredBlock_.clone();
    }
    // storage loads blocks by 1-based index: 1 => pool[0], 2 => pool[1] etc.
    if (sequence > getLastSequence()) {
        return csdb::Pool{};
    }
    return storage_.pool_load(sequence + 1);
}

csdb::Pool BlockChain::loadBlockMeta(const csdb::PoolHash& ph, size_t& cnt) const {
    std::lock_guard lock(dbLock_);

    if (deferredBlock_.hash() == ph) {
        return deferredBlock_.clone();
    }

    return storage_.pool_load_meta(ph, cnt);
}

csdb::Transaction BlockChain::loadTransaction(const csdb::TransactionID& transId) const {
    std::lock_guard l(dbLock_);
    csdb::Transaction transaction;

    if (deferredBlock_.sequence() == transId.pool_seq()) {
        transaction = deferredBlock_.transaction(transId).clone();
        transaction.set_time(deferredBlock_.get_time());
    }
    else {
        transaction = storage_.transaction(transId);
        transaction.set_time(storage_.pool_load(transId.pool_seq()).get_time());
    }

    return transaction;
}

void BlockChain::removeLastBlock() {
    csmeta(csdebug) << "begin";
    csdb::Pool pool{};

    {
        std::lock_guard lock(dbLock_);

        if (deferredBlock_.is_valid()) {
            pool = deferredBlock_;
            deferredBlock_ = csdb::Pool{};
        }
        else {
            pool = storage_.pool_remove_last();
        }
    }

    if (!pool.is_valid()) {
        csmeta(cserror) << "Error! Removed pool is not valid";
        return;
    }

    if (pool.sequence() == 0) {
        csmeta(cswarning) << "Attempt to remove Genesis block !!!!!";
        return;
    }

    // to be sure, try to remove both sequence and hash
    if (!blockHashes_->remove(pool.sequence())) {
        blockHashes_->remove(pool.hash());
    }

    total_transactions_count_ -= pool.transactions().size();
    removeWalletsInPoolFromCache(pool);

    emit removeBlockEvent(pool.sequence());

    csmeta(csdebug) << "done";
}

csdb::Address BlockChain::getAddressFromKey(const std::string& key) {
    if (key.size() == kPublicKeyLength) {
        csdb::Address res = csdb::Address::from_public_key(key.data());
        return res;
    }
    else {
        csdb::internal::WalletId id = *reinterpret_cast<const csdb::internal::WalletId*>(key.data());
        csdb::Address res = csdb::Address::from_wallet_id(id);
        return res;
    }
}

void BlockChain::removeWalletsInPoolFromCache(const csdb::Pool& pool) {
    try {
        std::lock_guard lock(cacheMutex_);
        const csdb::Pool::NewWallets& newWallets = pool.newWallets();

        for (const auto& newWall : newWallets) {
            csdb::Address newWallAddress;
            if (!pool.getWalletAddress(newWall, newWallAddress)) {
                cserror() << "Wrong new wallet data";
                return;
            }
            if (!walletIds_->normal().remove(newWallAddress)) {
                cswarning() << "Wallet was not removed";
            }
        }
    }
    catch (std::exception& e) {
        cserror() << "Exc=" << e.what();
    }
    catch (...) {
        cserror() << "Exc=...";
    }
}

void BlockChain::logBlockInfo(csdb::Pool& pool) {
    const auto& trusted = pool.confidants();
    std::string realTrustedString;
    auto mask = cs::Utils::bitsToMask(pool.numberTrusted(), pool.realTrusted());
    for (auto i : mask) {
        realTrustedString = realTrustedString + "[" + std::to_string(static_cast<int>(i)) + "] ";
    }

    csdebug() << " trusted count " << trusted.size() << ", RealTrusted = " << realTrustedString;
    for (const auto& t : trusted) {
        csdebug() << "\t- " << cs::Utils::byteStreamToHex(t.data(), t.size());
    }
    csdebug() << " transactions count " << pool.transactions_count();
    if (pool.user_field_ids().count(0) > 0) {
        csdebug() << " time: " << pool.user_field(0).value<std::string>().c_str();
    }
    csdebug() << " previous hash: " << pool.previous_hash().to_string();
    csdebug() << " hash(" << pool.sequence() << "): " << pool.hash().to_string();
    csdebug() << " last storage size: " << getSize();
}

bool BlockChain::finalizeBlock(csdb::Pool& pool, bool isTrusted, cs::PublicKeys lastConfidants) {
    if (!pool.compose()) {
        csmeta(cserror) << "Couldn't compose block: " << pool.sequence();
        return false;
    }

    cs::Sequence currentSequence = pool.sequence();
    const auto& confidants = pool.confidants();
    const auto& signatures = pool.signatures();
    const auto& realTrusted = pool.realTrusted();
    if (currentSequence > 1) {
        csdebug() << "Finalize: starting confidants validation procedure:";

        cs::Bytes trustedToHash;
        cs::DataStream tth(trustedToHash);
        tth << currentSequence;
        tth << confidants;

        cs::Hash trustedHash = cscrypto::calculateHash(trustedToHash.data(), trustedToHash.size());

        cs::Signatures sigs = pool.roundConfirmations();
        const auto& confMask = cs::Utils::bitsToMask(pool.numberConfirmations(), pool.roundConfirmationMask());
        // for debugging only delete->
        csdebug() << "Mask size = " << confMask.size() << " for next confidants:";
        for (auto& it : lastConfidants) {
            csdebug() << cs::Utils::byteStreamToHex(it.data(), it.size());
        }
        // <-delete
        if (confMask.size() > 1) {
            if (!NodeUtils::checkGroupSignature(lastConfidants, confMask, sigs, trustedHash)) {
                csdebug() << "           The Confidants confirmations are not OK";
                return false;
            }
            else {
                csdebug() << "           The Confidants confirmations are OK";
            }
        }
        else {
            // TODO: add SS PKey to the prevConfidants
        }
    }

    if (signatures.empty() && (!isTrusted || pool.sequence() != 0)) {
        csmeta(csdebug) << "The pool #" << pool.sequence() << " doesn't contain signatures";
        return false;
    }

    if (signatures.size() < static_cast<size_t>(cs::Utils::maskValue(realTrusted)) && !isTrusted && pool.sequence() != 0) {
        csmeta(csdebug) << "The number of signatures is insufficient";
        return false;
    }
    auto mask = cs::Utils::bitsToMask(pool.numberTrusted(), pool.realTrusted());

    // pool signatures check: start
    if (pool.sequence() > 0) {
        //  csmeta(csdebug) << "Pool Hash: " << cs::Utils::byteStreamToHex(pool.hash().to_binary().data(), pool.hash().to_binary().size());
        //  csmeta(csdebug) << "Prev Hash: " << cs::Utils::byteStreamToHex(pool.previous_hash().to_binary().data(), pool.previous_hash().to_binary().size());
        Hash tempHash;
        auto hash = pool.hash().to_binary();
        std::copy(hash.cbegin(), hash.cend(), tempHash.data());
        if (NodeUtils::checkGroupSignature(confidants, mask, signatures, tempHash)) {
            csmeta(csdebug) << "The number of signatures is sufficient and all of them are OK!";
        }
        else {
            cswarning() << "Some of Pool Signatures aren't valid. The pool will not be written to DB";
            return false;
        }
    }
    else {
        csmeta(csdebug) << "Genesis block will be written without signatures verification";
    }
    // pool signatures check: end

    createTransactionsIndex(pool);
    updateNonEmptyBlocks(pool);

    if (!updateFromNextBlock(pool)) {
        csmeta(cserror) << "Error in updateFromNextBlock()";
        return false;
    }

    csmeta(csdetails) << "last hash: " << pool.hash().to_string();
    return true;
}

csdb::PoolHash BlockChain::getHashBySequence(cs::Sequence seq) const {
    std::lock_guard lock(dbLock_);

    if (deferredBlock_.sequence() == seq) {
        return deferredBlock_.hash().clone();
    }

    csdb::PoolHash tmp = blockHashes_->find(seq);
    if (!tmp.is_empty()) {
        return tmp;
    }

    return storage_.pool_hash(seq);
}

cs::Sequence BlockChain::getSequenceByHash(const csdb::PoolHash& hash) const {
    std::lock_guard lock(dbLock_);
    
    if (deferredBlock_.hash() == hash) {
        return deferredBlock_.sequence();
    }

    cs::Sequence seq = blockHashes_->find(hash);
    if (seq != kWrongSequence) {
        return seq;
    }

    return storage_.pool_sequence(hash);
}

uint64_t BlockChain::getWalletsCountWithBalance() {
    std::lock_guard lock(cacheMutex_);

    uint64_t count = 0;
    auto proc = [&](const WalletData::Address& addr, const WalletData& wallet) {
        constexpr csdb::Amount zero_balance(0);
        if (!addr.empty() && wallet.balance_ >= zero_balance) {
            count++;
        }
        return true;
    };
    walletsCacheStorage_->iterateOverWallets(proc);
    return count;
}

class BlockChain::TransactionsLoader {
public:
    using Transactions = std::vector<csdb::Transaction>;

public:
    TransactionsLoader(csdb::Address wallPubKey, BlockChain::WalletId id, bool isToLoadWalletsPoolsCache, BlockChain& blockchain, Transactions& transactions)
    : wallPubKey_(wallPubKey)
    , isToLoadWalletsPoolsCache_(isToLoadWalletsPoolsCache)
    , blockchain_(blockchain)
    , transactions_(transactions) {
        if (isToLoadWalletsPoolsCache_) {
            std::lock_guard lock(blockchain_.cacheMutex_);
            blockchain.walletsPools_->addWallet(id);
        }
    }

    bool load(const csdb::PoolHash& poolHash, uint64_t& offset, uint64_t limit, csdb::PoolHash& prevPoolHash) {
        csdb::Pool curr = blockchain_.loadBlock(poolHash);
        if (!curr.is_valid())
            return false;

        if (curr.transactions_count()) {
            bool hasMyTransactions = false;

            for (auto trans : curr.transactions()) {
                if (transactions_.size() == limit)
                    break;

                if (trans.target() == wallPubKey_ || trans.source() == wallPubKey_) {
                    hasMyTransactions = true;

                    if (offset == 0)
                        transactions_.push_back(trans);
                    else
                        --offset;
                }
            }

            if (hasMyTransactions && isToLoadWalletsPoolsCache_) {
                std::lock_guard lock(blockchain_.cacheMutex_);
                blockchain_.walletsPools_->loadPrevBlock(curr);
            }
        }

        prevPoolHash = curr.previous_hash();

        return true;
    }

private:
    csdb::Address wallPubKey_;
    const bool isToLoadWalletsPoolsCache_;
    BlockChain& blockchain_;
    Transactions& transactions_;
};

void BlockChain::getTransactions(Transactions& transactions, csdb::Address address, uint64_t offset, uint64_t limit) {
    for (auto trIt = TransactionsIterator(*this, address); trIt.isValid(); trIt.next()) {
        if (offset > 0) {
            --offset;
            continue;
        }

        transactions.push_back(*trIt);
        transactions.back().set_time(trIt.getPool().get_time());

        if (--limit == 0)
            break;
    }
}

bool BlockChain::findDataForTransactions(csdb::Address address, csdb::Address& wallPubKey, WalletId& id, WalletsPools::WalletData::PoolsHashes& hashesArray) const {
    std::lock_guard lock(cacheMutex_);

    if (address.is_wallet_id()) {
        id = address.wallet_id();

        const WalletData* wallDataPtr = walletsCacheUpdater_->findWallet(id);

        if (!wallDataPtr) {
            return false;
        }

        WalletsCache::convert(wallDataPtr->address_, wallPubKey);
    }
    else
    {
        if (!walletIds_->normal().find(address, id)) {
            return false;
        }

        wallPubKey = address;
    }

    const WalletsPools::WalletData* wallData = walletsPools_->findWallet(id);
    if (wallData) {
        hashesArray = wallData->poolsHashes_;
    }

    return true;
}

void BlockChain::getTransactions(Transactions& transactions, csdb::Address wallPubKey, WalletId id, const WalletsPools::WalletData::PoolsHashes& hashesArray, uint64_t offset,
                                 uint64_t limit) {
    bool isToLoadWalletsPoolsCache = hashesArray.empty() && wallPubKey != genesisAddress_ && wallPubKey != startAddress_;
    if (wallPubKey.is_public_key()) {
        WalletId _id;

        if (!findWalletId(wallPubKey, _id)) {
            return;
        }

        wallPubKey = csdb::Address::from_wallet_id(_id);
    }

    TransactionsLoader trxLoader(wallPubKey, id, isToLoadWalletsPoolsCache, *this, transactions);
    csdb::PoolHash prevHash = getLastHash();

    for (size_t i = hashesArray.size() - 1; i != std::numeric_limits<decltype(i)>::max(); --i) {
        const auto& poolHashData = hashesArray[i];

        if (poolHashData.trxNum < WalletsPools::WalletData::PoolHashData::maxTrxNum && poolHashData.trxNum <= offset) {
            offset -= poolHashData.trxNum;
            continue;
        }

        csdb::PoolHash currHash;
        WalletsPools::convert(poolHashData.poolHash, currHash);

        if (!trxLoader.load(currHash, offset, limit, prevHash)) {
            return;
        }

        if (transactions.size() >= limit) {
            return;
        }
    }

    while (true) {
        csdb::PoolHash currHash = prevHash;

        if (!trxLoader.load(currHash, offset, limit, prevHash)) {
            break;
        }
    }
}

template <typename WalletCacheProcessor>
bool BlockChain::updateWalletIds(const csdb::Pool& pool, WalletCacheProcessor& proc) {
    try {
        std::lock_guard lock(cacheMutex_);

        const csdb::Pool::NewWallets& newWallets = pool.newWallets();
        for (const auto& newWall : newWallets) {
            csdb::Address newWallAddress;
            if (!pool.getWalletAddress(newWall, newWallAddress)) {
                cserror() << "Wrong new wallet data";
                return false;
            }

            if (!insertNewWalletId(newWallAddress, newWall.walletId_, proc)) {
                cserror() << "Wallet was already added as new";
                return false;
            }
        }
    }
    catch (std::exception& e) {
        cserror() << "Exc=" << e.what();
        return false;
    }
    catch (...) {
        cserror() << "Exc=...";
        return false;
    }

    return true;
}

bool BlockChain::insertNewWalletId(const csdb::Address& newWallAddress, WalletId newWalletId, WalletsCache::Initer& initer) {
    WalletId idSpecial{};

    if (!walletIds_->special().insertNormal(newWallAddress, newWalletId, idSpecial)) {
        cserror() << "Cannot add new wallet";
        return false;
    }

    if (WalletsIds::Special::isSpecial(idSpecial)) {
        if (!initer.moveData(idSpecial, newWalletId)) {
            cserror() << "Cannot move special wallet id data to newWalletId: idSpecial=" << idSpecial << " newWalletId=" << newWalletId;
            return false;
        }
    }

    return true;
}

bool BlockChain::insertNewWalletId(const csdb::Address& newWallAddress, WalletId newWalletId, WalletsCache::Updater&) {
    if (!walletIds_->normal().insert(newWallAddress, newWalletId)) {
        cserror() << "Cannot add new wallet";
        return false;
    }

    return true;
}

void BlockChain::addNewWalletToPool(const csdb::Address& walletAddress, const csdb::Pool::NewWalletInfo::AddressId& addressId, csdb::Pool::NewWallets& newWallets) {
    if (!walletAddress.is_public_key()) {
        return;
    }

    if (walletAddress == genesisAddress_) {
        return;
    }

    WalletId id{};

    if (getWalletId(walletAddress, id)) {
        newWallets.emplace_back(csdb::Pool::NewWalletInfo{addressId, id});
    }
}

void BlockChain::addNewWalletsToPool(csdb::Pool& pool) {
    csdb::Pool::NewWallets* newWallets = pool.newWallets();

    if (!newWallets) {
        cserror() << "Pool is read-only";
        return;
    }

    newWallets->clear();

    csdb::Pool::Transactions& transactions = pool.transactions();

    for (size_t idx = 0; idx < transactions.size(); ++idx) {
        {
            csdb::Pool::NewWalletInfo::AddressId addressId = {idx, csdb::Pool::NewWalletInfo::AddressType::AddressIsSource};
            addNewWalletToPool(transactions[idx].source(), addressId, *newWallets);
        }
        {
            csdb::Pool::NewWalletInfo::AddressId addressId = {idx, csdb::Pool::NewWalletInfo::AddressType::AddressIsTarget};
            addNewWalletToPool(transactions[idx].target(), addressId, *newWallets);
        }
    }

    const auto& confidants = pool.confidants();
    size_t confWalletsIndexStart = transactions.size();
    for (size_t i = 0; i < confidants.size(); ++i) {
        csdb::Pool::NewWalletInfo::AddressId addressId = {confWalletsIndexStart + i, csdb::Pool::NewWalletInfo::AddressType::AddressIsTarget};
        addNewWalletToPool(csdb::Address::from_public_key(confidants[i]), addressId, *newWallets);
    }
}

void BlockChain::close() {
    cs::Lock lock(dbLock_);
    storage_.close();
    cs::Connector::disconnect(&storage_.readBlockEvent(), this, &BlockChain::onReadFromDB);
    blockHashes_->close();
}

bool BlockChain::getTransaction(const csdb::Address& addr, const int64_t& innerId, csdb::Transaction& result) const {
    cs::Lock lock(dbLock_);
    return storage_.get_from_blockchain(addr, innerId, getLastTransaction(addr).pool_seq(), result);
}

bool BlockChain::updateContractData(const csdb::Address& abs_addr, const cs::Bytes& data) const {
    cs::Lock lock(dbLock_);
    return storage_.update_contract_data(abs_addr, data);
}

bool BlockChain::getContractData(const csdb::Address& abs_addr, cs::Bytes& data) const {
    cs::Lock lock(dbLock_);
    return storage_.get_contract_data(abs_addr, data);
}

void BlockChain::createCashesPath() {
    fs::path dbPath(cashesPath);
    boost::system::error_code code;
    const auto res = fs::is_directory(dbPath, code);

    if (!res) {
        fs::create_directory(dbPath);
    }
}

bool BlockChain::updateFromNextBlock(csdb::Pool& nextPool) {
    if (!walletsCacheUpdater_) {
        cserror() << "!walletsCacheUpdater";
        return false;
    }

    try {
        std::lock_guard lock(cacheMutex_);

        // currently block stores own round confidants, not next round:
        const auto& currentRoundConfidants = nextPool.confidants();
        walletsCacheUpdater_->loadNextBlock(nextPool, currentRoundConfidants, *this);
        walletsPools_->loadNextBlock(nextPool);
        if (!blockHashes_->onNextBlock(nextPool)) {
            cslog() << "Error writing DB structure";
        }
    }
    catch (std::exception& e) {
        cserror() << "Exc=" << e.what();
        return false;
    }
    catch (...) {
        cserror() << "Exc=...";
        return false;
    }
    return true;
}

bool BlockChain::findWalletData(const csdb::Address& address, WalletData& wallData, WalletId& id) const {
    if (address.is_wallet_id()) {
        id = address.wallet_id();
        return findWalletData(address.wallet_id(), wallData);
    }

    std::lock_guard lock(cacheMutex_);

    if (!walletIds_->normal().find(address, id)) {
        return false;
    }

    return findWalletData_Unsafe(id, wallData);
}

bool BlockChain::findWalletData(WalletId id, WalletData& wallData) const {
    std::lock_guard lock(cacheMutex_);
    return findWalletData_Unsafe(id, wallData);
}

bool BlockChain::findWalletData_Unsafe(WalletId id, WalletData& wallData) const {
    const WalletData* wallDataPtr = walletsCacheUpdater_->findWallet(id);

    if (wallDataPtr) {
        wallData = *wallDataPtr;
        return true;
    }

    return false;
}

bool BlockChain::getModifiedWallets(Mask& dest) const {
    std::lock_guard lock(cacheMutex_);

    bool isNewModified = (walletsCacheUpdater_->getModified().size() != dest.size()) || walletsCacheUpdater_->getModified().any();

    dest.resize(walletsCacheUpdater_->getModified().size(), true);
    dest |= walletsCacheUpdater_->getModified();

    return isNewModified;
}

bool BlockChain::findWalletId(const WalletAddress& address, WalletId& id) const {
    if (address.is_wallet_id()) {
        id = address.wallet_id();
        return true;
    }
    else if (address.is_public_key()) {
        std::lock_guard lock(cacheMutex_);
        return walletIds_->normal().find(address, id);
    }

    cserror() << "Wrong address";
    return false;
}

bool BlockChain::getWalletId(const WalletAddress& address, WalletId& id) {
    if (address.is_wallet_id()) {
        id = address.wallet_id();
        return false;
    }
    else if (address.is_public_key()) {
        std::lock_guard lock(cacheMutex_);
        return walletIds_->normal().get(address, id);
    }

    cserror() << "Wrong address";
    return false;
}

bool BlockChain::findAddrByWalletId(const WalletId id, csdb::Address& addr) const {
    if (!walletIds_->normal().findaddr(id, addr)) {
        return false;
    }

    return true;
}

std::optional<csdb::Pool> BlockChain::recordBlock(csdb::Pool& pool, bool isTrusted) {
    const auto last_seq = getLastSequence();
    const auto pool_seq = pool.sequence();

    csdebug() << "BLOCKCHAIN> finish & store block #" << pool_seq << " to chain";

    if (last_seq + 1 != pool_seq) {
        cserror() << "BLOCKCHAIN> cannot record block #" << pool_seq << " to chain, last sequence " << last_seq;
        return std::nullopt;
    }

    pool.set_previous_hash(getLastHash());

    constexpr cs::Sequence NoSequence = std::numeric_limits<cs::Sequence>::max();
    cs::Sequence flushed_block_seq = NoSequence;

    {
        cs::Lock lock(dbLock_);

        if (deferredBlock_.is_valid()) {

            deferredBlock_.set_storage(storage_);

            if (deferredBlock_.save()) {
                flushed_block_seq = deferredBlock_.sequence();
                if (uuid_ == 0 && flushed_block_seq == 1) {
                    uuid_ = uuidFromBlock(deferredBlock_);
                    csdebug() << "Blockchain: UUID = " << uuid_;
                }
            }
            else {
                csmeta(cserror) << "Couldn't save block: " << deferredBlock_.sequence();
            }
        }
    }

    if (flushed_block_seq != NoSequence) {
        csdebug() << "---------------------------- Flush block #" << flushed_block_seq << " to disk ---------------------------";
        csdebug() << "signatures amount = " << deferredBlock_.signatures().size() << ", smartSignatures amount = " << deferredBlock_.smartSignatures().size()
                  << ", see block info above";
        csdebug() << "----------------------------------------------------------------------------------";
    }

    {
        cs::Lock lock(dbLock_);

        cs::PublicKeys lastConfidants;
        if (pool_seq > 1) {
            if (deferredBlock_.sequence() + 1 == pool_seq) {
                lastConfidants = deferredBlock_.confidants();
            }
            else {
                lastConfidants = loadBlock(pool_seq - 1).confidants();
            }
        }

        // next 2 calls order is extremely significant: finalizeBlock() may call to smarts-"enqueue"-"execute", so deferredBlock MUST BE SET properly
        deferredBlock_ = pool;
        if (finalizeBlock(deferredBlock_, isTrusted, lastConfidants)) {
            csdebug() << "The block is correct";
        }
        else {
            csdebug() << "the signatures of the block are incorrect";
            return std::nullopt;
        }
        pool = deferredBlock_.clone();
    }
    csdetails() << "Pool #" << deferredBlock_.sequence() << ": " << cs::Utils::byteStreamToHex(deferredBlock_.to_binary().data(), deferredBlock_.to_binary().size());
    emit storeBlockEvent(pool);

    // log cached block
    csdebug() << "----------------------- Defer block #" << pool.sequence() << " until next round ----------------------";
    logBlockInfo(pool);
    csdebug() << "----------------------------------- " << pool.sequence() << " --------------------------------------";

    return std::make_optional(pool);
}

bool BlockChain::updateLastBlock(cs::RoundPackage& rPackage) {
    return updateLastBlock(rPackage, deferredBlock_);
}

bool BlockChain::updateLastBlock(cs::RoundPackage& rPackage, const csdb::Pool& poolFrom) {
    csdebug() << "BLOCKCHAIN> Starting update last block: check ...";
    //if (deferredBlock_.is_valid()) {
    //  csdebug() << "BLOCKCHAIN> Deferred block is invalid, can't update it";
    //  return false;
    //}
    if (poolFrom.is_read_only()) {
        csdebug() << "BLOCKCHAIN> Deferred block is read_only, be carefull";
        //return false;
    }

    if (poolFrom.sequence() != rPackage.poolMetaInfo().sequenceNumber) {
        csdebug() << "BLOCKCHAIN> Deferred block sequence " << poolFrom.sequence() << " doesn't equal to that in the roundPackage " << rPackage.poolMetaInfo().sequenceNumber << ", can't update it";
        return false;
    }
    if (poolFrom.signatures().size() >= rPackage.poolSignatures().size()) {
        csdebug() << "BLOCKCHAIN> Deferred block has more or the same amount Signatures, than received roundPackage, can't update it";
        return true;
    }
    if (poolFrom.previous_hash() != rPackage.poolMetaInfo().previousHash) {
        csdebug() << "BLOCKCHAIN> Deferred block PREVIOUS HASH doesn't equal to that in the roundPackage, can't update it";
        return false;
    }
    csdebug() << "BLOCKCHAIN> Ok";

    csdb::Pool tmpPool;
    tmpPool.set_sequence(poolFrom.sequence());
    tmpPool.set_previous_hash(poolFrom.previous_hash());
    tmpPool.add_real_trusted(cs::Utils::maskToBits(rPackage.poolMetaInfo().realTrustedMask));
    csdebug() << "BLOCKCHAIN> new mask set to deferred block: " << cs::TrustedMask::toString(rPackage.poolMetaInfo().realTrustedMask);
    tmpPool.add_number_trusted(static_cast<uint8_t>(rPackage.poolMetaInfo().realTrustedMask.size()));
    tmpPool.setRoundCost(poolFrom.roundCost());
    tmpPool.set_confidants(poolFrom.confidants());
    for (auto& it : poolFrom.transactions()) {
        tmpPool.add_transaction(it);
    }
    tmpPool.add_user_field(0, rPackage.poolMetaInfo().timestamp);
    for (auto& it : poolFrom.smartSignatures()) {
        tmpPool.add_smart_signature(it);
    }
    csdb::Pool::NewWallets* newWallets = tmpPool.newWallets();
    const csdb::Pool::NewWallets& defWallets = poolFrom.newWallets();
    if (!newWallets) {
        cserror() << "newPool is read-only";
        return false;
    }

    for (auto it : defWallets) {
        newWallets->push_back(it);
    }

    if (rPackage.poolMetaInfo().sequenceNumber > 1) {
        tmpPool.add_number_confirmations(poolFrom.numberConfirmations());
        tmpPool.add_confirmation_mask(poolFrom.roundConfirmationMask());
        tmpPool.add_round_confirmations(poolFrom.roundConfirmations());
    }

    return deferredBlockExchange(rPackage, tmpPool);
}

bool BlockChain::deferredBlockExchange(cs::RoundPackage& rPackage, const csdb::Pool& newPool) {
    deferredBlock_ = csdb::Pool{};
    deferredBlock_ = newPool;
    auto tmp = rPackage.poolSignatures();
    deferredBlock_.set_signatures(tmp);
    deferredBlock_.compose();
    Hash tempHash;
    auto hash = deferredBlock_.hash().to_binary();
    std::copy(hash.cbegin(), hash.cend(), tempHash.data());
    if (NodeUtils::checkGroupSignature(deferredBlock_.confidants(), rPackage.poolMetaInfo().realTrustedMask, rPackage.poolSignatures(), tempHash)) {
        csmeta(csdebug) << "The number of signatures is sufficient and all of them are OK!";

    }
    else {
        cswarning() << "Some of Pool Signatures aren't valid. The pool will not be written to DB";
        return false;
    }
    return true;
}

bool BlockChain::storeBlock(csdb::Pool& pool, bool bySync) {
    csdebug() << csfunc() << ":";

    const auto lastSequence = getLastSequence();
    const auto poolSequence = pool.sequence();

    if (poolSequence <= lastSequence) {
        // ignore
        csdebug() << "BLOCKCHAIN> ignore oudated block #" << poolSequence << ", last written #" << lastSequence;
        // it is not error, so caller code nothing to do with it
        return true;
    }

    if ((pool.numberConfirmations() == 0 || pool.roundConfirmations().size() == 0) && pool.sequence() > 1) {
        return false;
    }

    if (poolSequence == lastSequence) {
        std::lock_guard lock(dbLock_);

        if (!deferredBlock_.signatures().empty()) {
            // ignore
            csdebug() << "BLOCKCHAIN> ignore oudated block #" << poolSequence << ", last written #" << lastSequence;
            // it is not error, so caller code nothing to do with it
            return true;
        }
        else {
            csdebug() << "BLOCKCHAIN> we have to rewrite #" << poolSequence;
            // removeLastBlock();
        }
    }

    if (poolSequence == lastSequence + 1) {
        if (pool.previous_hash() != getLastHash()) {
            csdebug() << "BLOCKCHAIN> new pool\'s prev. hash does not equal to current last hash, remove own last block and cancel store operation";
            if (getLastHash().is_empty()) {
                cserror() << "BLOCKCHAIN> own last hash is empty";
            }
            if (pool.previous_hash().is_empty()) {
                cserror() << "BLOCKCHAIN> new pool\'s prev. hash is empty";
            }
            removeLastBlock();
            return false;
        }

        setTransactionsFees(pool);

        // update wallet ids
        if (bySync) {
            // ready-to-record block does not require anything
            csdebug() << "BLOCKCHAIN> store block #" << poolSequence << " to chain, update wallets ids";
            updateWalletIds(pool, *walletsCacheUpdater_);
        }
        else {
            csdebug() << "BLOCKCHAIN> store block #" << poolSequence << " add new wallets to pool";
            addNewWalletsToPool(pool);
        }

        // write immediately
        if (recordBlock(pool, false).has_value()) {
            csdebug() << "BLOCKCHAIN> block #" << poolSequence << " has recorded to chain successfully";
            // unable to call because stack overflow in case of huge written blocks amount possible:
            // testCachedBlocks();
            return true;
        }

        csdebug() << "BLOCKCHAIN> failed to store block #" << poolSequence << " to chain";
        removeLastBlock();
        return false;
    }

    if (cachedBlocks_.count(poolSequence) > 0) {
        csdebug() << "BLOCKCHAIN> ignore duplicated block #" << poolSequence << " in cache";
        // it is not error, so caller code nothing to do with it
        return true;
    }
    // cache block for future recording
    cachedBlocks_.emplace(poolSequence, BlockMeta{pool, bySync});
    csdebug() << "BLOCKCHAIN> cache block #" << poolSequence << " signed by " << pool.signatures().size()
        << " nodes for future (" << cachedBlocks_.size() << " total)";
    cachedBlockEvent(poolSequence);
    // cache always successful
    return true;
}

void BlockChain::testCachedBlocks() {
    csdebug() << "BLOCKCHAIN> test cached blocks";
    if (cachedBlocks_.empty()) {
        csdebug() << "BLOCKCHAIN> no cached blocks";
        return;
    }

    auto lastSeq = getLastSequence() + 1;
    // clear unnecessary sequence
    if (cachedBlocks_.cbegin()->first < lastSeq) {
        auto it = cachedBlocks_.lower_bound(lastSeq);
        if (it != cachedBlocks_.begin()) {
            csdebug() << "BLOCKCHAIN> Remove outdated blocks up to #" << (*it).first << " from cache";
            cachedBlocks_.erase(cachedBlocks_.begin(), it);
        }
    }

    while (!cachedBlocks_.empty()) {
        auto firstBlockInCache = cachedBlocks_.begin();

        if ((*firstBlockInCache).first == lastSeq) {
            csdebug() << "BLOCKCHAIN> Retrieve required block #" << lastSeq << " from cache";
            // retrieve and use block if it is exactly what we need:

            const bool ok = storeBlock((*firstBlockInCache).second.pool, (*firstBlockInCache).second.by_sync);
            cachedBlocks_.erase(firstBlockInCache);
            if (!ok) {
                cserror() << "BLOCKCHAIN> Failed to record cached block to chain, drop it & wait to request again";
                break;
            }
            ++lastSeq;
        }
        else {
            // stop processing, we have not got required block in cache yet
            csdebug() << "BLOCKCHAIN> Stop store block from cache. Next blocks in cache #" << (*firstBlockInCache).first;
            break;
        }
    }
}

const cs::ReadBlockSignal& BlockChain::readBlockEvent() const {
    return storage_.readBlockEvent();
}

std::size_t BlockChain::getCachedBlocksSize() const {
    return cachedBlocks_.size();
}

std::vector<BlockChain::SequenceInterval> BlockChain::getRequiredBlocks() const {
    const auto firstSequence = getLastSequence() + 1;
    const auto currentRoundNumber = cs::Conveyer::instance().currentRoundNumber();

    if (firstSequence >= currentRoundNumber) {
        return std::vector<SequenceInterval>();
    }

    const auto roundNumber = currentRoundNumber > 0 ? std::max(firstSequence, currentRoundNumber - 1) : 0;

    // return at least [next, 0] or [next, currentRoundNumber]:
    std::vector<SequenceInterval> vec{std::make_pair(firstSequence, roundNumber)};

    // always point to last interval
    auto firstUpper = cachedBlocks_.upper_bound(firstSequence);

    if (firstUpper != cachedBlocks_.end()) {
        auto sequence = firstUpper->first;
        vec[0].second = sequence - 1;

        while ((++firstUpper) != cachedBlocks_.end()) {
            ++sequence;
            if (firstUpper->first != sequence) {
                vec.emplace_back(std::make_pair(sequence, firstUpper->first - 1));
                sequence = firstUpper->first;
            }
        }
    }

    // add last interval [final + 1, end]
    if (!cachedBlocks_.empty()) {
        const auto lastCahedBlock = cachedBlocks_.crbegin()->first;
        if (roundNumber > lastCahedBlock) {
            vec.emplace_back(std::make_pair(lastCahedBlock, roundNumber));
        }
    }

    return vec;
}

void BlockChain::setTransactionsFees(TransactionsPacket& packet) {
    fee::setCountedFees(packet.transactions());
}

void BlockChain::setTransactionsFees(csdb::Pool& pool) {
    fee::setCountedFees(pool.transactions());
}

void BlockChain::setTransactionsFees(std::vector<csdb::Transaction>& transactions) {
    fee::setCountedFees(transactions);
}

void BlockChain::setTransactionsFees(std::vector<csdb::Transaction>& transactions, const cs::Bytes&) {
    fee::setCountedFees(transactions);
}

const csdb::Address& BlockChain::getGenesisAddress() const {
    return genesisAddress_;
}

csdb::Address BlockChain::getAddressByType(const csdb::Address& addr, AddressType type) const {
    csdb::Address addr_res{};
    switch (type) {
        case AddressType::PublicKey:
            if (addr.is_public_key() || !findAddrByWalletId(addr.wallet_id(), addr_res)) {
                addr_res = addr;
            }

            break;
        case AddressType::Id:
            uint32_t _id;
            if (findWalletId(addr, _id)) {
                addr_res = csdb::Address::from_wallet_id(_id);
            }

            break;
    }
    return addr_res;
}

bool BlockChain::isEqual(const csdb::Address& laddr, const csdb::Address& raddr) const {
    if (getAddressByType(laddr, AddressType::PublicKey) == getAddressByType(raddr, AddressType::PublicKey)) {
        return true;
    }

    return false;
}

uint32_t BlockChain::getTransactionsCount(const csdb::Address& addr) {
    std::lock_guard lock(cacheMutex_);
    WalletId id;

    if (addr.is_wallet_id()) {
        id = addr.wallet_id();
    }

    else if (!walletIds_->normal().find(addr, id)) {
        return 0;
    }

    const WalletData* wallDataPtr = walletsCacheUpdater_->findWallet(id);

    if (!wallDataPtr) {
        return 0;
    }

    return static_cast<uint32_t>(wallDataPtr->transNum_);
}

//uint64_t BlockChain::initUuid() const {
//    // protects from subsequent calls
//    if (uuid_ != 0) {
//        return uuid_;
//    }
//    // lookup in hashes
//    if (!blockHashes_->empty()) {
//        const auto& hashes = blockHashes_->getHashes();
//        if (hashes.size() > 1) {
//            const auto tmp = uuidFromHash(hashes[1]);
//            if (tmp != 0) {
//                return tmp;
//            }
//        }
//    }
//    // lookup in chain
//    return uuidFromBlock(loadBlock(1));
//}

csdb::TransactionID BlockChain::getLastTransaction(const csdb::Address& addr) const {
    std::lock_guard lock(cacheMutex_);
    WalletId id;

    if (addr.is_wallet_id()) {
        id = addr.wallet_id();
    }
    else if (!walletIds_->normal().find(addr, id)) {
        return csdb::TransactionID();
    }

    const WalletData* wallDataPtr = walletsCacheUpdater_->findWallet(id);

    if (!wallDataPtr) {
        return csdb::TransactionID();
    }

    return wallDataPtr->lastTransaction_;
}

cs::Sequence BlockChain::getPreviousPoolSeq(const csdb::Address& addr, cs::Sequence ps) const {
    std::lock_guard lock(dbLock_);
    return storage_.get_previous_transaction_block(getAddressByType(addr, AddressType::PublicKey), ps);
}

std::pair<cs::Sequence, uint32_t> BlockChain::getLastNonEmptyBlock() {
    std::lock_guard lock(dbLock_);
    return std::make_pair(lastNonEmptyBlock_.poolSeq, lastNonEmptyBlock_.transCount);
}

std::pair<cs::Sequence, uint32_t> BlockChain::getPreviousNonEmptyBlock(cs::Sequence seq) {
    std::lock_guard lock(dbLock_);
    const auto it = previousNonEmpty_.find(seq);

    if (it != previousNonEmpty_.end()) {
        return std::make_pair(it->second.poolSeq, it->second.transCount);
    }

    return std::pair<cs::Sequence, uint32_t>(cs::kWrongSequence, 0);
}

TransactionsIterator::TransactionsIterator(BlockChain& bc, const csdb::Address& addr)
: bc_(bc)
, addr_(addr) {
    setFromTransId(bc_.getLastTransaction(addr));
}

void TransactionsIterator::setFromTransId(const csdb::TransactionID& lTrans) {
    if (lTrans.is_valid()) {
        lapoo_ = bc_.loadBlock(lTrans.pool_seq());
        it_ = lapoo_.transactions().rbegin() + (lapoo_.transactions().size() - lTrans.index() - 1);
    }
    else {
        lapoo_ = csdb::Pool{};
    }
}

bool TransactionsIterator::isValid() const {
    return lapoo_.is_valid();
}

void TransactionsIterator::next() {
    while (++it_ != lapoo_.transactions().rend()) {
        if (bc_.isEqual(it_->source(), addr_) || bc_.isEqual(it_->target(), addr_)) {
            break;
        }
    }

    // Oops, no more in this blockfTransactionsListGet
    if (it_ == lapoo_.transactions().rend()) {
        auto ps = bc_.getPreviousPoolSeq(addr_, lapoo_.sequence());
        lapoo_ = bc_.loadBlock(ps);

        if (lapoo_.is_valid()) {
            it_ = lapoo_.transactions().rbegin();
            // transactions() cannot be empty
            if (!bc_.isEqual(it_->source(), addr_) && !bc_.isEqual(it_->target(), addr_)) {
                next();  // next should be executed only once
            }
        }
    }
}
<|MERGE_RESOLUTION|>--- conflicted
+++ resolved
@@ -1,1577 +1,1546 @@
-#include <base58.h>
-#include <csdb/currency.hpp>
-#include <lib/system/hash.hpp>
-#include <lib/system/logger.hpp>
-#include <lib/system/utils.hpp>
-#include <limits>
-
-#include <csnode/blockchain.hpp>
-#include <csnode/blockhashes.hpp>
-#include <csnode/conveyer.hpp>
-#include <csnode/datastream.hpp>
-#include <csnode/fee.hpp>
-#include <csnode/nodeutils.hpp>
-#include <solver/smartcontracts.hpp>
-
-#include <boost/filesystem.hpp>
-#include <boost/iostreams/device/mapped_file.hpp>
-
-#include <client/config.hpp>
-
-using namespace cs;
-namespace fs = boost::filesystem;
-
-namespace {
-const char* cashesPath = "./cashes";
-const std::string lastIndexedPath = std::string(cashesPath) + "/last_indexed";
-cs::Sequence lastIndexedPool;
-
-using FileSource = boost::iostreams::mapped_file_source;
-using FileSink = boost::iostreams::mapped_file_sink;
-
-template <class BoostMMapedFile>
-class MMappedFileWrap {
-public:
-    MMappedFileWrap(const std::string& path,
-            size_t maxSize = boost::iostreams::mapped_file::max_length,
-            bool createNew = true) try {
-        if (!createNew) {
-            file_.open(path, maxSize);
-        }
-        else {
-            boost::iostreams::mapped_file_params params;
-            params.path = path;
-            params.new_file_size = maxSize;
-            file_.open(params);
-        }
-    }
-    catch (std::exception& e) {
-        cserror() << e.what();
-    }
-    catch (...) {
-        cserror() << __FILE__ << ", "
-                  << __LINE__
-                  << " exception ...";
-    }
-
-    bool isOpen() {
-        return file_.is_open();
-    }
-
-    ~MMappedFileWrap() {
-        if (isOpen()) {
-            file_.close();
-        }
-    }
-
-    template<typename T>
-    T* data() {
-        return isOpen() ? (T*)file_.data() : nullptr;
-    }
-
-private:
-    BoostMMapedFile file_;
-};
-
-inline void checkLastIndFile(bool& recreateIndex) {
-    fs::path p(lastIndexedPath);
-    if (!fs::is_regular_file(p)) {
-        recreateIndex = true;
-        return;
-    }
-    MMappedFileWrap<FileSource> f(lastIndexedPath, sizeof(cs::Sequence), false);
-    if (!f.isOpen()) {
-        recreateIndex = true; 
-        return;
-    }
-    lastIndexedPool = *(f.data<const cs::Sequence>());
-}
-
-inline void updateLastIndFile() {
-    static MMappedFileWrap<FileSink> f(lastIndexedPath, sizeof(cs::Sequence));
-    auto ptr = f.data<cs::Sequence>();
-    if (ptr) {
-        *ptr = lastIndexedPool;
-    }
-}
-} // namespace
-
-BlockChain::BlockChain(csdb::Address genesisAddress, csdb::Address startAddress, bool recreateIndex)
-: good_(false)
-, dbLock_()
-, genesisAddress_(genesisAddress)
-, startAddress_(startAddress)
-, walletIds_(new WalletsIds)
-, walletsCacheStorage_(new WalletsCache(WalletsCache::Config(), genesisAddress, startAddress, *walletIds_))
-, walletsPools_(new WalletsPools(genesisAddress, startAddress, *walletIds_))
-, cacheMutex_()
-, recreateIndex_(recreateIndex) {
-    cs::Connector::connect(&storage_.readBlockEvent(), this, &BlockChain::onReadFromDB);
-
-    createCashesPath();
-    if (!recreateIndex_) {
-        checkLastIndFile(recreateIndex_);
-    }
-
-    walletsCacheUpdater_ = walletsCacheStorage_->createUpdater();
-    blockHashes_ = std::make_unique<cs::BlockHashes>(cashesPath);
-}
-
-BlockChain::~BlockChain() {
-}
-
-bool BlockChain::init(const std::string& path) {
-    cslog() << "Trying to open DB...";
-
-    size_t totalLoaded = 0;
-    csdb::Storage::OpenCallback progress = [&](const csdb::Storage::OpenProgress& progress) {
-        ++totalLoaded;
-        if (progress.poolsProcessed % 1000 == 0) {
-            std::cout << '\r' << WithDelimiters(progress.poolsProcessed) << "";
-        }
-        return false;
-    };
-
-    if (!storage_.open(path, progress)) {
-        cserror() << "Couldn't open database at " << path;
-        return false;
-    }
-
-    cslog() << "\rDB is opened, loaded " << WithDelimiters(totalLoaded) << " blocks";
-
-    if (storage_.last_hash().is_empty()) {
-        csdebug() << "Last hash is empty...";
-        if (storage_.size()) {
-            cserror() << "failed!!! Delete the Database!!! It will be restored from nothing...";
-            return false;
-        }
-        writeGenesisBlock();
-    }
-    else {
-        if (!postInitFromDB()) {
-            return false;
-        }
-        std::cout << "Done\n";
-    }
-
-    if (recreateIndex_) {
-        recreateIndex_ = false;
-        lapoos.clear();
-        cslog() << "Recreated index 0 -> " << getLastSequence()
-                << ". Continue to keep it actual from new blocks.";
-    }
-
-    good_ = true;
-    return true;
-}
-
-bool BlockChain::isGood() const {
-    return good_;
-}
-
-uint64_t BlockChain::uuid() const {
-    cs::Lock lock(dbLock_);
-    return uuid_;
-}
-
-void BlockChain::onReadFromDB(csdb::Pool block, bool* shouldStop) {
-    if (block.sequence() == 1) {
-        cs::Lock lock(dbLock_);
-        uuid_ = uuidFromBlock(block);
-        csdebug() << "Blockchain: UUID = " << uuid_;
-        if (recreateIndex_) {
-            storage_.truncate_trxs_index();
-        }
-    }
-    if (!updateWalletIds(block, *walletsCacheUpdater_.get())) {
-        cserror() << "Blockchain: updateWalletIds() failed on block #" << block.sequence();
-        *shouldStop = true;
-    }
-    else {
-        if (!blockHashes_->onNextBlock(block)) {
-            cserror() << "Blockchain: blockHashes_->onReadBlock(block) failed on block #" << block.sequence();
-            *shouldStop = true;
-        }
-        else {
-            if (recreateIndex_ || lastIndexedPool < block.sequence()) {
-                createTransactionsIndex(block);
-            }
-<<<<<<< HEAD
-            const auto cnt_tr = block.transactions_count();
-            if (cnt_tr > 0) {
-                total_transactions_count_ += cnt_tr;
-
-                if (lastNonEmptyBlock_.transCount && block.sequence() != lastNonEmptyBlock_.poolSeq) {
-                    previousNonEmpty_[block.sequence()] = lastNonEmptyBlock_;
-                }
-                lastNonEmptyBlock_.poolSeq = block.sequence();
-                lastNonEmptyBlock_.transCount = static_cast<uint32_t>(block.transactions().size());
-            }
-=======
-            updateNonEmptyBlocks(block);
->>>>>>> f8201f47
-        }
-        walletsCacheUpdater_->loadNextBlock(block, block.confidants(), *this);
-    }
-}
-
-inline void BlockChain::updateNonEmptyBlocks(const csdb::Pool& pool) {
-    const auto cntTr = pool.transactions_count();
-    if (cntTr > 0) {
-        total_transactions_count_ += cntTr;
-
-        if (lastNonEmptyBlock_.transCount && pool.hash() != lastNonEmptyBlock_.hash) {
-            previousNonEmpty_[pool.hash()] = lastNonEmptyBlock_;
-        }
-        lastNonEmptyBlock_.hash = pool.hash();
-        lastNonEmptyBlock_.transCount = static_cast<uint32_t>(cntTr);
-    }
-}
-
-bool BlockChain::postInitFromDB() {
-    auto func = [](const WalletData::Address&, const WalletData& wallet) {
-        double bal = wallet.balance_.to_double();
-        if (bal < -std::numeric_limits<double>::min()) {
-            csdebug() << "Wallet with negative balance (" << bal << ") detected: " << cs::Utils::byteStreamToHex(wallet.address_.data(), wallet.address_.size()) << " ("
-                      << EncodeBase58(wallet.address_.data(), wallet.address_.data() + wallet.address_.size()) << ")";
-        }
-        return true;
-    };
-    walletsCacheStorage_->iterateOverWallets(func);
-    return true;
-}
-
-void BlockChain::createTransactionsIndex(csdb::Pool& pool) {
-    std::set<csdb::Address> indexedAddrs;
-
-    auto lbd = [&indexedAddrs, &pool, this](const csdb::Address& addr) {
-        auto key = getAddressByType(addr, BlockChain::AddressType::PublicKey);
-        if (indexedAddrs.insert(key).second) {
-<<<<<<< HEAD
-            cs::Sequence lapoo;
-            if (recreateIndex) {
-=======
-            csdb::PoolHash lapoo;
-            if (recreateIndex_) {
->>>>>>> f8201f47
-                lapoo = lapoos[key];
-                lapoos[key] = pool.sequence();
-            }
-            else {
-                lapoo = getLastTransaction(key).pool_seq();
-            }
-            std::lock_guard<decltype(dbLock_)> l(dbLock_);
-            storage_.set_previous_transaction_block(key, pool.sequence(), lapoo);
-        }
-    };
-
-    for (auto& tr : pool.transactions()) {
-        lbd(tr.source());
-        lbd(tr.target());
-    }
-
-<<<<<<< HEAD
-    if (pool.transactions().size()) {
-        total_transactions_count_ += pool.transactions().size();
-
-        if (lastNonEmptyBlock_.transCount && pool.sequence() != lastNonEmptyBlock_.poolSeq) {
-            previousNonEmpty_[pool.sequence()] = lastNonEmptyBlock_;
-        }
-
-        lastNonEmptyBlock_.poolSeq = pool.sequence();
-        lastNonEmptyBlock_.transCount = static_cast<uint32_t>(pool.transactions().size());
-    }
-=======
->>>>>>> f8201f47
-    lastIndexedPool = pool.sequence();
-    updateLastIndFile();
-}
-
-cs::Sequence BlockChain::getLastSequence() const {
-    std::lock_guard lock(dbLock_);
-
-    if (deferredBlock_.is_valid()) {
-        return deferredBlock_.sequence();
-    }
-    // try to sequence get from blockHashes
-    cs::Sequence seq = blockHashes_->find(storage_.last_hash());
-    if (seq != kWrongSequence) {
-        return seq;
-    }
-    // the last possible way (actually, blockchain does not allow "wholes" in sequences)
-    return storage_.size() - 1;
-}
-
-csdb::PoolHash BlockChain::getLastHash() const {
-    std::lock_guard lock(dbLock_);
-
-    if (deferredBlock_.is_valid()) {
-        return deferredBlock_.hash().clone();
-    }
-
-    return storage_.last_hash();
-}
-
-std::string BlockChain::getLastTimeStamp() const {
-    std::lock_guard<decltype(dbLock_)> l(dbLock_);
-
-    if (deferredBlock_.is_valid()) {
-        return deferredBlock_.user_field(0).value<std::string>();
-    }
-    else {
-        return getLastBlock().user_field(0).value<std::string>();
-    }
-}
-
-cs::Bytes BlockChain::getLastRealTrusted() const {
-    std::lock_guard<decltype(dbLock_)> l(dbLock_);
-
-    if (deferredBlock_.is_valid()) {
-        return cs::Utils::bitsToMask(deferredBlock_.numberTrusted(), deferredBlock_.realTrusted());
-    }
-    else {
-        return cs::Utils::bitsToMask(getLastBlock().numberTrusted(), getLastBlock().realTrusted());
-    }
-}
-
-void BlockChain::writeGenesisBlock() {
-    cswarning() << "Adding the genesis block";
-
-    csdb::Pool genesis;
-    csdb::Transaction transaction;
-
-    std::string strAddr = "5B3YXqDTcWQFGAqEJQJP3Bg1ZK8FFtHtgCiFLT5VAxpe";
-    std::vector<uint8_t> pub_key;
-    DecodeBase58(strAddr, pub_key);
-
-    csdb::Address test_address = csdb::Address::from_public_key(pub_key);
-    transaction.set_target(test_address);
-    transaction.set_source(genesisAddress_);
-    transaction.set_currency(csdb::Currency(1));
-    transaction.set_amount(csdb::Amount(249'471'071, 0));
-    transaction.set_max_fee(csdb::AmountCommission(0.0));
-    transaction.set_counted_fee(csdb::AmountCommission(0.0));
-    transaction.set_innerID(0);
-
-    genesis.add_transaction(transaction);
-
-    genesis.set_previous_hash(csdb::PoolHash());
-    genesis.set_sequence(0);
-    addNewWalletsToPool(genesis);
-
-    csdebug() << "Genesis block completed ... trying to save";
-
-    finalizeBlock(genesis, true, cs::PublicKeys{});
-    deferredBlock_ = genesis;
-    emit storeBlockEvent(deferredBlock_);
-
-    csdebug() << genesis.hash().to_string();
-
-    uint32_t bSize;
-    genesis.to_byte_stream(bSize);
-}
-
-void BlockChain::iterateOverWallets(const std::function<bool(const cs::WalletsCache::WalletData::Address&, const cs::WalletsCache::WalletData&)> func) {
-    std::lock_guard lock(cacheMutex_);
-    walletsCacheStorage_->iterateOverWallets(func);
-}
-
-#ifdef MONITOR_NODE
-void BlockChain::iterateOverWriters(const std::function<bool(const cs::WalletsCache::WalletData::Address&, const cs::WalletsCache::TrustedData&)> func) {
-    std::lock_guard lock(cacheMutex_);
-    walletsCacheStorage_->iterateOverWriters(func);
-}
-
-void BlockChain::applyToWallet(const csdb::Address& addr, const std::function<void(const cs::WalletsCache::WalletData&)> func) {
-    std::lock_guard lock(cacheMutex_);
-    WalletId id;
-    if (!walletIds_->normal().find(addr, id)) {
-        return;
-    }
-    auto wd = walletsCacheUpdater_->findWallet(id);
-
-    func(*wd);
-}
-#endif
-
-size_t BlockChain::getSize() const {
-    std::lock_guard lock(dbLock_);
-    const auto storageSize = storage_.size();
-    return deferredBlock_.is_valid() ? (storageSize + 1) : storageSize;
-}
-
-csdb::Pool BlockChain::loadBlock(const csdb::PoolHash& ph) const {
-    if (ph.is_empty()) {
-        return csdb::Pool{};
-    }
-
-    std::lock_guard l(dbLock_);
-
-    if (deferredBlock_.hash() == ph) {
-        return deferredBlock_.clone();
-    }
-
-    return storage_.pool_load(ph);
-}
-
-csdb::Pool BlockChain::loadBlock(const cs::Sequence sequence) const {
-    std::lock_guard lock(dbLock_);
-
-    if (deferredBlock_.is_valid() && deferredBlock_.sequence() == sequence) {
-        // deferredBlock already composed:
-        return deferredBlock_.clone();
-    }
-    // storage loads blocks by 1-based index: 1 => pool[0], 2 => pool[1] etc.
-    if (sequence > getLastSequence()) {
-        return csdb::Pool{};
-    }
-    return storage_.pool_load(sequence + 1);
-}
-
-csdb::Pool BlockChain::loadBlockMeta(const csdb::PoolHash& ph, size_t& cnt) const {
-    std::lock_guard lock(dbLock_);
-
-    if (deferredBlock_.hash() == ph) {
-        return deferredBlock_.clone();
-    }
-
-    return storage_.pool_load_meta(ph, cnt);
-}
-
-csdb::Transaction BlockChain::loadTransaction(const csdb::TransactionID& transId) const {
-    std::lock_guard l(dbLock_);
-    csdb::Transaction transaction;
-
-    if (deferredBlock_.sequence() == transId.pool_seq()) {
-        transaction = deferredBlock_.transaction(transId).clone();
-        transaction.set_time(deferredBlock_.get_time());
-    }
-    else {
-        transaction = storage_.transaction(transId);
-        transaction.set_time(storage_.pool_load(transId.pool_seq()).get_time());
-    }
-
-    return transaction;
-}
-
-void BlockChain::removeLastBlock() {
-    csmeta(csdebug) << "begin";
-    csdb::Pool pool{};
-
-    {
-        std::lock_guard lock(dbLock_);
-
-        if (deferredBlock_.is_valid()) {
-            pool = deferredBlock_;
-            deferredBlock_ = csdb::Pool{};
-        }
-        else {
-            pool = storage_.pool_remove_last();
-        }
-    }
-
-    if (!pool.is_valid()) {
-        csmeta(cserror) << "Error! Removed pool is not valid";
-        return;
-    }
-
-    if (pool.sequence() == 0) {
-        csmeta(cswarning) << "Attempt to remove Genesis block !!!!!";
-        return;
-    }
-
-    // to be sure, try to remove both sequence and hash
-    if (!blockHashes_->remove(pool.sequence())) {
-        blockHashes_->remove(pool.hash());
-    }
-
-    total_transactions_count_ -= pool.transactions().size();
-    removeWalletsInPoolFromCache(pool);
-
-    emit removeBlockEvent(pool.sequence());
-
-    csmeta(csdebug) << "done";
-}
-
-csdb::Address BlockChain::getAddressFromKey(const std::string& key) {
-    if (key.size() == kPublicKeyLength) {
-        csdb::Address res = csdb::Address::from_public_key(key.data());
-        return res;
-    }
-    else {
-        csdb::internal::WalletId id = *reinterpret_cast<const csdb::internal::WalletId*>(key.data());
-        csdb::Address res = csdb::Address::from_wallet_id(id);
-        return res;
-    }
-}
-
-void BlockChain::removeWalletsInPoolFromCache(const csdb::Pool& pool) {
-    try {
-        std::lock_guard lock(cacheMutex_);
-        const csdb::Pool::NewWallets& newWallets = pool.newWallets();
-
-        for (const auto& newWall : newWallets) {
-            csdb::Address newWallAddress;
-            if (!pool.getWalletAddress(newWall, newWallAddress)) {
-                cserror() << "Wrong new wallet data";
-                return;
-            }
-            if (!walletIds_->normal().remove(newWallAddress)) {
-                cswarning() << "Wallet was not removed";
-            }
-        }
-    }
-    catch (std::exception& e) {
-        cserror() << "Exc=" << e.what();
-    }
-    catch (...) {
-        cserror() << "Exc=...";
-    }
-}
-
-void BlockChain::logBlockInfo(csdb::Pool& pool) {
-    const auto& trusted = pool.confidants();
-    std::string realTrustedString;
-    auto mask = cs::Utils::bitsToMask(pool.numberTrusted(), pool.realTrusted());
-    for (auto i : mask) {
-        realTrustedString = realTrustedString + "[" + std::to_string(static_cast<int>(i)) + "] ";
-    }
-
-    csdebug() << " trusted count " << trusted.size() << ", RealTrusted = " << realTrustedString;
-    for (const auto& t : trusted) {
-        csdebug() << "\t- " << cs::Utils::byteStreamToHex(t.data(), t.size());
-    }
-    csdebug() << " transactions count " << pool.transactions_count();
-    if (pool.user_field_ids().count(0) > 0) {
-        csdebug() << " time: " << pool.user_field(0).value<std::string>().c_str();
-    }
-    csdebug() << " previous hash: " << pool.previous_hash().to_string();
-    csdebug() << " hash(" << pool.sequence() << "): " << pool.hash().to_string();
-    csdebug() << " last storage size: " << getSize();
-}
-
-bool BlockChain::finalizeBlock(csdb::Pool& pool, bool isTrusted, cs::PublicKeys lastConfidants) {
-    if (!pool.compose()) {
-        csmeta(cserror) << "Couldn't compose block: " << pool.sequence();
-        return false;
-    }
-
-    cs::Sequence currentSequence = pool.sequence();
-    const auto& confidants = pool.confidants();
-    const auto& signatures = pool.signatures();
-    const auto& realTrusted = pool.realTrusted();
-    if (currentSequence > 1) {
-        csdebug() << "Finalize: starting confidants validation procedure:";
-
-        cs::Bytes trustedToHash;
-        cs::DataStream tth(trustedToHash);
-        tth << currentSequence;
-        tth << confidants;
-
-        cs::Hash trustedHash = cscrypto::calculateHash(trustedToHash.data(), trustedToHash.size());
-
-        cs::Signatures sigs = pool.roundConfirmations();
-        const auto& confMask = cs::Utils::bitsToMask(pool.numberConfirmations(), pool.roundConfirmationMask());
-        // for debugging only delete->
-        csdebug() << "Mask size = " << confMask.size() << " for next confidants:";
-        for (auto& it : lastConfidants) {
-            csdebug() << cs::Utils::byteStreamToHex(it.data(), it.size());
-        }
-        // <-delete
-        if (confMask.size() > 1) {
-            if (!NodeUtils::checkGroupSignature(lastConfidants, confMask, sigs, trustedHash)) {
-                csdebug() << "           The Confidants confirmations are not OK";
-                return false;
-            }
-            else {
-                csdebug() << "           The Confidants confirmations are OK";
-            }
-        }
-        else {
-            // TODO: add SS PKey to the prevConfidants
-        }
-    }
-
-    if (signatures.empty() && (!isTrusted || pool.sequence() != 0)) {
-        csmeta(csdebug) << "The pool #" << pool.sequence() << " doesn't contain signatures";
-        return false;
-    }
-
-    if (signatures.size() < static_cast<size_t>(cs::Utils::maskValue(realTrusted)) && !isTrusted && pool.sequence() != 0) {
-        csmeta(csdebug) << "The number of signatures is insufficient";
-        return false;
-    }
-    auto mask = cs::Utils::bitsToMask(pool.numberTrusted(), pool.realTrusted());
-
-    // pool signatures check: start
-    if (pool.sequence() > 0) {
-        //  csmeta(csdebug) << "Pool Hash: " << cs::Utils::byteStreamToHex(pool.hash().to_binary().data(), pool.hash().to_binary().size());
-        //  csmeta(csdebug) << "Prev Hash: " << cs::Utils::byteStreamToHex(pool.previous_hash().to_binary().data(), pool.previous_hash().to_binary().size());
-        Hash tempHash;
-        auto hash = pool.hash().to_binary();
-        std::copy(hash.cbegin(), hash.cend(), tempHash.data());
-        if (NodeUtils::checkGroupSignature(confidants, mask, signatures, tempHash)) {
-            csmeta(csdebug) << "The number of signatures is sufficient and all of them are OK!";
-        }
-        else {
-            cswarning() << "Some of Pool Signatures aren't valid. The pool will not be written to DB";
-            return false;
-        }
-    }
-    else {
-        csmeta(csdebug) << "Genesis block will be written without signatures verification";
-    }
-    // pool signatures check: end
-
-    createTransactionsIndex(pool);
-    updateNonEmptyBlocks(pool);
-
-    if (!updateFromNextBlock(pool)) {
-        csmeta(cserror) << "Error in updateFromNextBlock()";
-        return false;
-    }
-
-    csmeta(csdetails) << "last hash: " << pool.hash().to_string();
-    return true;
-}
-
-csdb::PoolHash BlockChain::getHashBySequence(cs::Sequence seq) const {
-    std::lock_guard lock(dbLock_);
-
-    if (deferredBlock_.sequence() == seq) {
-        return deferredBlock_.hash().clone();
-    }
-
-    csdb::PoolHash tmp = blockHashes_->find(seq);
-    if (!tmp.is_empty()) {
-        return tmp;
-    }
-
-    return storage_.pool_hash(seq);
-}
-
-cs::Sequence BlockChain::getSequenceByHash(const csdb::PoolHash& hash) const {
-    std::lock_guard lock(dbLock_);
-    
-    if (deferredBlock_.hash() == hash) {
-        return deferredBlock_.sequence();
-    }
-
-    cs::Sequence seq = blockHashes_->find(hash);
-    if (seq != kWrongSequence) {
-        return seq;
-    }
-
-    return storage_.pool_sequence(hash);
-}
-
-uint64_t BlockChain::getWalletsCountWithBalance() {
-    std::lock_guard lock(cacheMutex_);
-
-    uint64_t count = 0;
-    auto proc = [&](const WalletData::Address& addr, const WalletData& wallet) {
-        constexpr csdb::Amount zero_balance(0);
-        if (!addr.empty() && wallet.balance_ >= zero_balance) {
-            count++;
-        }
-        return true;
-    };
-    walletsCacheStorage_->iterateOverWallets(proc);
-    return count;
-}
-
-class BlockChain::TransactionsLoader {
-public:
-    using Transactions = std::vector<csdb::Transaction>;
-
-public:
-    TransactionsLoader(csdb::Address wallPubKey, BlockChain::WalletId id, bool isToLoadWalletsPoolsCache, BlockChain& blockchain, Transactions& transactions)
-    : wallPubKey_(wallPubKey)
-    , isToLoadWalletsPoolsCache_(isToLoadWalletsPoolsCache)
-    , blockchain_(blockchain)
-    , transactions_(transactions) {
-        if (isToLoadWalletsPoolsCache_) {
-            std::lock_guard lock(blockchain_.cacheMutex_);
-            blockchain.walletsPools_->addWallet(id);
-        }
-    }
-
-    bool load(const csdb::PoolHash& poolHash, uint64_t& offset, uint64_t limit, csdb::PoolHash& prevPoolHash) {
-        csdb::Pool curr = blockchain_.loadBlock(poolHash);
-        if (!curr.is_valid())
-            return false;
-
-        if (curr.transactions_count()) {
-            bool hasMyTransactions = false;
-
-            for (auto trans : curr.transactions()) {
-                if (transactions_.size() == limit)
-                    break;
-
-                if (trans.target() == wallPubKey_ || trans.source() == wallPubKey_) {
-                    hasMyTransactions = true;
-
-                    if (offset == 0)
-                        transactions_.push_back(trans);
-                    else
-                        --offset;
-                }
-            }
-
-            if (hasMyTransactions && isToLoadWalletsPoolsCache_) {
-                std::lock_guard lock(blockchain_.cacheMutex_);
-                blockchain_.walletsPools_->loadPrevBlock(curr);
-            }
-        }
-
-        prevPoolHash = curr.previous_hash();
-
-        return true;
-    }
-
-private:
-    csdb::Address wallPubKey_;
-    const bool isToLoadWalletsPoolsCache_;
-    BlockChain& blockchain_;
-    Transactions& transactions_;
-};
-
-void BlockChain::getTransactions(Transactions& transactions, csdb::Address address, uint64_t offset, uint64_t limit) {
-    for (auto trIt = TransactionsIterator(*this, address); trIt.isValid(); trIt.next()) {
-        if (offset > 0) {
-            --offset;
-            continue;
-        }
-
-        transactions.push_back(*trIt);
-        transactions.back().set_time(trIt.getPool().get_time());
-
-        if (--limit == 0)
-            break;
-    }
-}
-
-bool BlockChain::findDataForTransactions(csdb::Address address, csdb::Address& wallPubKey, WalletId& id, WalletsPools::WalletData::PoolsHashes& hashesArray) const {
-    std::lock_guard lock(cacheMutex_);
-
-    if (address.is_wallet_id()) {
-        id = address.wallet_id();
-
-        const WalletData* wallDataPtr = walletsCacheUpdater_->findWallet(id);
-
-        if (!wallDataPtr) {
-            return false;
-        }
-
-        WalletsCache::convert(wallDataPtr->address_, wallPubKey);
-    }
-    else
-    {
-        if (!walletIds_->normal().find(address, id)) {
-            return false;
-        }
-
-        wallPubKey = address;
-    }
-
-    const WalletsPools::WalletData* wallData = walletsPools_->findWallet(id);
-    if (wallData) {
-        hashesArray = wallData->poolsHashes_;
-    }
-
-    return true;
-}
-
-void BlockChain::getTransactions(Transactions& transactions, csdb::Address wallPubKey, WalletId id, const WalletsPools::WalletData::PoolsHashes& hashesArray, uint64_t offset,
-                                 uint64_t limit) {
-    bool isToLoadWalletsPoolsCache = hashesArray.empty() && wallPubKey != genesisAddress_ && wallPubKey != startAddress_;
-    if (wallPubKey.is_public_key()) {
-        WalletId _id;
-
-        if (!findWalletId(wallPubKey, _id)) {
-            return;
-        }
-
-        wallPubKey = csdb::Address::from_wallet_id(_id);
-    }
-
-    TransactionsLoader trxLoader(wallPubKey, id, isToLoadWalletsPoolsCache, *this, transactions);
-    csdb::PoolHash prevHash = getLastHash();
-
-    for (size_t i = hashesArray.size() - 1; i != std::numeric_limits<decltype(i)>::max(); --i) {
-        const auto& poolHashData = hashesArray[i];
-
-        if (poolHashData.trxNum < WalletsPools::WalletData::PoolHashData::maxTrxNum && poolHashData.trxNum <= offset) {
-            offset -= poolHashData.trxNum;
-            continue;
-        }
-
-        csdb::PoolHash currHash;
-        WalletsPools::convert(poolHashData.poolHash, currHash);
-
-        if (!trxLoader.load(currHash, offset, limit, prevHash)) {
-            return;
-        }
-
-        if (transactions.size() >= limit) {
-            return;
-        }
-    }
-
-    while (true) {
-        csdb::PoolHash currHash = prevHash;
-
-        if (!trxLoader.load(currHash, offset, limit, prevHash)) {
-            break;
-        }
-    }
-}
-
-template <typename WalletCacheProcessor>
-bool BlockChain::updateWalletIds(const csdb::Pool& pool, WalletCacheProcessor& proc) {
-    try {
-        std::lock_guard lock(cacheMutex_);
-
-        const csdb::Pool::NewWallets& newWallets = pool.newWallets();
-        for (const auto& newWall : newWallets) {
-            csdb::Address newWallAddress;
-            if (!pool.getWalletAddress(newWall, newWallAddress)) {
-                cserror() << "Wrong new wallet data";
-                return false;
-            }
-
-            if (!insertNewWalletId(newWallAddress, newWall.walletId_, proc)) {
-                cserror() << "Wallet was already added as new";
-                return false;
-            }
-        }
-    }
-    catch (std::exception& e) {
-        cserror() << "Exc=" << e.what();
-        return false;
-    }
-    catch (...) {
-        cserror() << "Exc=...";
-        return false;
-    }
-
-    return true;
-}
-
-bool BlockChain::insertNewWalletId(const csdb::Address& newWallAddress, WalletId newWalletId, WalletsCache::Initer& initer) {
-    WalletId idSpecial{};
-
-    if (!walletIds_->special().insertNormal(newWallAddress, newWalletId, idSpecial)) {
-        cserror() << "Cannot add new wallet";
-        return false;
-    }
-
-    if (WalletsIds::Special::isSpecial(idSpecial)) {
-        if (!initer.moveData(idSpecial, newWalletId)) {
-            cserror() << "Cannot move special wallet id data to newWalletId: idSpecial=" << idSpecial << " newWalletId=" << newWalletId;
-            return false;
-        }
-    }
-
-    return true;
-}
-
-bool BlockChain::insertNewWalletId(const csdb::Address& newWallAddress, WalletId newWalletId, WalletsCache::Updater&) {
-    if (!walletIds_->normal().insert(newWallAddress, newWalletId)) {
-        cserror() << "Cannot add new wallet";
-        return false;
-    }
-
-    return true;
-}
-
-void BlockChain::addNewWalletToPool(const csdb::Address& walletAddress, const csdb::Pool::NewWalletInfo::AddressId& addressId, csdb::Pool::NewWallets& newWallets) {
-    if (!walletAddress.is_public_key()) {
-        return;
-    }
-
-    if (walletAddress == genesisAddress_) {
-        return;
-    }
-
-    WalletId id{};
-
-    if (getWalletId(walletAddress, id)) {
-        newWallets.emplace_back(csdb::Pool::NewWalletInfo{addressId, id});
-    }
-}
-
-void BlockChain::addNewWalletsToPool(csdb::Pool& pool) {
-    csdb::Pool::NewWallets* newWallets = pool.newWallets();
-
-    if (!newWallets) {
-        cserror() << "Pool is read-only";
-        return;
-    }
-
-    newWallets->clear();
-
-    csdb::Pool::Transactions& transactions = pool.transactions();
-
-    for (size_t idx = 0; idx < transactions.size(); ++idx) {
-        {
-            csdb::Pool::NewWalletInfo::AddressId addressId = {idx, csdb::Pool::NewWalletInfo::AddressType::AddressIsSource};
-            addNewWalletToPool(transactions[idx].source(), addressId, *newWallets);
-        }
-        {
-            csdb::Pool::NewWalletInfo::AddressId addressId = {idx, csdb::Pool::NewWalletInfo::AddressType::AddressIsTarget};
-            addNewWalletToPool(transactions[idx].target(), addressId, *newWallets);
-        }
-    }
-
-    const auto& confidants = pool.confidants();
-    size_t confWalletsIndexStart = transactions.size();
-    for (size_t i = 0; i < confidants.size(); ++i) {
-        csdb::Pool::NewWalletInfo::AddressId addressId = {confWalletsIndexStart + i, csdb::Pool::NewWalletInfo::AddressType::AddressIsTarget};
-        addNewWalletToPool(csdb::Address::from_public_key(confidants[i]), addressId, *newWallets);
-    }
-}
-
-void BlockChain::close() {
-    cs::Lock lock(dbLock_);
-    storage_.close();
-    cs::Connector::disconnect(&storage_.readBlockEvent(), this, &BlockChain::onReadFromDB);
-    blockHashes_->close();
-}
-
-bool BlockChain::getTransaction(const csdb::Address& addr, const int64_t& innerId, csdb::Transaction& result) const {
-    cs::Lock lock(dbLock_);
-    return storage_.get_from_blockchain(addr, innerId, getLastTransaction(addr).pool_seq(), result);
-}
-
-bool BlockChain::updateContractData(const csdb::Address& abs_addr, const cs::Bytes& data) const {
-    cs::Lock lock(dbLock_);
-    return storage_.update_contract_data(abs_addr, data);
-}
-
-bool BlockChain::getContractData(const csdb::Address& abs_addr, cs::Bytes& data) const {
-    cs::Lock lock(dbLock_);
-    return storage_.get_contract_data(abs_addr, data);
-}
-
-void BlockChain::createCashesPath() {
-    fs::path dbPath(cashesPath);
-    boost::system::error_code code;
-    const auto res = fs::is_directory(dbPath, code);
-
-    if (!res) {
-        fs::create_directory(dbPath);
-    }
-}
-
-bool BlockChain::updateFromNextBlock(csdb::Pool& nextPool) {
-    if (!walletsCacheUpdater_) {
-        cserror() << "!walletsCacheUpdater";
-        return false;
-    }
-
-    try {
-        std::lock_guard lock(cacheMutex_);
-
-        // currently block stores own round confidants, not next round:
-        const auto& currentRoundConfidants = nextPool.confidants();
-        walletsCacheUpdater_->loadNextBlock(nextPool, currentRoundConfidants, *this);
-        walletsPools_->loadNextBlock(nextPool);
-        if (!blockHashes_->onNextBlock(nextPool)) {
-            cslog() << "Error writing DB structure";
-        }
-    }
-    catch (std::exception& e) {
-        cserror() << "Exc=" << e.what();
-        return false;
-    }
-    catch (...) {
-        cserror() << "Exc=...";
-        return false;
-    }
-    return true;
-}
-
-bool BlockChain::findWalletData(const csdb::Address& address, WalletData& wallData, WalletId& id) const {
-    if (address.is_wallet_id()) {
-        id = address.wallet_id();
-        return findWalletData(address.wallet_id(), wallData);
-    }
-
-    std::lock_guard lock(cacheMutex_);
-
-    if (!walletIds_->normal().find(address, id)) {
-        return false;
-    }
-
-    return findWalletData_Unsafe(id, wallData);
-}
-
-bool BlockChain::findWalletData(WalletId id, WalletData& wallData) const {
-    std::lock_guard lock(cacheMutex_);
-    return findWalletData_Unsafe(id, wallData);
-}
-
-bool BlockChain::findWalletData_Unsafe(WalletId id, WalletData& wallData) const {
-    const WalletData* wallDataPtr = walletsCacheUpdater_->findWallet(id);
-
-    if (wallDataPtr) {
-        wallData = *wallDataPtr;
-        return true;
-    }
-
-    return false;
-}
-
-bool BlockChain::getModifiedWallets(Mask& dest) const {
-    std::lock_guard lock(cacheMutex_);
-
-    bool isNewModified = (walletsCacheUpdater_->getModified().size() != dest.size()) || walletsCacheUpdater_->getModified().any();
-
-    dest.resize(walletsCacheUpdater_->getModified().size(), true);
-    dest |= walletsCacheUpdater_->getModified();
-
-    return isNewModified;
-}
-
-bool BlockChain::findWalletId(const WalletAddress& address, WalletId& id) const {
-    if (address.is_wallet_id()) {
-        id = address.wallet_id();
-        return true;
-    }
-    else if (address.is_public_key()) {
-        std::lock_guard lock(cacheMutex_);
-        return walletIds_->normal().find(address, id);
-    }
-
-    cserror() << "Wrong address";
-    return false;
-}
-
-bool BlockChain::getWalletId(const WalletAddress& address, WalletId& id) {
-    if (address.is_wallet_id()) {
-        id = address.wallet_id();
-        return false;
-    }
-    else if (address.is_public_key()) {
-        std::lock_guard lock(cacheMutex_);
-        return walletIds_->normal().get(address, id);
-    }
-
-    cserror() << "Wrong address";
-    return false;
-}
-
-bool BlockChain::findAddrByWalletId(const WalletId id, csdb::Address& addr) const {
-    if (!walletIds_->normal().findaddr(id, addr)) {
-        return false;
-    }
-
-    return true;
-}
-
-std::optional<csdb::Pool> BlockChain::recordBlock(csdb::Pool& pool, bool isTrusted) {
-    const auto last_seq = getLastSequence();
-    const auto pool_seq = pool.sequence();
-
-    csdebug() << "BLOCKCHAIN> finish & store block #" << pool_seq << " to chain";
-
-    if (last_seq + 1 != pool_seq) {
-        cserror() << "BLOCKCHAIN> cannot record block #" << pool_seq << " to chain, last sequence " << last_seq;
-        return std::nullopt;
-    }
-
-    pool.set_previous_hash(getLastHash());
-
-    constexpr cs::Sequence NoSequence = std::numeric_limits<cs::Sequence>::max();
-    cs::Sequence flushed_block_seq = NoSequence;
-
-    {
-        cs::Lock lock(dbLock_);
-
-        if (deferredBlock_.is_valid()) {
-
-            deferredBlock_.set_storage(storage_);
-
-            if (deferredBlock_.save()) {
-                flushed_block_seq = deferredBlock_.sequence();
-                if (uuid_ == 0 && flushed_block_seq == 1) {
-                    uuid_ = uuidFromBlock(deferredBlock_);
-                    csdebug() << "Blockchain: UUID = " << uuid_;
-                }
-            }
-            else {
-                csmeta(cserror) << "Couldn't save block: " << deferredBlock_.sequence();
-            }
-        }
-    }
-
-    if (flushed_block_seq != NoSequence) {
-        csdebug() << "---------------------------- Flush block #" << flushed_block_seq << " to disk ---------------------------";
-        csdebug() << "signatures amount = " << deferredBlock_.signatures().size() << ", smartSignatures amount = " << deferredBlock_.smartSignatures().size()
-                  << ", see block info above";
-        csdebug() << "----------------------------------------------------------------------------------";
-    }
-
-    {
-        cs::Lock lock(dbLock_);
-
-        cs::PublicKeys lastConfidants;
-        if (pool_seq > 1) {
-            if (deferredBlock_.sequence() + 1 == pool_seq) {
-                lastConfidants = deferredBlock_.confidants();
-            }
-            else {
-                lastConfidants = loadBlock(pool_seq - 1).confidants();
-            }
-        }
-
-        // next 2 calls order is extremely significant: finalizeBlock() may call to smarts-"enqueue"-"execute", so deferredBlock MUST BE SET properly
-        deferredBlock_ = pool;
-        if (finalizeBlock(deferredBlock_, isTrusted, lastConfidants)) {
-            csdebug() << "The block is correct";
-        }
-        else {
-            csdebug() << "the signatures of the block are incorrect";
-            return std::nullopt;
-        }
-        pool = deferredBlock_.clone();
-    }
-    csdetails() << "Pool #" << deferredBlock_.sequence() << ": " << cs::Utils::byteStreamToHex(deferredBlock_.to_binary().data(), deferredBlock_.to_binary().size());
-    emit storeBlockEvent(pool);
-
-    // log cached block
-    csdebug() << "----------------------- Defer block #" << pool.sequence() << " until next round ----------------------";
-    logBlockInfo(pool);
-    csdebug() << "----------------------------------- " << pool.sequence() << " --------------------------------------";
-
-    return std::make_optional(pool);
-}
-
-bool BlockChain::updateLastBlock(cs::RoundPackage& rPackage) {
-    return updateLastBlock(rPackage, deferredBlock_);
-}
-
-bool BlockChain::updateLastBlock(cs::RoundPackage& rPackage, const csdb::Pool& poolFrom) {
-    csdebug() << "BLOCKCHAIN> Starting update last block: check ...";
-    //if (deferredBlock_.is_valid()) {
-    //  csdebug() << "BLOCKCHAIN> Deferred block is invalid, can't update it";
-    //  return false;
-    //}
-    if (poolFrom.is_read_only()) {
-        csdebug() << "BLOCKCHAIN> Deferred block is read_only, be carefull";
-        //return false;
-    }
-
-    if (poolFrom.sequence() != rPackage.poolMetaInfo().sequenceNumber) {
-        csdebug() << "BLOCKCHAIN> Deferred block sequence " << poolFrom.sequence() << " doesn't equal to that in the roundPackage " << rPackage.poolMetaInfo().sequenceNumber << ", can't update it";
-        return false;
-    }
-    if (poolFrom.signatures().size() >= rPackage.poolSignatures().size()) {
-        csdebug() << "BLOCKCHAIN> Deferred block has more or the same amount Signatures, than received roundPackage, can't update it";
-        return true;
-    }
-    if (poolFrom.previous_hash() != rPackage.poolMetaInfo().previousHash) {
-        csdebug() << "BLOCKCHAIN> Deferred block PREVIOUS HASH doesn't equal to that in the roundPackage, can't update it";
-        return false;
-    }
-    csdebug() << "BLOCKCHAIN> Ok";
-
-    csdb::Pool tmpPool;
-    tmpPool.set_sequence(poolFrom.sequence());
-    tmpPool.set_previous_hash(poolFrom.previous_hash());
-    tmpPool.add_real_trusted(cs::Utils::maskToBits(rPackage.poolMetaInfo().realTrustedMask));
-    csdebug() << "BLOCKCHAIN> new mask set to deferred block: " << cs::TrustedMask::toString(rPackage.poolMetaInfo().realTrustedMask);
-    tmpPool.add_number_trusted(static_cast<uint8_t>(rPackage.poolMetaInfo().realTrustedMask.size()));
-    tmpPool.setRoundCost(poolFrom.roundCost());
-    tmpPool.set_confidants(poolFrom.confidants());
-    for (auto& it : poolFrom.transactions()) {
-        tmpPool.add_transaction(it);
-    }
-    tmpPool.add_user_field(0, rPackage.poolMetaInfo().timestamp);
-    for (auto& it : poolFrom.smartSignatures()) {
-        tmpPool.add_smart_signature(it);
-    }
-    csdb::Pool::NewWallets* newWallets = tmpPool.newWallets();
-    const csdb::Pool::NewWallets& defWallets = poolFrom.newWallets();
-    if (!newWallets) {
-        cserror() << "newPool is read-only";
-        return false;
-    }
-
-    for (auto it : defWallets) {
-        newWallets->push_back(it);
-    }
-
-    if (rPackage.poolMetaInfo().sequenceNumber > 1) {
-        tmpPool.add_number_confirmations(poolFrom.numberConfirmations());
-        tmpPool.add_confirmation_mask(poolFrom.roundConfirmationMask());
-        tmpPool.add_round_confirmations(poolFrom.roundConfirmations());
-    }
-
-    return deferredBlockExchange(rPackage, tmpPool);
-}
-
-bool BlockChain::deferredBlockExchange(cs::RoundPackage& rPackage, const csdb::Pool& newPool) {
-    deferredBlock_ = csdb::Pool{};
-    deferredBlock_ = newPool;
-    auto tmp = rPackage.poolSignatures();
-    deferredBlock_.set_signatures(tmp);
-    deferredBlock_.compose();
-    Hash tempHash;
-    auto hash = deferredBlock_.hash().to_binary();
-    std::copy(hash.cbegin(), hash.cend(), tempHash.data());
-    if (NodeUtils::checkGroupSignature(deferredBlock_.confidants(), rPackage.poolMetaInfo().realTrustedMask, rPackage.poolSignatures(), tempHash)) {
-        csmeta(csdebug) << "The number of signatures is sufficient and all of them are OK!";
-
-    }
-    else {
-        cswarning() << "Some of Pool Signatures aren't valid. The pool will not be written to DB";
-        return false;
-    }
-    return true;
-}
-
-bool BlockChain::storeBlock(csdb::Pool& pool, bool bySync) {
-    csdebug() << csfunc() << ":";
-
-    const auto lastSequence = getLastSequence();
-    const auto poolSequence = pool.sequence();
-
-    if (poolSequence <= lastSequence) {
-        // ignore
-        csdebug() << "BLOCKCHAIN> ignore oudated block #" << poolSequence << ", last written #" << lastSequence;
-        // it is not error, so caller code nothing to do with it
-        return true;
-    }
-
-    if ((pool.numberConfirmations() == 0 || pool.roundConfirmations().size() == 0) && pool.sequence() > 1) {
-        return false;
-    }
-
-    if (poolSequence == lastSequence) {
-        std::lock_guard lock(dbLock_);
-
-        if (!deferredBlock_.signatures().empty()) {
-            // ignore
-            csdebug() << "BLOCKCHAIN> ignore oudated block #" << poolSequence << ", last written #" << lastSequence;
-            // it is not error, so caller code nothing to do with it
-            return true;
-        }
-        else {
-            csdebug() << "BLOCKCHAIN> we have to rewrite #" << poolSequence;
-            // removeLastBlock();
-        }
-    }
-
-    if (poolSequence == lastSequence + 1) {
-        if (pool.previous_hash() != getLastHash()) {
-            csdebug() << "BLOCKCHAIN> new pool\'s prev. hash does not equal to current last hash, remove own last block and cancel store operation";
-            if (getLastHash().is_empty()) {
-                cserror() << "BLOCKCHAIN> own last hash is empty";
-            }
-            if (pool.previous_hash().is_empty()) {
-                cserror() << "BLOCKCHAIN> new pool\'s prev. hash is empty";
-            }
-            removeLastBlock();
-            return false;
-        }
-
-        setTransactionsFees(pool);
-
-        // update wallet ids
-        if (bySync) {
-            // ready-to-record block does not require anything
-            csdebug() << "BLOCKCHAIN> store block #" << poolSequence << " to chain, update wallets ids";
-            updateWalletIds(pool, *walletsCacheUpdater_);
-        }
-        else {
-            csdebug() << "BLOCKCHAIN> store block #" << poolSequence << " add new wallets to pool";
-            addNewWalletsToPool(pool);
-        }
-
-        // write immediately
-        if (recordBlock(pool, false).has_value()) {
-            csdebug() << "BLOCKCHAIN> block #" << poolSequence << " has recorded to chain successfully";
-            // unable to call because stack overflow in case of huge written blocks amount possible:
-            // testCachedBlocks();
-            return true;
-        }
-
-        csdebug() << "BLOCKCHAIN> failed to store block #" << poolSequence << " to chain";
-        removeLastBlock();
-        return false;
-    }
-
-    if (cachedBlocks_.count(poolSequence) > 0) {
-        csdebug() << "BLOCKCHAIN> ignore duplicated block #" << poolSequence << " in cache";
-        // it is not error, so caller code nothing to do with it
-        return true;
-    }
-    // cache block for future recording
-    cachedBlocks_.emplace(poolSequence, BlockMeta{pool, bySync});
-    csdebug() << "BLOCKCHAIN> cache block #" << poolSequence << " signed by " << pool.signatures().size()
-        << " nodes for future (" << cachedBlocks_.size() << " total)";
-    cachedBlockEvent(poolSequence);
-    // cache always successful
-    return true;
-}
-
-void BlockChain::testCachedBlocks() {
-    csdebug() << "BLOCKCHAIN> test cached blocks";
-    if (cachedBlocks_.empty()) {
-        csdebug() << "BLOCKCHAIN> no cached blocks";
-        return;
-    }
-
-    auto lastSeq = getLastSequence() + 1;
-    // clear unnecessary sequence
-    if (cachedBlocks_.cbegin()->first < lastSeq) {
-        auto it = cachedBlocks_.lower_bound(lastSeq);
-        if (it != cachedBlocks_.begin()) {
-            csdebug() << "BLOCKCHAIN> Remove outdated blocks up to #" << (*it).first << " from cache";
-            cachedBlocks_.erase(cachedBlocks_.begin(), it);
-        }
-    }
-
-    while (!cachedBlocks_.empty()) {
-        auto firstBlockInCache = cachedBlocks_.begin();
-
-        if ((*firstBlockInCache).first == lastSeq) {
-            csdebug() << "BLOCKCHAIN> Retrieve required block #" << lastSeq << " from cache";
-            // retrieve and use block if it is exactly what we need:
-
-            const bool ok = storeBlock((*firstBlockInCache).second.pool, (*firstBlockInCache).second.by_sync);
-            cachedBlocks_.erase(firstBlockInCache);
-            if (!ok) {
-                cserror() << "BLOCKCHAIN> Failed to record cached block to chain, drop it & wait to request again";
-                break;
-            }
-            ++lastSeq;
-        }
-        else {
-            // stop processing, we have not got required block in cache yet
-            csdebug() << "BLOCKCHAIN> Stop store block from cache. Next blocks in cache #" << (*firstBlockInCache).first;
-            break;
-        }
-    }
-}
-
-const cs::ReadBlockSignal& BlockChain::readBlockEvent() const {
-    return storage_.readBlockEvent();
-}
-
-std::size_t BlockChain::getCachedBlocksSize() const {
-    return cachedBlocks_.size();
-}
-
-std::vector<BlockChain::SequenceInterval> BlockChain::getRequiredBlocks() const {
-    const auto firstSequence = getLastSequence() + 1;
-    const auto currentRoundNumber = cs::Conveyer::instance().currentRoundNumber();
-
-    if (firstSequence >= currentRoundNumber) {
-        return std::vector<SequenceInterval>();
-    }
-
-    const auto roundNumber = currentRoundNumber > 0 ? std::max(firstSequence, currentRoundNumber - 1) : 0;
-
-    // return at least [next, 0] or [next, currentRoundNumber]:
-    std::vector<SequenceInterval> vec{std::make_pair(firstSequence, roundNumber)};
-
-    // always point to last interval
-    auto firstUpper = cachedBlocks_.upper_bound(firstSequence);
-
-    if (firstUpper != cachedBlocks_.end()) {
-        auto sequence = firstUpper->first;
-        vec[0].second = sequence - 1;
-
-        while ((++firstUpper) != cachedBlocks_.end()) {
-            ++sequence;
-            if (firstUpper->first != sequence) {
-                vec.emplace_back(std::make_pair(sequence, firstUpper->first - 1));
-                sequence = firstUpper->first;
-            }
-        }
-    }
-
-    // add last interval [final + 1, end]
-    if (!cachedBlocks_.empty()) {
-        const auto lastCahedBlock = cachedBlocks_.crbegin()->first;
-        if (roundNumber > lastCahedBlock) {
-            vec.emplace_back(std::make_pair(lastCahedBlock, roundNumber));
-        }
-    }
-
-    return vec;
-}
-
-void BlockChain::setTransactionsFees(TransactionsPacket& packet) {
-    fee::setCountedFees(packet.transactions());
-}
-
-void BlockChain::setTransactionsFees(csdb::Pool& pool) {
-    fee::setCountedFees(pool.transactions());
-}
-
-void BlockChain::setTransactionsFees(std::vector<csdb::Transaction>& transactions) {
-    fee::setCountedFees(transactions);
-}
-
-void BlockChain::setTransactionsFees(std::vector<csdb::Transaction>& transactions, const cs::Bytes&) {
-    fee::setCountedFees(transactions);
-}
-
-const csdb::Address& BlockChain::getGenesisAddress() const {
-    return genesisAddress_;
-}
-
-csdb::Address BlockChain::getAddressByType(const csdb::Address& addr, AddressType type) const {
-    csdb::Address addr_res{};
-    switch (type) {
-        case AddressType::PublicKey:
-            if (addr.is_public_key() || !findAddrByWalletId(addr.wallet_id(), addr_res)) {
-                addr_res = addr;
-            }
-
-            break;
-        case AddressType::Id:
-            uint32_t _id;
-            if (findWalletId(addr, _id)) {
-                addr_res = csdb::Address::from_wallet_id(_id);
-            }
-
-            break;
-    }
-    return addr_res;
-}
-
-bool BlockChain::isEqual(const csdb::Address& laddr, const csdb::Address& raddr) const {
-    if (getAddressByType(laddr, AddressType::PublicKey) == getAddressByType(raddr, AddressType::PublicKey)) {
-        return true;
-    }
-
-    return false;
-}
-
-uint32_t BlockChain::getTransactionsCount(const csdb::Address& addr) {
-    std::lock_guard lock(cacheMutex_);
-    WalletId id;
-
-    if (addr.is_wallet_id()) {
-        id = addr.wallet_id();
-    }
-
-    else if (!walletIds_->normal().find(addr, id)) {
-        return 0;
-    }
-
-    const WalletData* wallDataPtr = walletsCacheUpdater_->findWallet(id);
-
-    if (!wallDataPtr) {
-        return 0;
-    }
-
-    return static_cast<uint32_t>(wallDataPtr->transNum_);
-}
-
-//uint64_t BlockChain::initUuid() const {
-//    // protects from subsequent calls
-//    if (uuid_ != 0) {
-//        return uuid_;
-//    }
-//    // lookup in hashes
-//    if (!blockHashes_->empty()) {
-//        const auto& hashes = blockHashes_->getHashes();
-//        if (hashes.size() > 1) {
-//            const auto tmp = uuidFromHash(hashes[1]);
-//            if (tmp != 0) {
-//                return tmp;
-//            }
-//        }
-//    }
-//    // lookup in chain
-//    return uuidFromBlock(loadBlock(1));
-//}
-
-csdb::TransactionID BlockChain::getLastTransaction(const csdb::Address& addr) const {
-    std::lock_guard lock(cacheMutex_);
-    WalletId id;
-
-    if (addr.is_wallet_id()) {
-        id = addr.wallet_id();
-    }
-    else if (!walletIds_->normal().find(addr, id)) {
-        return csdb::TransactionID();
-    }
-
-    const WalletData* wallDataPtr = walletsCacheUpdater_->findWallet(id);
-
-    if (!wallDataPtr) {
-        return csdb::TransactionID();
-    }
-
-    return wallDataPtr->lastTransaction_;
-}
-
-cs::Sequence BlockChain::getPreviousPoolSeq(const csdb::Address& addr, cs::Sequence ps) const {
-    std::lock_guard lock(dbLock_);
-    return storage_.get_previous_transaction_block(getAddressByType(addr, AddressType::PublicKey), ps);
-}
-
-std::pair<cs::Sequence, uint32_t> BlockChain::getLastNonEmptyBlock() {
-    std::lock_guard lock(dbLock_);
-    return std::make_pair(lastNonEmptyBlock_.poolSeq, lastNonEmptyBlock_.transCount);
-}
-
-std::pair<cs::Sequence, uint32_t> BlockChain::getPreviousNonEmptyBlock(cs::Sequence seq) {
-    std::lock_guard lock(dbLock_);
-    const auto it = previousNonEmpty_.find(seq);
-
-    if (it != previousNonEmpty_.end()) {
-        return std::make_pair(it->second.poolSeq, it->second.transCount);
-    }
-
-    return std::pair<cs::Sequence, uint32_t>(cs::kWrongSequence, 0);
-}
-
-TransactionsIterator::TransactionsIterator(BlockChain& bc, const csdb::Address& addr)
-: bc_(bc)
-, addr_(addr) {
-    setFromTransId(bc_.getLastTransaction(addr));
-}
-
-void TransactionsIterator::setFromTransId(const csdb::TransactionID& lTrans) {
-    if (lTrans.is_valid()) {
-        lapoo_ = bc_.loadBlock(lTrans.pool_seq());
-        it_ = lapoo_.transactions().rbegin() + (lapoo_.transactions().size() - lTrans.index() - 1);
-    }
-    else {
-        lapoo_ = csdb::Pool{};
-    }
-}
-
-bool TransactionsIterator::isValid() const {
-    return lapoo_.is_valid();
-}
-
-void TransactionsIterator::next() {
-    while (++it_ != lapoo_.transactions().rend()) {
-        if (bc_.isEqual(it_->source(), addr_) || bc_.isEqual(it_->target(), addr_)) {
-            break;
-        }
-    }
-
-    // Oops, no more in this blockfTransactionsListGet
-    if (it_ == lapoo_.transactions().rend()) {
-        auto ps = bc_.getPreviousPoolSeq(addr_, lapoo_.sequence());
-        lapoo_ = bc_.loadBlock(ps);
-
-        if (lapoo_.is_valid()) {
-            it_ = lapoo_.transactions().rbegin();
-            // transactions() cannot be empty
-            if (!bc_.isEqual(it_->source(), addr_) && !bc_.isEqual(it_->target(), addr_)) {
-                next();  // next should be executed only once
-            }
-        }
-    }
-}
+#include <base58.h>
+#include <csdb/currency.hpp>
+#include <lib/system/hash.hpp>
+#include <lib/system/logger.hpp>
+#include <lib/system/utils.hpp>
+#include <limits>
+
+#include <csnode/blockchain.hpp>
+#include <csnode/blockhashes.hpp>
+#include <csnode/conveyer.hpp>
+#include <csnode/datastream.hpp>
+#include <csnode/fee.hpp>
+#include <csnode/nodeutils.hpp>
+#include <solver/smartcontracts.hpp>
+
+#include <boost/filesystem.hpp>
+#include <boost/iostreams/device/mapped_file.hpp>
+
+#include <client/config.hpp>
+
+using namespace cs;
+namespace fs = boost::filesystem;
+
+namespace {
+const char* cashesPath = "./cashes";
+const std::string lastIndexedPath = std::string(cashesPath) + "/last_indexed";
+cs::Sequence lastIndexedPool;
+
+using FileSource = boost::iostreams::mapped_file_source;
+using FileSink = boost::iostreams::mapped_file_sink;
+
+template <class BoostMMapedFile>
+class MMappedFileWrap {
+public:
+    MMappedFileWrap(const std::string& path,
+            size_t maxSize = boost::iostreams::mapped_file::max_length,
+            bool createNew = true) try {
+        if (!createNew) {
+            file_.open(path, maxSize);
+        }
+        else {
+            boost::iostreams::mapped_file_params params;
+            params.path = path;
+            params.new_file_size = maxSize;
+            file_.open(params);
+        }
+    }
+    catch (std::exception& e) {
+        cserror() << e.what();
+    }
+    catch (...) {
+        cserror() << __FILE__ << ", "
+                  << __LINE__
+                  << " exception ...";
+    }
+
+    bool isOpen() {
+        return file_.is_open();
+    }
+
+    ~MMappedFileWrap() {
+        if (isOpen()) {
+            file_.close();
+        }
+    }
+
+    template<typename T>
+    T* data() {
+        return isOpen() ? (T*)file_.data() : nullptr;
+    }
+
+private:
+    BoostMMapedFile file_;
+};
+
+inline void checkLastIndFile(bool& recreateIndex) {
+    fs::path p(lastIndexedPath);
+    if (!fs::is_regular_file(p)) {
+        recreateIndex = true;
+        return;
+    }
+    MMappedFileWrap<FileSource> f(lastIndexedPath, sizeof(cs::Sequence), false);
+    if (!f.isOpen()) {
+        recreateIndex = true; 
+        return;
+    }
+    lastIndexedPool = *(f.data<const cs::Sequence>());
+}
+
+inline void updateLastIndFile() {
+    static MMappedFileWrap<FileSink> f(lastIndexedPath, sizeof(cs::Sequence));
+    auto ptr = f.data<cs::Sequence>();
+    if (ptr) {
+        *ptr = lastIndexedPool;
+    }
+}
+} // namespace
+
+BlockChain::BlockChain(csdb::Address genesisAddress, csdb::Address startAddress, bool recreateIndex)
+: good_(false)
+, dbLock_()
+, genesisAddress_(genesisAddress)
+, startAddress_(startAddress)
+, walletIds_(new WalletsIds)
+, walletsCacheStorage_(new WalletsCache(WalletsCache::Config(), genesisAddress, startAddress, *walletIds_))
+, walletsPools_(new WalletsPools(genesisAddress, startAddress, *walletIds_))
+, cacheMutex_()
+, recreateIndex_(recreateIndex) {
+    cs::Connector::connect(&storage_.readBlockEvent(), this, &BlockChain::onReadFromDB);
+
+    createCashesPath();
+    if (!recreateIndex_) {
+        checkLastIndFile(recreateIndex_);
+    }
+
+    walletsCacheUpdater_ = walletsCacheStorage_->createUpdater();
+    blockHashes_ = std::make_unique<cs::BlockHashes>(cashesPath);
+}
+
+BlockChain::~BlockChain() {
+}
+
+bool BlockChain::init(const std::string& path) {
+    cslog() << "Trying to open DB...";
+
+    size_t totalLoaded = 0;
+    csdb::Storage::OpenCallback progress = [&](const csdb::Storage::OpenProgress& progress) {
+        ++totalLoaded;
+        if (progress.poolsProcessed % 1000 == 0) {
+            std::cout << '\r' << WithDelimiters(progress.poolsProcessed) << "";
+        }
+        return false;
+    };
+
+    if (!storage_.open(path, progress)) {
+        cserror() << "Couldn't open database at " << path;
+        return false;
+    }
+
+    cslog() << "\rDB is opened, loaded " << WithDelimiters(totalLoaded) << " blocks";
+
+    if (storage_.last_hash().is_empty()) {
+        csdebug() << "Last hash is empty...";
+        if (storage_.size()) {
+            cserror() << "failed!!! Delete the Database!!! It will be restored from nothing...";
+            return false;
+        }
+        writeGenesisBlock();
+    }
+    else {
+        if (!postInitFromDB()) {
+            return false;
+        }
+        std::cout << "Done\n";
+    }
+
+    if (recreateIndex_) {
+        recreateIndex_ = false;
+        lapoos.clear();
+        cslog() << "Recreated index 0 -> " << getLastSequence()
+                << ". Continue to keep it actual from new blocks.";
+    }
+
+    good_ = true;
+    return true;
+}
+
+bool BlockChain::isGood() const {
+    return good_;
+}
+
+uint64_t BlockChain::uuid() const {
+    cs::Lock lock(dbLock_);
+    return uuid_;
+}
+
+void BlockChain::onReadFromDB(csdb::Pool block, bool* shouldStop) {
+    if (block.sequence() == 1) {
+        cs::Lock lock(dbLock_);
+        uuid_ = uuidFromBlock(block);
+        csdebug() << "Blockchain: UUID = " << uuid_;
+        if (recreateIndex_) {
+            storage_.truncate_trxs_index();
+        }
+    }
+    if (!updateWalletIds(block, *walletsCacheUpdater_.get())) {
+        cserror() << "Blockchain: updateWalletIds() failed on block #" << block.sequence();
+        *shouldStop = true;
+    }
+    else {
+        if (!blockHashes_->onNextBlock(block)) {
+            cserror() << "Blockchain: blockHashes_->onReadBlock(block) failed on block #" << block.sequence();
+            *shouldStop = true;
+        }
+        else {
+            if (recreateIndex_ || lastIndexedPool < block.sequence()) {
+                createTransactionsIndex(block);
+            }
+            updateNonEmptyBlocks(block);
+        }
+        walletsCacheUpdater_->loadNextBlock(block, block.confidants(), *this);
+    }
+}
+
+inline void BlockChain::updateNonEmptyBlocks(const csdb::Pool& pool) {
+    const auto cntTr = pool.transactions_count();
+    if (cntTr > 0) {
+        total_transactions_count_ += cntTr;
+
+        if (lastNonEmptyBlock_.transCount && pool.hash() != lastNonEmptyBlock_.hash) {
+            previousNonEmpty_[pool.hash()] = lastNonEmptyBlock_;
+        }
+        lastNonEmptyBlock_.hash = pool.hash();
+        lastNonEmptyBlock_.transCount = static_cast<uint32_t>(cntTr);
+    }
+}
+
+bool BlockChain::postInitFromDB() {
+    auto func = [](const WalletData::Address&, const WalletData& wallet) {
+        double bal = wallet.balance_.to_double();
+        if (bal < -std::numeric_limits<double>::min()) {
+            csdebug() << "Wallet with negative balance (" << bal << ") detected: " << cs::Utils::byteStreamToHex(wallet.address_.data(), wallet.address_.size()) << " ("
+                      << EncodeBase58(wallet.address_.data(), wallet.address_.data() + wallet.address_.size()) << ")";
+        }
+        return true;
+    };
+    walletsCacheStorage_->iterateOverWallets(func);
+    return true;
+}
+
+void BlockChain::createTransactionsIndex(csdb::Pool& pool) {
+    std::set<csdb::Address> indexedAddrs;
+
+    auto lbd = [&indexedAddrs, &pool, this](const csdb::Address& addr) {
+        auto key = getAddressByType(addr, BlockChain::AddressType::PublicKey);
+        if (indexedAddrs.insert(key).second) {
+            cs::Sequence lapoo;
+            if (recreateIndex_) {
+                lapoo = lapoos[key];
+                lapoos[key] = pool.sequence();
+            }
+            else {
+                lapoo = getLastTransaction(key).pool_seq();
+            }
+            std::lock_guard<decltype(dbLock_)> l(dbLock_);
+            storage_.set_previous_transaction_block(key, pool.sequence(), lapoo);
+        }
+    };
+
+    for (auto& tr : pool.transactions()) {
+        lbd(tr.source());
+        lbd(tr.target());
+    }
+
+    lastIndexedPool = pool.sequence();
+    updateLastIndFile();
+}
+
+cs::Sequence BlockChain::getLastSequence() const {
+    std::lock_guard lock(dbLock_);
+
+    if (deferredBlock_.is_valid()) {
+        return deferredBlock_.sequence();
+    }
+    // try to sequence get from blockHashes
+    cs::Sequence seq = blockHashes_->find(storage_.last_hash());
+    if (seq != kWrongSequence) {
+        return seq;
+    }
+    // the last possible way (actually, blockchain does not allow "wholes" in sequences)
+    return storage_.size() - 1;
+}
+
+csdb::PoolHash BlockChain::getLastHash() const {
+    std::lock_guard lock(dbLock_);
+
+    if (deferredBlock_.is_valid()) {
+        return deferredBlock_.hash().clone();
+    }
+
+    return storage_.last_hash();
+}
+
+std::string BlockChain::getLastTimeStamp() const {
+    std::lock_guard<decltype(dbLock_)> l(dbLock_);
+
+    if (deferredBlock_.is_valid()) {
+        return deferredBlock_.user_field(0).value<std::string>();
+    }
+    else {
+        return getLastBlock().user_field(0).value<std::string>();
+    }
+}
+
+cs::Bytes BlockChain::getLastRealTrusted() const {
+    std::lock_guard<decltype(dbLock_)> l(dbLock_);
+
+    if (deferredBlock_.is_valid()) {
+        return cs::Utils::bitsToMask(deferredBlock_.numberTrusted(), deferredBlock_.realTrusted());
+    }
+    else {
+        return cs::Utils::bitsToMask(getLastBlock().numberTrusted(), getLastBlock().realTrusted());
+    }
+}
+
+void BlockChain::writeGenesisBlock() {
+    cswarning() << "Adding the genesis block";
+
+    csdb::Pool genesis;
+    csdb::Transaction transaction;
+
+    std::string strAddr = "5B3YXqDTcWQFGAqEJQJP3Bg1ZK8FFtHtgCiFLT5VAxpe";
+    std::vector<uint8_t> pub_key;
+    DecodeBase58(strAddr, pub_key);
+
+    csdb::Address test_address = csdb::Address::from_public_key(pub_key);
+    transaction.set_target(test_address);
+    transaction.set_source(genesisAddress_);
+    transaction.set_currency(csdb::Currency(1));
+    transaction.set_amount(csdb::Amount(249'471'071, 0));
+    transaction.set_max_fee(csdb::AmountCommission(0.0));
+    transaction.set_counted_fee(csdb::AmountCommission(0.0));
+    transaction.set_innerID(0);
+
+    genesis.add_transaction(transaction);
+
+    genesis.set_previous_hash(csdb::PoolHash());
+    genesis.set_sequence(0);
+    addNewWalletsToPool(genesis);
+
+    csdebug() << "Genesis block completed ... trying to save";
+
+    finalizeBlock(genesis, true, cs::PublicKeys{});
+    deferredBlock_ = genesis;
+    emit storeBlockEvent(deferredBlock_);
+
+    csdebug() << genesis.hash().to_string();
+
+    uint32_t bSize;
+    genesis.to_byte_stream(bSize);
+}
+
+void BlockChain::iterateOverWallets(const std::function<bool(const cs::WalletsCache::WalletData::Address&, const cs::WalletsCache::WalletData&)> func) {
+    std::lock_guard lock(cacheMutex_);
+    walletsCacheStorage_->iterateOverWallets(func);
+}
+
+#ifdef MONITOR_NODE
+void BlockChain::iterateOverWriters(const std::function<bool(const cs::WalletsCache::WalletData::Address&, const cs::WalletsCache::TrustedData&)> func) {
+    std::lock_guard lock(cacheMutex_);
+    walletsCacheStorage_->iterateOverWriters(func);
+}
+
+void BlockChain::applyToWallet(const csdb::Address& addr, const std::function<void(const cs::WalletsCache::WalletData&)> func) {
+    std::lock_guard lock(cacheMutex_);
+    WalletId id;
+    if (!walletIds_->normal().find(addr, id)) {
+        return;
+    }
+    auto wd = walletsCacheUpdater_->findWallet(id);
+
+    func(*wd);
+}
+#endif
+
+size_t BlockChain::getSize() const {
+    std::lock_guard lock(dbLock_);
+    const auto storageSize = storage_.size();
+    return deferredBlock_.is_valid() ? (storageSize + 1) : storageSize;
+}
+
+csdb::Pool BlockChain::loadBlock(const csdb::PoolHash& ph) const {
+    if (ph.is_empty()) {
+        return csdb::Pool{};
+    }
+
+    std::lock_guard l(dbLock_);
+
+    if (deferredBlock_.hash() == ph) {
+        return deferredBlock_.clone();
+    }
+
+    return storage_.pool_load(ph);
+}
+
+csdb::Pool BlockChain::loadBlock(const cs::Sequence sequence) const {
+    std::lock_guard lock(dbLock_);
+
+    if (deferredBlock_.is_valid() && deferredBlock_.sequence() == sequence) {
+        // deferredBlock already composed:
+        return deferredBlock_.clone();
+    }
+    // storage loads blocks by 1-based index: 1 => pool[0], 2 => pool[1] etc.
+    if (sequence > getLastSequence()) {
+        return csdb::Pool{};
+    }
+    return storage_.pool_load(sequence + 1);
+}
+
+csdb::Pool BlockChain::loadBlockMeta(const csdb::PoolHash& ph, size_t& cnt) const {
+    std::lock_guard lock(dbLock_);
+
+    if (deferredBlock_.hash() == ph) {
+        return deferredBlock_.clone();
+    }
+
+    return storage_.pool_load_meta(ph, cnt);
+}
+
+csdb::Transaction BlockChain::loadTransaction(const csdb::TransactionID& transId) const {
+    std::lock_guard l(dbLock_);
+    csdb::Transaction transaction;
+
+    if (deferredBlock_.sequence() == transId.pool_seq()) {
+        transaction = deferredBlock_.transaction(transId).clone();
+        transaction.set_time(deferredBlock_.get_time());
+    }
+    else {
+        transaction = storage_.transaction(transId);
+        transaction.set_time(storage_.pool_load(transId.pool_seq()).get_time());
+    }
+
+    return transaction;
+}
+
+void BlockChain::removeLastBlock() {
+    csmeta(csdebug) << "begin";
+    csdb::Pool pool{};
+
+    {
+        std::lock_guard lock(dbLock_);
+
+        if (deferredBlock_.is_valid()) {
+            pool = deferredBlock_;
+            deferredBlock_ = csdb::Pool{};
+        }
+        else {
+            pool = storage_.pool_remove_last();
+        }
+    }
+
+    if (!pool.is_valid()) {
+        csmeta(cserror) << "Error! Removed pool is not valid";
+        return;
+    }
+
+    if (pool.sequence() == 0) {
+        csmeta(cswarning) << "Attempt to remove Genesis block !!!!!";
+        return;
+    }
+
+    // to be sure, try to remove both sequence and hash
+    if (!blockHashes_->remove(pool.sequence())) {
+        blockHashes_->remove(pool.hash());
+    }
+
+    total_transactions_count_ -= pool.transactions().size();
+    removeWalletsInPoolFromCache(pool);
+
+    emit removeBlockEvent(pool.sequence());
+
+    csmeta(csdebug) << "done";
+}
+
+csdb::Address BlockChain::getAddressFromKey(const std::string& key) {
+    if (key.size() == kPublicKeyLength) {
+        csdb::Address res = csdb::Address::from_public_key(key.data());
+        return res;
+    }
+    else {
+        csdb::internal::WalletId id = *reinterpret_cast<const csdb::internal::WalletId*>(key.data());
+        csdb::Address res = csdb::Address::from_wallet_id(id);
+        return res;
+    }
+}
+
+void BlockChain::removeWalletsInPoolFromCache(const csdb::Pool& pool) {
+    try {
+        std::lock_guard lock(cacheMutex_);
+        const csdb::Pool::NewWallets& newWallets = pool.newWallets();
+
+        for (const auto& newWall : newWallets) {
+            csdb::Address newWallAddress;
+            if (!pool.getWalletAddress(newWall, newWallAddress)) {
+                cserror() << "Wrong new wallet data";
+                return;
+            }
+            if (!walletIds_->normal().remove(newWallAddress)) {
+                cswarning() << "Wallet was not removed";
+            }
+        }
+    }
+    catch (std::exception& e) {
+        cserror() << "Exc=" << e.what();
+    }
+    catch (...) {
+        cserror() << "Exc=...";
+    }
+}
+
+void BlockChain::logBlockInfo(csdb::Pool& pool) {
+    const auto& trusted = pool.confidants();
+    std::string realTrustedString;
+    auto mask = cs::Utils::bitsToMask(pool.numberTrusted(), pool.realTrusted());
+    for (auto i : mask) {
+        realTrustedString = realTrustedString + "[" + std::to_string(static_cast<int>(i)) + "] ";
+    }
+
+    csdebug() << " trusted count " << trusted.size() << ", RealTrusted = " << realTrustedString;
+    for (const auto& t : trusted) {
+        csdebug() << "\t- " << cs::Utils::byteStreamToHex(t.data(), t.size());
+    }
+    csdebug() << " transactions count " << pool.transactions_count();
+    if (pool.user_field_ids().count(0) > 0) {
+        csdebug() << " time: " << pool.user_field(0).value<std::string>().c_str();
+    }
+    csdebug() << " previous hash: " << pool.previous_hash().to_string();
+    csdebug() << " hash(" << pool.sequence() << "): " << pool.hash().to_string();
+    csdebug() << " last storage size: " << getSize();
+}
+
+bool BlockChain::finalizeBlock(csdb::Pool& pool, bool isTrusted, cs::PublicKeys lastConfidants) {
+    if (!pool.compose()) {
+        csmeta(cserror) << "Couldn't compose block: " << pool.sequence();
+        return false;
+    }
+
+    cs::Sequence currentSequence = pool.sequence();
+    const auto& confidants = pool.confidants();
+    const auto& signatures = pool.signatures();
+    const auto& realTrusted = pool.realTrusted();
+    if (currentSequence > 1) {
+        csdebug() << "Finalize: starting confidants validation procedure:";
+
+        cs::Bytes trustedToHash;
+        cs::DataStream tth(trustedToHash);
+        tth << currentSequence;
+        tth << confidants;
+
+        cs::Hash trustedHash = cscrypto::calculateHash(trustedToHash.data(), trustedToHash.size());
+
+        cs::Signatures sigs = pool.roundConfirmations();
+        const auto& confMask = cs::Utils::bitsToMask(pool.numberConfirmations(), pool.roundConfirmationMask());
+        // for debugging only delete->
+        csdebug() << "Mask size = " << confMask.size() << " for next confidants:";
+        for (auto& it : lastConfidants) {
+            csdebug() << cs::Utils::byteStreamToHex(it.data(), it.size());
+        }
+        // <-delete
+        if (confMask.size() > 1) {
+            if (!NodeUtils::checkGroupSignature(lastConfidants, confMask, sigs, trustedHash)) {
+                csdebug() << "           The Confidants confirmations are not OK";
+                return false;
+            }
+            else {
+                csdebug() << "           The Confidants confirmations are OK";
+            }
+        }
+        else {
+            // TODO: add SS PKey to the prevConfidants
+        }
+    }
+
+    if (signatures.empty() && (!isTrusted || pool.sequence() != 0)) {
+        csmeta(csdebug) << "The pool #" << pool.sequence() << " doesn't contain signatures";
+        return false;
+    }
+
+    if (signatures.size() < static_cast<size_t>(cs::Utils::maskValue(realTrusted)) && !isTrusted && pool.sequence() != 0) {
+        csmeta(csdebug) << "The number of signatures is insufficient";
+        return false;
+    }
+    auto mask = cs::Utils::bitsToMask(pool.numberTrusted(), pool.realTrusted());
+
+    // pool signatures check: start
+    if (pool.sequence() > 0) {
+        //  csmeta(csdebug) << "Pool Hash: " << cs::Utils::byteStreamToHex(pool.hash().to_binary().data(), pool.hash().to_binary().size());
+        //  csmeta(csdebug) << "Prev Hash: " << cs::Utils::byteStreamToHex(pool.previous_hash().to_binary().data(), pool.previous_hash().to_binary().size());
+        Hash tempHash;
+        auto hash = pool.hash().to_binary();
+        std::copy(hash.cbegin(), hash.cend(), tempHash.data());
+        if (NodeUtils::checkGroupSignature(confidants, mask, signatures, tempHash)) {
+            csmeta(csdebug) << "The number of signatures is sufficient and all of them are OK!";
+        }
+        else {
+            cswarning() << "Some of Pool Signatures aren't valid. The pool will not be written to DB";
+            return false;
+        }
+    }
+    else {
+        csmeta(csdebug) << "Genesis block will be written without signatures verification";
+    }
+    // pool signatures check: end
+
+    createTransactionsIndex(pool);
+    updateNonEmptyBlocks(pool);
+
+    if (!updateFromNextBlock(pool)) {
+        csmeta(cserror) << "Error in updateFromNextBlock()";
+        return false;
+    }
+
+    csmeta(csdetails) << "last hash: " << pool.hash().to_string();
+    return true;
+}
+
+csdb::PoolHash BlockChain::getHashBySequence(cs::Sequence seq) const {
+    std::lock_guard lock(dbLock_);
+
+    if (deferredBlock_.sequence() == seq) {
+        return deferredBlock_.hash().clone();
+    }
+
+    csdb::PoolHash tmp = blockHashes_->find(seq);
+    if (!tmp.is_empty()) {
+        return tmp;
+    }
+
+    return storage_.pool_hash(seq);
+}
+
+cs::Sequence BlockChain::getSequenceByHash(const csdb::PoolHash& hash) const {
+    std::lock_guard lock(dbLock_);
+    
+    if (deferredBlock_.hash() == hash) {
+        return deferredBlock_.sequence();
+    }
+
+    cs::Sequence seq = blockHashes_->find(hash);
+    if (seq != kWrongSequence) {
+        return seq;
+    }
+
+    return storage_.pool_sequence(hash);
+}
+
+uint64_t BlockChain::getWalletsCountWithBalance() {
+    std::lock_guard lock(cacheMutex_);
+
+    uint64_t count = 0;
+    auto proc = [&](const WalletData::Address& addr, const WalletData& wallet) {
+        constexpr csdb::Amount zero_balance(0);
+        if (!addr.empty() && wallet.balance_ >= zero_balance) {
+            count++;
+        }
+        return true;
+    };
+    walletsCacheStorage_->iterateOverWallets(proc);
+    return count;
+}
+
+class BlockChain::TransactionsLoader {
+public:
+    using Transactions = std::vector<csdb::Transaction>;
+
+public:
+    TransactionsLoader(csdb::Address wallPubKey, BlockChain::WalletId id, bool isToLoadWalletsPoolsCache, BlockChain& blockchain, Transactions& transactions)
+    : wallPubKey_(wallPubKey)
+    , isToLoadWalletsPoolsCache_(isToLoadWalletsPoolsCache)
+    , blockchain_(blockchain)
+    , transactions_(transactions) {
+        if (isToLoadWalletsPoolsCache_) {
+            std::lock_guard lock(blockchain_.cacheMutex_);
+            blockchain.walletsPools_->addWallet(id);
+        }
+    }
+
+    bool load(const csdb::PoolHash& poolHash, uint64_t& offset, uint64_t limit, csdb::PoolHash& prevPoolHash) {
+        csdb::Pool curr = blockchain_.loadBlock(poolHash);
+        if (!curr.is_valid())
+            return false;
+
+        if (curr.transactions_count()) {
+            bool hasMyTransactions = false;
+
+            for (auto trans : curr.transactions()) {
+                if (transactions_.size() == limit)
+                    break;
+
+                if (trans.target() == wallPubKey_ || trans.source() == wallPubKey_) {
+                    hasMyTransactions = true;
+
+                    if (offset == 0)
+                        transactions_.push_back(trans);
+                    else
+                        --offset;
+                }
+            }
+
+            if (hasMyTransactions && isToLoadWalletsPoolsCache_) {
+                std::lock_guard lock(blockchain_.cacheMutex_);
+                blockchain_.walletsPools_->loadPrevBlock(curr);
+            }
+        }
+
+        prevPoolHash = curr.previous_hash();
+
+        return true;
+    }
+
+private:
+    csdb::Address wallPubKey_;
+    const bool isToLoadWalletsPoolsCache_;
+    BlockChain& blockchain_;
+    Transactions& transactions_;
+};
+
+void BlockChain::getTransactions(Transactions& transactions, csdb::Address address, uint64_t offset, uint64_t limit) {
+    for (auto trIt = TransactionsIterator(*this, address); trIt.isValid(); trIt.next()) {
+        if (offset > 0) {
+            --offset;
+            continue;
+        }
+
+        transactions.push_back(*trIt);
+        transactions.back().set_time(trIt.getPool().get_time());
+
+        if (--limit == 0)
+            break;
+    }
+}
+
+bool BlockChain::findDataForTransactions(csdb::Address address, csdb::Address& wallPubKey, WalletId& id, WalletsPools::WalletData::PoolsHashes& hashesArray) const {
+    std::lock_guard lock(cacheMutex_);
+
+    if (address.is_wallet_id()) {
+        id = address.wallet_id();
+
+        const WalletData* wallDataPtr = walletsCacheUpdater_->findWallet(id);
+
+        if (!wallDataPtr) {
+            return false;
+        }
+
+        WalletsCache::convert(wallDataPtr->address_, wallPubKey);
+    }
+    else
+    {
+        if (!walletIds_->normal().find(address, id)) {
+            return false;
+        }
+
+        wallPubKey = address;
+    }
+
+    const WalletsPools::WalletData* wallData = walletsPools_->findWallet(id);
+    if (wallData) {
+        hashesArray = wallData->poolsHashes_;
+    }
+
+    return true;
+}
+
+void BlockChain::getTransactions(Transactions& transactions, csdb::Address wallPubKey, WalletId id, const WalletsPools::WalletData::PoolsHashes& hashesArray, uint64_t offset,
+                                 uint64_t limit) {
+    bool isToLoadWalletsPoolsCache = hashesArray.empty() && wallPubKey != genesisAddress_ && wallPubKey != startAddress_;
+    if (wallPubKey.is_public_key()) {
+        WalletId _id;
+
+        if (!findWalletId(wallPubKey, _id)) {
+            return;
+        }
+
+        wallPubKey = csdb::Address::from_wallet_id(_id);
+    }
+
+    TransactionsLoader trxLoader(wallPubKey, id, isToLoadWalletsPoolsCache, *this, transactions);
+    csdb::PoolHash prevHash = getLastHash();
+
+    for (size_t i = hashesArray.size() - 1; i != std::numeric_limits<decltype(i)>::max(); --i) {
+        const auto& poolHashData = hashesArray[i];
+
+        if (poolHashData.trxNum < WalletsPools::WalletData::PoolHashData::maxTrxNum && poolHashData.trxNum <= offset) {
+            offset -= poolHashData.trxNum;
+            continue;
+        }
+
+        csdb::PoolHash currHash;
+        WalletsPools::convert(poolHashData.poolHash, currHash);
+
+        if (!trxLoader.load(currHash, offset, limit, prevHash)) {
+            return;
+        }
+
+        if (transactions.size() >= limit) {
+            return;
+        }
+    }
+
+    while (true) {
+        csdb::PoolHash currHash = prevHash;
+
+        if (!trxLoader.load(currHash, offset, limit, prevHash)) {
+            break;
+        }
+    }
+}
+
+template <typename WalletCacheProcessor>
+bool BlockChain::updateWalletIds(const csdb::Pool& pool, WalletCacheProcessor& proc) {
+    try {
+        std::lock_guard lock(cacheMutex_);
+
+        const csdb::Pool::NewWallets& newWallets = pool.newWallets();
+        for (const auto& newWall : newWallets) {
+            csdb::Address newWallAddress;
+            if (!pool.getWalletAddress(newWall, newWallAddress)) {
+                cserror() << "Wrong new wallet data";
+                return false;
+            }
+
+            if (!insertNewWalletId(newWallAddress, newWall.walletId_, proc)) {
+                cserror() << "Wallet was already added as new";
+                return false;
+            }
+        }
+    }
+    catch (std::exception& e) {
+        cserror() << "Exc=" << e.what();
+        return false;
+    }
+    catch (...) {
+        cserror() << "Exc=...";
+        return false;
+    }
+
+    return true;
+}
+
+bool BlockChain::insertNewWalletId(const csdb::Address& newWallAddress, WalletId newWalletId, WalletsCache::Initer& initer) {
+    WalletId idSpecial{};
+
+    if (!walletIds_->special().insertNormal(newWallAddress, newWalletId, idSpecial)) {
+        cserror() << "Cannot add new wallet";
+        return false;
+    }
+
+    if (WalletsIds::Special::isSpecial(idSpecial)) {
+        if (!initer.moveData(idSpecial, newWalletId)) {
+            cserror() << "Cannot move special wallet id data to newWalletId: idSpecial=" << idSpecial << " newWalletId=" << newWalletId;
+            return false;
+        }
+    }
+
+    return true;
+}
+
+bool BlockChain::insertNewWalletId(const csdb::Address& newWallAddress, WalletId newWalletId, WalletsCache::Updater&) {
+    if (!walletIds_->normal().insert(newWallAddress, newWalletId)) {
+        cserror() << "Cannot add new wallet";
+        return false;
+    }
+
+    return true;
+}
+
+void BlockChain::addNewWalletToPool(const csdb::Address& walletAddress, const csdb::Pool::NewWalletInfo::AddressId& addressId, csdb::Pool::NewWallets& newWallets) {
+    if (!walletAddress.is_public_key()) {
+        return;
+    }
+
+    if (walletAddress == genesisAddress_) {
+        return;
+    }
+
+    WalletId id{};
+
+    if (getWalletId(walletAddress, id)) {
+        newWallets.emplace_back(csdb::Pool::NewWalletInfo{addressId, id});
+    }
+}
+
+void BlockChain::addNewWalletsToPool(csdb::Pool& pool) {
+    csdb::Pool::NewWallets* newWallets = pool.newWallets();
+
+    if (!newWallets) {
+        cserror() << "Pool is read-only";
+        return;
+    }
+
+    newWallets->clear();
+
+    csdb::Pool::Transactions& transactions = pool.transactions();
+
+    for (size_t idx = 0; idx < transactions.size(); ++idx) {
+        {
+            csdb::Pool::NewWalletInfo::AddressId addressId = {idx, csdb::Pool::NewWalletInfo::AddressType::AddressIsSource};
+            addNewWalletToPool(transactions[idx].source(), addressId, *newWallets);
+        }
+        {
+            csdb::Pool::NewWalletInfo::AddressId addressId = {idx, csdb::Pool::NewWalletInfo::AddressType::AddressIsTarget};
+            addNewWalletToPool(transactions[idx].target(), addressId, *newWallets);
+        }
+    }
+
+    const auto& confidants = pool.confidants();
+    size_t confWalletsIndexStart = transactions.size();
+    for (size_t i = 0; i < confidants.size(); ++i) {
+        csdb::Pool::NewWalletInfo::AddressId addressId = {confWalletsIndexStart + i, csdb::Pool::NewWalletInfo::AddressType::AddressIsTarget};
+        addNewWalletToPool(csdb::Address::from_public_key(confidants[i]), addressId, *newWallets);
+    }
+}
+
+void BlockChain::close() {
+    cs::Lock lock(dbLock_);
+    storage_.close();
+    cs::Connector::disconnect(&storage_.readBlockEvent(), this, &BlockChain::onReadFromDB);
+    blockHashes_->close();
+}
+
+bool BlockChain::getTransaction(const csdb::Address& addr, const int64_t& innerId, csdb::Transaction& result) const {
+    cs::Lock lock(dbLock_);
+    return storage_.get_from_blockchain(addr, innerId, getLastTransaction(addr).pool_seq(), result);
+}
+
+bool BlockChain::updateContractData(const csdb::Address& abs_addr, const cs::Bytes& data) const {
+    cs::Lock lock(dbLock_);
+    return storage_.update_contract_data(abs_addr, data);
+}
+
+bool BlockChain::getContractData(const csdb::Address& abs_addr, cs::Bytes& data) const {
+    cs::Lock lock(dbLock_);
+    return storage_.get_contract_data(abs_addr, data);
+}
+
+void BlockChain::createCashesPath() {
+    fs::path dbPath(cashesPath);
+    boost::system::error_code code;
+    const auto res = fs::is_directory(dbPath, code);
+
+    if (!res) {
+        fs::create_directory(dbPath);
+    }
+}
+
+bool BlockChain::updateFromNextBlock(csdb::Pool& nextPool) {
+    if (!walletsCacheUpdater_) {
+        cserror() << "!walletsCacheUpdater";
+        return false;
+    }
+
+    try {
+        std::lock_guard lock(cacheMutex_);
+
+        // currently block stores own round confidants, not next round:
+        const auto& currentRoundConfidants = nextPool.confidants();
+        walletsCacheUpdater_->loadNextBlock(nextPool, currentRoundConfidants, *this);
+        walletsPools_->loadNextBlock(nextPool);
+        if (!blockHashes_->onNextBlock(nextPool)) {
+            cslog() << "Error writing DB structure";
+        }
+    }
+    catch (std::exception& e) {
+        cserror() << "Exc=" << e.what();
+        return false;
+    }
+    catch (...) {
+        cserror() << "Exc=...";
+        return false;
+    }
+    return true;
+}
+
+bool BlockChain::findWalletData(const csdb::Address& address, WalletData& wallData, WalletId& id) const {
+    if (address.is_wallet_id()) {
+        id = address.wallet_id();
+        return findWalletData(address.wallet_id(), wallData);
+    }
+
+    std::lock_guard lock(cacheMutex_);
+
+    if (!walletIds_->normal().find(address, id)) {
+        return false;
+    }
+
+    return findWalletData_Unsafe(id, wallData);
+}
+
+bool BlockChain::findWalletData(WalletId id, WalletData& wallData) const {
+    std::lock_guard lock(cacheMutex_);
+    return findWalletData_Unsafe(id, wallData);
+}
+
+bool BlockChain::findWalletData_Unsafe(WalletId id, WalletData& wallData) const {
+    const WalletData* wallDataPtr = walletsCacheUpdater_->findWallet(id);
+
+    if (wallDataPtr) {
+        wallData = *wallDataPtr;
+        return true;
+    }
+
+    return false;
+}
+
+bool BlockChain::getModifiedWallets(Mask& dest) const {
+    std::lock_guard lock(cacheMutex_);
+
+    bool isNewModified = (walletsCacheUpdater_->getModified().size() != dest.size()) || walletsCacheUpdater_->getModified().any();
+
+    dest.resize(walletsCacheUpdater_->getModified().size(), true);
+    dest |= walletsCacheUpdater_->getModified();
+
+    return isNewModified;
+}
+
+bool BlockChain::findWalletId(const WalletAddress& address, WalletId& id) const {
+    if (address.is_wallet_id()) {
+        id = address.wallet_id();
+        return true;
+    }
+    else if (address.is_public_key()) {
+        std::lock_guard lock(cacheMutex_);
+        return walletIds_->normal().find(address, id);
+    }
+
+    cserror() << "Wrong address";
+    return false;
+}
+
+bool BlockChain::getWalletId(const WalletAddress& address, WalletId& id) {
+    if (address.is_wallet_id()) {
+        id = address.wallet_id();
+        return false;
+    }
+    else if (address.is_public_key()) {
+        std::lock_guard lock(cacheMutex_);
+        return walletIds_->normal().get(address, id);
+    }
+
+    cserror() << "Wrong address";
+    return false;
+}
+
+bool BlockChain::findAddrByWalletId(const WalletId id, csdb::Address& addr) const {
+    if (!walletIds_->normal().findaddr(id, addr)) {
+        return false;
+    }
+
+    return true;
+}
+
+std::optional<csdb::Pool> BlockChain::recordBlock(csdb::Pool& pool, bool isTrusted) {
+    const auto last_seq = getLastSequence();
+    const auto pool_seq = pool.sequence();
+
+    csdebug() << "BLOCKCHAIN> finish & store block #" << pool_seq << " to chain";
+
+    if (last_seq + 1 != pool_seq) {
+        cserror() << "BLOCKCHAIN> cannot record block #" << pool_seq << " to chain, last sequence " << last_seq;
+        return std::nullopt;
+    }
+
+    pool.set_previous_hash(getLastHash());
+
+    constexpr cs::Sequence NoSequence = std::numeric_limits<cs::Sequence>::max();
+    cs::Sequence flushed_block_seq = NoSequence;
+
+    {
+        cs::Lock lock(dbLock_);
+
+        if (deferredBlock_.is_valid()) {
+
+            deferredBlock_.set_storage(storage_);
+
+            if (deferredBlock_.save()) {
+                flushed_block_seq = deferredBlock_.sequence();
+                if (uuid_ == 0 && flushed_block_seq == 1) {
+                    uuid_ = uuidFromBlock(deferredBlock_);
+                    csdebug() << "Blockchain: UUID = " << uuid_;
+                }
+            }
+            else {
+                csmeta(cserror) << "Couldn't save block: " << deferredBlock_.sequence();
+            }
+        }
+    }
+
+    if (flushed_block_seq != NoSequence) {
+        csdebug() << "---------------------------- Flush block #" << flushed_block_seq << " to disk ---------------------------";
+        csdebug() << "signatures amount = " << deferredBlock_.signatures().size() << ", smartSignatures amount = " << deferredBlock_.smartSignatures().size()
+                  << ", see block info above";
+        csdebug() << "----------------------------------------------------------------------------------";
+    }
+
+    {
+        cs::Lock lock(dbLock_);
+
+        cs::PublicKeys lastConfidants;
+        if (pool_seq > 1) {
+            if (deferredBlock_.sequence() + 1 == pool_seq) {
+                lastConfidants = deferredBlock_.confidants();
+            }
+            else {
+                lastConfidants = loadBlock(pool_seq - 1).confidants();
+            }
+        }
+
+        // next 2 calls order is extremely significant: finalizeBlock() may call to smarts-"enqueue"-"execute", so deferredBlock MUST BE SET properly
+        deferredBlock_ = pool;
+        if (finalizeBlock(deferredBlock_, isTrusted, lastConfidants)) {
+            csdebug() << "The block is correct";
+        }
+        else {
+            csdebug() << "the signatures of the block are incorrect";
+            return std::nullopt;
+        }
+        pool = deferredBlock_.clone();
+    }
+    csdetails() << "Pool #" << deferredBlock_.sequence() << ": " << cs::Utils::byteStreamToHex(deferredBlock_.to_binary().data(), deferredBlock_.to_binary().size());
+    emit storeBlockEvent(pool);
+
+    // log cached block
+    csdebug() << "----------------------- Defer block #" << pool.sequence() << " until next round ----------------------";
+    logBlockInfo(pool);
+    csdebug() << "----------------------------------- " << pool.sequence() << " --------------------------------------";
+
+    return std::make_optional(pool);
+}
+
+bool BlockChain::updateLastBlock(cs::RoundPackage& rPackage) {
+    return updateLastBlock(rPackage, deferredBlock_);
+}
+
+bool BlockChain::updateLastBlock(cs::RoundPackage& rPackage, const csdb::Pool& poolFrom) {
+    csdebug() << "BLOCKCHAIN> Starting update last block: check ...";
+    //if (deferredBlock_.is_valid()) {
+    //  csdebug() << "BLOCKCHAIN> Deferred block is invalid, can't update it";
+    //  return false;
+    //}
+    if (poolFrom.is_read_only()) {
+        csdebug() << "BLOCKCHAIN> Deferred block is read_only, be carefull";
+        //return false;
+    }
+
+    if (poolFrom.sequence() != rPackage.poolMetaInfo().sequenceNumber) {
+        csdebug() << "BLOCKCHAIN> Deferred block sequence " << poolFrom.sequence() << " doesn't equal to that in the roundPackage " << rPackage.poolMetaInfo().sequenceNumber << ", can't update it";
+        return false;
+    }
+    if (poolFrom.signatures().size() >= rPackage.poolSignatures().size()) {
+        csdebug() << "BLOCKCHAIN> Deferred block has more or the same amount Signatures, than received roundPackage, can't update it";
+        return true;
+    }
+    if (poolFrom.previous_hash() != rPackage.poolMetaInfo().previousHash) {
+        csdebug() << "BLOCKCHAIN> Deferred block PREVIOUS HASH doesn't equal to that in the roundPackage, can't update it";
+        return false;
+    }
+    csdebug() << "BLOCKCHAIN> Ok";
+
+    csdb::Pool tmpPool;
+    tmpPool.set_sequence(poolFrom.sequence());
+    tmpPool.set_previous_hash(poolFrom.previous_hash());
+    tmpPool.add_real_trusted(cs::Utils::maskToBits(rPackage.poolMetaInfo().realTrustedMask));
+    csdebug() << "BLOCKCHAIN> new mask set to deferred block: " << cs::TrustedMask::toString(rPackage.poolMetaInfo().realTrustedMask);
+    tmpPool.add_number_trusted(static_cast<uint8_t>(rPackage.poolMetaInfo().realTrustedMask.size()));
+    tmpPool.setRoundCost(poolFrom.roundCost());
+    tmpPool.set_confidants(poolFrom.confidants());
+    for (auto& it : poolFrom.transactions()) {
+        tmpPool.add_transaction(it);
+    }
+    tmpPool.add_user_field(0, rPackage.poolMetaInfo().timestamp);
+    for (auto& it : poolFrom.smartSignatures()) {
+        tmpPool.add_smart_signature(it);
+    }
+    csdb::Pool::NewWallets* newWallets = tmpPool.newWallets();
+    const csdb::Pool::NewWallets& defWallets = poolFrom.newWallets();
+    if (!newWallets) {
+        cserror() << "newPool is read-only";
+        return false;
+    }
+
+    for (auto it : defWallets) {
+        newWallets->push_back(it);
+    }
+
+    if (rPackage.poolMetaInfo().sequenceNumber > 1) {
+        tmpPool.add_number_confirmations(poolFrom.numberConfirmations());
+        tmpPool.add_confirmation_mask(poolFrom.roundConfirmationMask());
+        tmpPool.add_round_confirmations(poolFrom.roundConfirmations());
+    }
+
+    return deferredBlockExchange(rPackage, tmpPool);
+}
+
+bool BlockChain::deferredBlockExchange(cs::RoundPackage& rPackage, const csdb::Pool& newPool) {
+    deferredBlock_ = csdb::Pool{};
+    deferredBlock_ = newPool;
+    auto tmp = rPackage.poolSignatures();
+    deferredBlock_.set_signatures(tmp);
+    deferredBlock_.compose();
+    Hash tempHash;
+    auto hash = deferredBlock_.hash().to_binary();
+    std::copy(hash.cbegin(), hash.cend(), tempHash.data());
+    if (NodeUtils::checkGroupSignature(deferredBlock_.confidants(), rPackage.poolMetaInfo().realTrustedMask, rPackage.poolSignatures(), tempHash)) {
+        csmeta(csdebug) << "The number of signatures is sufficient and all of them are OK!";
+
+    }
+    else {
+        cswarning() << "Some of Pool Signatures aren't valid. The pool will not be written to DB";
+        return false;
+    }
+    return true;
+}
+
+bool BlockChain::storeBlock(csdb::Pool& pool, bool bySync) {
+    csdebug() << csfunc() << ":";
+
+    const auto lastSequence = getLastSequence();
+    const auto poolSequence = pool.sequence();
+
+    if (poolSequence <= lastSequence) {
+        // ignore
+        csdebug() << "BLOCKCHAIN> ignore oudated block #" << poolSequence << ", last written #" << lastSequence;
+        // it is not error, so caller code nothing to do with it
+        return true;
+    }
+
+    if ((pool.numberConfirmations() == 0 || pool.roundConfirmations().size() == 0) && pool.sequence() > 1) {
+        return false;
+    }
+
+    if (poolSequence == lastSequence) {
+        std::lock_guard lock(dbLock_);
+
+        if (!deferredBlock_.signatures().empty()) {
+            // ignore
+            csdebug() << "BLOCKCHAIN> ignore oudated block #" << poolSequence << ", last written #" << lastSequence;
+            // it is not error, so caller code nothing to do with it
+            return true;
+        }
+        else {
+            csdebug() << "BLOCKCHAIN> we have to rewrite #" << poolSequence;
+            // removeLastBlock();
+        }
+    }
+
+    if (poolSequence == lastSequence + 1) {
+        if (pool.previous_hash() != getLastHash()) {
+            csdebug() << "BLOCKCHAIN> new pool\'s prev. hash does not equal to current last hash, remove own last block and cancel store operation";
+            if (getLastHash().is_empty()) {
+                cserror() << "BLOCKCHAIN> own last hash is empty";
+            }
+            if (pool.previous_hash().is_empty()) {
+                cserror() << "BLOCKCHAIN> new pool\'s prev. hash is empty";
+            }
+            removeLastBlock();
+            return false;
+        }
+
+        setTransactionsFees(pool);
+
+        // update wallet ids
+        if (bySync) {
+            // ready-to-record block does not require anything
+            csdebug() << "BLOCKCHAIN> store block #" << poolSequence << " to chain, update wallets ids";
+            updateWalletIds(pool, *walletsCacheUpdater_);
+        }
+        else {
+            csdebug() << "BLOCKCHAIN> store block #" << poolSequence << " add new wallets to pool";
+            addNewWalletsToPool(pool);
+        }
+
+        // write immediately
+        if (recordBlock(pool, false).has_value()) {
+            csdebug() << "BLOCKCHAIN> block #" << poolSequence << " has recorded to chain successfully";
+            // unable to call because stack overflow in case of huge written blocks amount possible:
+            // testCachedBlocks();
+            return true;
+        }
+
+        csdebug() << "BLOCKCHAIN> failed to store block #" << poolSequence << " to chain";
+        removeLastBlock();
+        return false;
+    }
+
+    if (cachedBlocks_.count(poolSequence) > 0) {
+        csdebug() << "BLOCKCHAIN> ignore duplicated block #" << poolSequence << " in cache";
+        // it is not error, so caller code nothing to do with it
+        return true;
+    }
+    // cache block for future recording
+    cachedBlocks_.emplace(poolSequence, BlockMeta{pool, bySync});
+    csdebug() << "BLOCKCHAIN> cache block #" << poolSequence << " signed by " << pool.signatures().size()
+        << " nodes for future (" << cachedBlocks_.size() << " total)";
+    cachedBlockEvent(poolSequence);
+    // cache always successful
+    return true;
+}
+
+void BlockChain::testCachedBlocks() {
+    csdebug() << "BLOCKCHAIN> test cached blocks";
+    if (cachedBlocks_.empty()) {
+        csdebug() << "BLOCKCHAIN> no cached blocks";
+        return;
+    }
+
+    auto lastSeq = getLastSequence() + 1;
+    // clear unnecessary sequence
+    if (cachedBlocks_.cbegin()->first < lastSeq) {
+        auto it = cachedBlocks_.lower_bound(lastSeq);
+        if (it != cachedBlocks_.begin()) {
+            csdebug() << "BLOCKCHAIN> Remove outdated blocks up to #" << (*it).first << " from cache";
+            cachedBlocks_.erase(cachedBlocks_.begin(), it);
+        }
+    }
+
+    while (!cachedBlocks_.empty()) {
+        auto firstBlockInCache = cachedBlocks_.begin();
+
+        if ((*firstBlockInCache).first == lastSeq) {
+            csdebug() << "BLOCKCHAIN> Retrieve required block #" << lastSeq << " from cache";
+            // retrieve and use block if it is exactly what we need:
+
+            const bool ok = storeBlock((*firstBlockInCache).second.pool, (*firstBlockInCache).second.by_sync);
+            cachedBlocks_.erase(firstBlockInCache);
+            if (!ok) {
+                cserror() << "BLOCKCHAIN> Failed to record cached block to chain, drop it & wait to request again";
+                break;
+            }
+            ++lastSeq;
+        }
+        else {
+            // stop processing, we have not got required block in cache yet
+            csdebug() << "BLOCKCHAIN> Stop store block from cache. Next blocks in cache #" << (*firstBlockInCache).first;
+            break;
+        }
+    }
+}
+
+const cs::ReadBlockSignal& BlockChain::readBlockEvent() const {
+    return storage_.readBlockEvent();
+}
+
+std::size_t BlockChain::getCachedBlocksSize() const {
+    return cachedBlocks_.size();
+}
+
+std::vector<BlockChain::SequenceInterval> BlockChain::getRequiredBlocks() const {
+    const auto firstSequence = getLastSequence() + 1;
+    const auto currentRoundNumber = cs::Conveyer::instance().currentRoundNumber();
+
+    if (firstSequence >= currentRoundNumber) {
+        return std::vector<SequenceInterval>();
+    }
+
+    const auto roundNumber = currentRoundNumber > 0 ? std::max(firstSequence, currentRoundNumber - 1) : 0;
+
+    // return at least [next, 0] or [next, currentRoundNumber]:
+    std::vector<SequenceInterval> vec{std::make_pair(firstSequence, roundNumber)};
+
+    // always point to last interval
+    auto firstUpper = cachedBlocks_.upper_bound(firstSequence);
+
+    if (firstUpper != cachedBlocks_.end()) {
+        auto sequence = firstUpper->first;
+        vec[0].second = sequence - 1;
+
+        while ((++firstUpper) != cachedBlocks_.end()) {
+            ++sequence;
+            if (firstUpper->first != sequence) {
+                vec.emplace_back(std::make_pair(sequence, firstUpper->first - 1));
+                sequence = firstUpper->first;
+            }
+        }
+    }
+
+    // add last interval [final + 1, end]
+    if (!cachedBlocks_.empty()) {
+        const auto lastCahedBlock = cachedBlocks_.crbegin()->first;
+        if (roundNumber > lastCahedBlock) {
+            vec.emplace_back(std::make_pair(lastCahedBlock, roundNumber));
+        }
+    }
+
+    return vec;
+}
+
+void BlockChain::setTransactionsFees(TransactionsPacket& packet) {
+    fee::setCountedFees(packet.transactions());
+}
+
+void BlockChain::setTransactionsFees(csdb::Pool& pool) {
+    fee::setCountedFees(pool.transactions());
+}
+
+void BlockChain::setTransactionsFees(std::vector<csdb::Transaction>& transactions) {
+    fee::setCountedFees(transactions);
+}
+
+void BlockChain::setTransactionsFees(std::vector<csdb::Transaction>& transactions, const cs::Bytes&) {
+    fee::setCountedFees(transactions);
+}
+
+const csdb::Address& BlockChain::getGenesisAddress() const {
+    return genesisAddress_;
+}
+
+csdb::Address BlockChain::getAddressByType(const csdb::Address& addr, AddressType type) const {
+    csdb::Address addr_res{};
+    switch (type) {
+        case AddressType::PublicKey:
+            if (addr.is_public_key() || !findAddrByWalletId(addr.wallet_id(), addr_res)) {
+                addr_res = addr;
+            }
+
+            break;
+        case AddressType::Id:
+            uint32_t _id;
+            if (findWalletId(addr, _id)) {
+                addr_res = csdb::Address::from_wallet_id(_id);
+            }
+
+            break;
+    }
+    return addr_res;
+}
+
+bool BlockChain::isEqual(const csdb::Address& laddr, const csdb::Address& raddr) const {
+    if (getAddressByType(laddr, AddressType::PublicKey) == getAddressByType(raddr, AddressType::PublicKey)) {
+        return true;
+    }
+
+    return false;
+}
+
+uint32_t BlockChain::getTransactionsCount(const csdb::Address& addr) {
+    std::lock_guard lock(cacheMutex_);
+    WalletId id;
+
+    if (addr.is_wallet_id()) {
+        id = addr.wallet_id();
+    }
+
+    else if (!walletIds_->normal().find(addr, id)) {
+        return 0;
+    }
+
+    const WalletData* wallDataPtr = walletsCacheUpdater_->findWallet(id);
+
+    if (!wallDataPtr) {
+        return 0;
+    }
+
+    return static_cast<uint32_t>(wallDataPtr->transNum_);
+}
+
+//uint64_t BlockChain::initUuid() const {
+//    // protects from subsequent calls
+//    if (uuid_ != 0) {
+//        return uuid_;
+//    }
+//    // lookup in hashes
+//    if (!blockHashes_->empty()) {
+//        const auto& hashes = blockHashes_->getHashes();
+//        if (hashes.size() > 1) {
+//            const auto tmp = uuidFromHash(hashes[1]);
+//            if (tmp != 0) {
+//                return tmp;
+//            }
+//        }
+//    }
+//    // lookup in chain
+//    return uuidFromBlock(loadBlock(1));
+//}
+
+csdb::TransactionID BlockChain::getLastTransaction(const csdb::Address& addr) const {
+    std::lock_guard lock(cacheMutex_);
+    WalletId id;
+
+    if (addr.is_wallet_id()) {
+        id = addr.wallet_id();
+    }
+    else if (!walletIds_->normal().find(addr, id)) {
+        return csdb::TransactionID();
+    }
+
+    const WalletData* wallDataPtr = walletsCacheUpdater_->findWallet(id);
+
+    if (!wallDataPtr) {
+        return csdb::TransactionID();
+    }
+
+    return wallDataPtr->lastTransaction_;
+}
+
+cs::Sequence BlockChain::getPreviousPoolSeq(const csdb::Address& addr, cs::Sequence ps) const {
+    std::lock_guard lock(dbLock_);
+    return storage_.get_previous_transaction_block(getAddressByType(addr, AddressType::PublicKey), ps);
+}
+
+std::pair<cs::Sequence, uint32_t> BlockChain::getLastNonEmptyBlock() {
+    std::lock_guard lock(dbLock_);
+    return std::make_pair(lastNonEmptyBlock_.poolSeq, lastNonEmptyBlock_.transCount);
+}
+
+std::pair<cs::Sequence, uint32_t> BlockChain::getPreviousNonEmptyBlock(cs::Sequence seq) {
+    std::lock_guard lock(dbLock_);
+    const auto it = previousNonEmpty_.find(seq);
+
+    if (it != previousNonEmpty_.end()) {
+        return std::make_pair(it->second.poolSeq, it->second.transCount);
+    }
+
+    return std::pair<cs::Sequence, uint32_t>(cs::kWrongSequence, 0);
+}
+
+TransactionsIterator::TransactionsIterator(BlockChain& bc, const csdb::Address& addr)
+: bc_(bc)
+, addr_(addr) {
+    setFromTransId(bc_.getLastTransaction(addr));
+}
+
+void TransactionsIterator::setFromTransId(const csdb::TransactionID& lTrans) {
+    if (lTrans.is_valid()) {
+        lapoo_ = bc_.loadBlock(lTrans.pool_seq());
+        it_ = lapoo_.transactions().rbegin() + (lapoo_.transactions().size() - lTrans.index() - 1);
+    }
+    else {
+        lapoo_ = csdb::Pool{};
+    }
+}
+
+bool TransactionsIterator::isValid() const {
+    return lapoo_.is_valid();
+}
+
+void TransactionsIterator::next() {
+    while (++it_ != lapoo_.transactions().rend()) {
+        if (bc_.isEqual(it_->source(), addr_) || bc_.isEqual(it_->target(), addr_)) {
+            break;
+        }
+    }
+
+    // Oops, no more in this blockfTransactionsListGet
+    if (it_ == lapoo_.transactions().rend()) {
+        auto ps = bc_.getPreviousPoolSeq(addr_, lapoo_.sequence());
+        lapoo_ = bc_.loadBlock(ps);
+
+        if (lapoo_.is_valid()) {
+            it_ = lapoo_.transactions().rbegin();
+            // transactions() cannot be empty
+            if (!bc_.isEqual(it_->source(), addr_) && !bc_.isEqual(it_->target(), addr_)) {
+                next();  // next should be executed only once
+            }
+        }
+    }
+}
#include <limits>
#include <csdb/currency.h>
#include <base58.h>
#include <lib/system/logger.hpp>
#include <lib/system/hash.hpp>
#include <lib/system/keys.hpp>

#include "wallets_cache.hpp"
#include "blockchain.hpp"

#include "sys/timeb.h"

using namespace Credits;

//BlockChain::BlockChain(const char* path)
//{
//	std::cerr << "Trying to open DB..." << std::endl;
//    if (!storage_.open(path))
//    {
//        LOG_ERROR("Couldn't open database at " << path);
//        return;
//    }
//
//    if (!loadCache())
//        return;
//
//    good_ = true;
//}

BlockChain::BlockChain(const char* path) {

  if (!loadCache()) return;
#ifdef MYLOG
  std::cout << "Trying to open DB..." << std::endl;
  #endif
  char  kk[14];
  std::vector <uint8_t> v_hash(32);
  std::vector <csdb::PoolHash> tempHashes;
  csdb::PoolHash temp_hash;
  blockHashes_.reserve(1000000);

  dbs_fname = "test_db/dbs.txt";
  bool file_is;
  //	hash_offset = 0;
  blockRequestIsNeeded = false;


  if (storage_.open(path))
  {
    std::cout << "DB is opened" << std::endl;
    if (storage_.last_hash().is_empty())
    {
#ifdef MYLOG
      std::cout << "Last hash is empty..." << std::endl;
      #endif
      if (!storage_.size())
      {
        //std::cout << "Storage is empty... writing genesis block" << std::endl;
        writeGenesisBlock();
        std::ofstream f(dbs_fname);
        file_is = f.is_open();
        if (file_is)
        {
          f << "0->0";
          good_ = true;
          f.close();
        }
      }
      else
      {
        good_ = false;
#ifdef MYLOG
        std::cout << "failed!!! Delete the Database!!! It will be restored from nothing..." << std::endl;
#endif
      }
    }
    else
    {
#ifdef MYLOG
      std::cout << "Last hash is not empty..." << std::endl;
#endif
      std::ifstream f(dbs_fname);
      if (f.is_open())
      {
#ifdef MYLOG
        std::cout << "File is opened ... reading" << std::endl;
#endif
        f.read(kk, 14);
        f.close();
      }

      char* s_beg = kk;
      char* s_end = strchr(kk, '-');
      *s_end = '\0';
      ht.head = atoi(s_beg);
      s_beg = s_end + 2;
      ht.tag = atoi(s_beg);
#ifdef MYLOG
      std::cout << "DB structure: " << ht.head << "->" << ht.tag << std::endl;
#endif
      setLastWrittenSequence(ht.tag);
      if (loadBlock(storage_.last_hash()).sequence() == ht.tag)
      {
        tempHashes.reserve(ht.tag + 1);
        temp_hash = storage_.last_hash();

        for (uint32_t i = 0; i <= ht.tag; ++i)
        {
          tempHashes.push_back(temp_hash);
          //std::cout << "READ> " << temp_hash.to_string() << std::endl;
          temp_hash = loadBlock(temp_hash).previous_hash();
          if (temp_hash.is_empty()) break;
        }
#ifdef MYLOG
        std::cout << "Hashes read from DB" << std::endl;
#endif
        for (auto iter = tempHashes.rbegin(); iter != tempHashes.rend(); ++iter)
        {
          blockHashes_.push_back(*iter);
        }
#ifdef MYLOG
        std::cout << "Hashes vector converted" << std::endl;
#endif
        //for (uint32_t i = 0; i <= ht.tag; i++)
        //{
        //  std::cout << "READ> " << i << " : " << blockHashes_.at(i).to_string() << std::endl;
        //}
        tempHashes.clear();
        lastHash_ = storage_.last_hash();
        good_ = true;
        return;

      }
      else
      {
        ht.tag = loadBlock(storage_.last_hash()).sequence();
        tempHashes.reserve(ht.tag + 1);
        std::ofstream f(dbs_fname, std::ios::out);
        ht.head = 0;
        bool file_is = f.is_open();
        if (file_is)
        {

#ifdef MYLOG
          f << ht.head << "->" << ht.tag << std::endl;
          std::cout << "DB structure: " << ht.head << "->" << ht.tag << std::endl;
          std::cout << "DB structure is written succesfully" << std::endl;
          #endif
          f.close();
        }
        else std::cout << "Error writing DB structure" << std::endl;

        temp_hash = storage_.last_hash();
        for (uint32_t i = 0; i <= ht.tag; ++i)
        {
          tempHashes.push_back(temp_hash);
          temp_hash = loadBlock(temp_hash).previous_hash();
          if (temp_hash.is_empty()) break;
        }
        for (auto iter = tempHashes.rbegin(); iter != tempHashes.rend(); ++iter)
        {
          blockHashes_.push_back(*iter);
        }
        //for (uint32_t i = 0; i <= ht.tag; i++)
        //{
        //  std::cout << "READ> " << blockHashes_.at(i).to_string() << std::endl;
        //}
        tempHashes.clear();
        lastHash_ = storage_.last_hash();
        good_ = true;
        return;
      }
    }
  }
  else
  {
    LOG_ERROR("Couldn't open database at " << path);
    good_ = false;
  }
  return;
}

void BlockChain::putBlock(csdb::Pool& pool) {
#ifdef MYLOG
  std::cout << "Put block is running" << std::endl;
  #endif
  onBlockReceived(pool);
}


void BlockChain::writeBlock(csdb::Pool& pool) {
	//TRACE("");

	{
		std::lock_guard<decltype(dbLock_)> l(dbLock_);
		pool.set_storage(storage_);
	}

	//	std::cout << "OK" << std::endl << "Pool is composing ... ";
	if (!pool.compose())
		 if (!pool.compose()) {
		LOG_ERROR("Couldn't compose block");
		if (!pool.save())
			 return;

	}

		if (!pool.save()) {
		LOG_ERROR("Couldn't save block");
		return;

	}

	std::cout << "Block " << pool.sequence() << " saved succesfully" << std::endl;
        //LOG_DEBUG("DATA: " << byteStreamToHex((const char*)pool.to_binary().data(), pool.to_binary().size()));
	{
		//TRACE("");
		std::lock_guard<decltype(waiters_locker)> l(waiters_locker);
		//TRACE("");
		new_block_cv.notify_all();
		//TRACE("");
	}

	if (!updateCache(pool)) {
		LOG_ERROR("Couldn't update cache");
	}
}

void BlockChain::setLastWrittenSequence(uint32_t seq) {
  last_written_sequence = seq;
}

uint32_t BlockChain::getLastWrittenSequence()
{
  return last_written_sequence;
}

void BlockChain::writeGenesisBlock() {
  LOG_EVENT("Adding the genesis block");

  csdb::Pool genesis;
  csdb::Transaction transaction;
  std::vector<unsigned char> vchRet;

  transaction.set_target(csdb::Address::from_string("0000000000000000000000000000000000000000000000000000000000000002"));
  transaction.set_source(csdb::Address::from_string("0000000000000000000000000000000000000000000000000000000000000001"));

  transaction.set_currency(csdb::Currency("CS"));
  transaction.set_amount(csdb::Amount(1000000000, 0));
  transaction.set_balance(csdb::Amount(0, 0));
  transaction.set_innerID(0);


  genesis.add_transaction(transaction);

  //key1
  transaction.set_source(csdb::Address::from_string("0000000000000000000000000000000000000000000000000000000000000002"));
  DecodeBase58("nDJKdm29yibmNwGfwKpdEh1xMnPQic2NRMBNd33RfVg", vchRet);
  transaction.set_target(csdb::Address::from_string(byteStreamToHex((const char*)vchRet.data(), 32)));
  transaction.set_currency(csdb::Currency("CS"));
  transaction.set_amount(csdb::Amount(100000000, 0));
  transaction.set_balance(csdb::Amount(1000000000, 0));
  transaction.set_innerID(0);
  vchRet.clear();
  genesis.add_transaction(transaction);

  //key2
  transaction.set_source(csdb::Address::from_string("0000000000000000000000000000000000000000000000000000000000000002"));
  DecodeBase58("mmM3sXYkK5m12R7NiwcS3ExAocJxuN8BVfmgtyhioUS", vchRet);
  transaction.set_target(csdb::Address::from_string(byteStreamToHex((const char*)vchRet.data(), 32)));
  transaction.set_currency(csdb::Currency("CS"));
  transaction.set_amount(csdb::Amount(1000000000, 0));
  transaction.set_balance(csdb::Amount(1000000000, 0));
  transaction.set_innerID(1);
  vchRet.clear();
  genesis.add_transaction(transaction);

  //key3
  transaction.set_source(csdb::Address::from_string("0000000000000000000000000000000000000000000000000000000000000002"));
  DecodeBase58("BRQaq2v7PP95YXCu4qfSFkwszTzvQFQsYZSA72bXExaN", vchRet);
  transaction.set_target(csdb::Address::from_string(byteStreamToHex((const char*)vchRet.data(), 32)));

  transaction.set_currency(csdb::Currency("CS"));
  transaction.set_amount(csdb::Amount(100000000, 0));
  transaction.set_balance(csdb::Amount(1000000000, 0));
  transaction.set_innerID(2);
  vchRet.clear();
  genesis.add_transaction(transaction);

  //key4
  transaction.set_source(csdb::Address::from_string("0000000000000000000000000000000000000000000000000000000000000002"));
  DecodeBase58("8jP98VUhiB3NQ9SQA4DKjkTrqDhVq26D6AjvwLekWVU9", vchRet);
  transaction.set_target(csdb::Address::from_string(byteStreamToHex((const char*)vchRet.data(), 32)));

  transaction.set_currency(csdb::Currency("CS"));
  transaction.set_amount(csdb::Amount(100000000, 0));
  transaction.set_balance(csdb::Amount(1000000000, 0));
  transaction.set_innerID(3);
  vchRet.clear();
  genesis.add_transaction(transaction);

  //key5
  transaction.set_source(csdb::Address::from_string("0000000000000000000000000000000000000000000000000000000000000002"));
  DecodeBase58("ESi7fZAuRmRmYSr57zT7o2sDkyxQo5wg5vSUvqb6MsTG", vchRet);
  transaction.set_target(csdb::Address::from_string(byteStreamToHex((const char*)vchRet.data(), 32)));

  transaction.set_currency(csdb::Currency("CS"));
  transaction.set_amount(csdb::Amount(100000000, 0));
  transaction.set_balance(csdb::Amount(1000000000, 0));
  transaction.set_innerID(4);
  vchRet.clear();
  genesis.add_transaction(transaction);

  //key6
  transaction.set_source(csdb::Address::from_string("0000000000000000000000000000000000000000000000000000000000000002"));
  DecodeBase58("4tEQbQPYZq1bZ8Tn9DpCXYUgPgEgcqsBPXX4fXef7FuL", vchRet);
  transaction.set_target(csdb::Address::from_string(byteStreamToHex((const char*)vchRet.data(), 32)));

  transaction.set_currency(csdb::Currency("CS"));
  transaction.set_amount(csdb::Amount(100000000, 0));
  transaction.set_balance(csdb::Amount(1000000000, 0));
  transaction.set_innerID(5);
  vchRet.clear();
  genesis.add_transaction(transaction);

  //key7
  transaction.set_source(csdb::Address::from_string("0000000000000000000000000000000000000000000000000000000000000002"));
  DecodeBase58("H5ptdUUfjJBGiK2X3gN2EzNYxituCUUnXv2tiMdQKP3b", vchRet);
  transaction.set_target(csdb::Address::from_string(byteStreamToHex((const char*)vchRet.data(), 32)));

  transaction.set_currency(csdb::Currency("CS"));
  transaction.set_amount(csdb::Amount(100000000, 0));
  transaction.set_balance(csdb::Amount(1000000000, 0));
  transaction.set_innerID(6);
  vchRet.clear();
  genesis.add_transaction(transaction);

  //key8
  transaction.set_source(csdb::Address::from_string("0000000000000000000000000000000000000000000000000000000000000002"));
  DecodeBase58("FuvGENwrCY2M6hCeWhCUMEx5uWg71q1oY3TuxDtGcMnN", vchRet);
  transaction.set_target(csdb::Address::from_string(byteStreamToHex((const char*)vchRet.data(), 32)));

  transaction.set_currency(csdb::Currency("CS"));
  transaction.set_amount(csdb::Amount(100000000, 0));
  transaction.set_balance(csdb::Amount(1000000000, 0));
  transaction.set_innerID(7);
  vchRet.clear();
  genesis.add_transaction(transaction);

  //key9
  transaction.set_source(csdb::Address::from_string("0000000000000000000000000000000000000000000000000000000000000002"));
  DecodeBase58("4qVXL76hqkvxh3jZKGZjbxMvBirWRibb2zRdS5TrwJga", vchRet);
  transaction.set_target(csdb::Address::from_string(byteStreamToHex((const char*)vchRet.data(), 32)));

  transaction.set_currency(csdb::Currency("CS"));
  transaction.set_amount(csdb::Amount(100000000, 0));
  transaction.set_balance(csdb::Amount(1000000000, 0));
  transaction.set_innerID(8);
  vchRet.clear();
  genesis.add_transaction(transaction);

  //key10
  transaction.set_source(csdb::Address::from_string("0000000000000000000000000000000000000000000000000000000000000002"));
  DecodeBase58("7DmZqQhMjPR7ptJUQh4sRsyERgbK8DeFE3F5vbJFpu1D", vchRet);
  transaction.set_target(csdb::Address::from_string(byteStreamToHex((const char*)vchRet.data(), 32)));

  transaction.set_currency(csdb::Currency("CS"));
  transaction.set_amount(csdb::Amount(100000000, 0));
  transaction.set_balance(csdb::Amount(1000000000, 0));
  transaction.set_innerID(9);
  vchRet.clear();
  genesis.add_transaction(transaction);

  //key11
  transaction.set_source(csdb::Address::from_string("0000000000000000000000000000000000000000000000000000000000000002"));
  DecodeBase58("GWe8WZYLBxAqsfPZgejnysXQm5Q697VSsyr3x59RvYBf", vchRet);
  transaction.set_target(csdb::Address::from_string(byteStreamToHex((const char*)vchRet.data(), 32)));

  transaction.set_currency(csdb::Currency("CS"));
  transaction.set_amount(csdb::Amount(100000000, 0));
  transaction.set_balance(csdb::Amount(1000000000, 0));
  transaction.set_innerID(10);
  vchRet.clear();
  genesis.add_transaction(transaction);


  genesis.set_previous_hash(csdb::PoolHash());
  genesis.set_sequence(0);
  setLastWrittenSequence(0);
#ifdef MYLOG
  std::cout << "Genesis block completed ... trying to save" << std::endl;
#endif
  writeBlock(genesis);
  global_sequence = 0;
  std::cout << genesis.hash().to_string() << std::endl;
  lastHash_ = genesis.hash();
  blockHashes_.push_back(lastHash_);
#ifdef MYLOG
  std::cout << "Hash inserted into the hash-vector" << std::endl;
  #endif
  uint32_t bSize;
  const char* bl = genesis.to_byte_stream(bSize);
  //std::cout << "GB: " << byteStreamToHex(bl, bSize) << std::endl;
}

bool
BlockChain::loadCache()
{
    try {
        std::lock_guard<decltype(cacheMutex_)> lock(cacheMutex_);
        walletsCache_.reset(new WalletsCache(WalletsCache::Config()));
        walletsCache_->load(*this);
    } catch (std::exception& e) {
        LOG_ERROR("Exc=" << e.what());
        return false;
    } catch (...) {
        LOG_ERROR("Exc=...");
        return false;
    }
    return true;
}

bool
BlockChain::updateCache(csdb::Pool& pool)
{
    try {
        std::lock_guard<decltype(cacheMutex_)> lock(cacheMutex_);
        walletsCache_->updateFrom(pool);
    } catch (std::exception& e) {
        LOG_ERROR("Exc=" << e.what());
        return false;
    } catch (...) {
        LOG_ERROR("Exc=...");
        return false;
    }
    return true;
}

void
BlockChain::writeLastBlock(csdb::Pool& pool)
{
    //TRACE("");
    std::lock_guard<decltype(dbLock_)> l(dbLock_);

    pool.set_storage(storage_);
    pool.set_previous_hash(storage_.last_hash());
    pool.set_sequence(storage_.size());

    if (!pool.compose()) {
        LOG_ERROR("Couldn't compose block");
        return;
    }

    if (!pool.save()) {
        LOG_ERROR("Couldn't save block");
        return;
    }
    {
        //TRACE("");
        std::lock_guard<decltype(waiters_locker)> l(waiters_locker);
        //TRACE("");
        new_block_cv.notify_all();
        //TRACE("");
    }

    if (!updateCache(pool)) {
        LOG_ERROR("Couldn't update cache");
    }
}

csdb::PoolHash
BlockChain::getLastHash() const
{
    std::lock_guard<decltype(dbLock_)> l(dbLock_);
    return storage_.last_hash();
}

size_t
BlockChain::getSize() const
{
    std::lock_guard<decltype(dbLock_)> l(dbLock_);
    return storage_.size();
}

csdb::Pool
BlockChain::loadBlock(const csdb::PoolHash& ph) const
{
    std::lock_guard<decltype(dbLock_)> l(dbLock_);
    return storage_.pool_load(ph);
}

csdb::Pool
BlockChain::loadBlockMeta(const csdb::PoolHash& ph, size_t& cnt) const
{
    std::lock_guard<decltype(dbLock_)> l(dbLock_);
    return storage_.pool_load_meta(ph, cnt);
}

csdb::Transaction
BlockChain::loadTransaction(const csdb::TransactionID& transId) const
{
    std::lock_guard<decltype(dbLock_)> l(dbLock_);
    return storage_.transaction(transId);
}

csdb::PoolHash
BlockChain::wait_for_block(const csdb::PoolHash &obsolete_block)
{
    //TRACE("");
    std::unique_lock<decltype(dbLock_)> l(dbLock_);
  //  TRACE("");
    csdb::PoolHash res;
  //  TRACE("");
    new_block_cv.wait(l, [this, &obsolete_block, &res]() {
   //     TRACE("");
        res = storage_.last_hash();
     //   TRACE("");
        return obsolete_block != res;
    });
  //  TRACE("");
    return res;
}

csdb::Address
BlockChain::getAddressFromKey(const std::string& key)
{
	std::string pk(static_cast<size_t>(PUBLIC_KEY_LENGTH), '\0');
	if (key.size() >= PUBLIC_KEY_LENGTH)
		std::copy(key.rbegin(), std::min(key.rbegin() + PUBLIC_KEY_LENGTH, key.rend()), pk.rbegin());
	return csdb::Address::from_public_key(pk.data());
}

csdb::Amount
BlockChain::getBalance(const csdb::Address& address) const
{
    {
        std::lock_guard<decltype(cacheMutex_)> lock(cacheMutex_);
        const WalletsCache::WalletData* walData =
          walletsCache_->findWallet(address.public_key());
        if (walData)
            return walData->balance_;
    }
    return calcBalance(address);
}

csdb::Amount
BlockChain::calcBalance(const csdb::Address &address) const
{
    csdb::Amount result(0);

    csdb::Pool curr = loadBlock(getLastHash());
    while (curr.is_valid())
	{
		size_t transactions_count = curr.transactions_count();
        for (size_t i = 0; i < transactions_count; ++i)
		{
            csdb::Transaction tr = curr.transaction(i);
            if (tr.source() == address)
                result -= tr.amount();
            else if (tr.target() == address)
                result += tr.amount();
        }
        curr = loadBlock(curr.previous_hash());
    }
    return result;
}


void BlockChain::onBlockReceived(csdb::Pool& pool)
{
  // Put on top
  std::cout << "---------------------------  Write New Block: " << pool.sequence() << " :  " << pool.transactions_count() << " transactions"<<" --------------------------------" << std::endl;
#ifdef MYLOG
  std::cout << "sequence: " << pool.sequence() << ", time: " << pool.user_field(0).value<std::string>().c_str() << std::endl;
  std::cout << " Last      hash: " << lastHash_.to_string() << std::endl;
  std::cout << "Checking Sequence ... ";
  #endif
  if (pool.sequence() == getLastWrittenSequence() + 1) {
   // std::cout << "OK" << std::endl;
    pool.set_previous_hash(lastHash_);

    std::ofstream f(dbs_fname, std::ios::out);
    ht.head = 0;
    ht.tag = getLastWrittenSequence() + 1;
    bool file_is = f.is_open();
    if (file_is)
    {

      f << ht.head << "->" << ht.tag << std::endl;
#ifdef MYLOG
      std::cout << "DB structure: " << ht.head << "->" << ht.tag << std::endl;
      //std::cout << "DB structure is written succesfully" << std::endl;
#endif
      f.close();
    }
    else
    {
    // std::cout << "Error writing DB structure" << std::endl;
     }

    writeBlock(pool);
    //std::cout << "Preparing to calculate last hash" << std::endl;
    lastHash_ = pool.hash();

    blockHashes_.push_back(lastHash_);
    //std::cout << "Hash inserted into the hash-vector" << std::endl;

    setLastWrittenSequence(pool.sequence());
#ifdef MYLOG
    std::cout << "New last hash: " << lastHash_.to_string() << std::endl;
    std::cout << "New last storage size: " << storage_.size() << std::endl;
#endif
    if (global_sequence == getLastWrittenSequence())
    {
      blockRequestIsNeeded = false;
    }

    return;
  }
 // std::cout << "Failed" << std::endl;

  ////////////////////////////////////////////////////////////////////////////////////////////// Syncro!!!
 // std::cout << "Chain syncro part ... start " << std::endl;
  global_sequence = pool.sequence();
  blockRequestIsNeeded = true;
}

const csdb::PoolHash & BlockChain::getLastWrittenHash() const
{
  return lastHash_;
}

const csdb::Storage & BlockChain::getStorage() const
{
  return storage_;
}

<<<<<<< HEAD

=======
>>>>>>> 777b89e6
//void
//BlockChain::wait_for_block()
//{
//  std::unique_lock<std::mutex> l(dbLock_);
//  auto ls = storage_.size();
//  new_block_cv.wait(l, [ls, this] { return storage_.size() != ls; });
//}


uint32_t BlockChain::getGlobalSequence() const
{
  return global_sequence;
}

csdb::PoolHash BlockChain::getHashBySequence(uint32_t seq) const
{
  return blockHashes_.at(seq);
}

uint32_t BlockChain::getRequestedBlockNumber() const
{
  return (last_written_sequence + 1);
}
void BlockChain::setGlobalSequence(uint32_t seq)
{
  global_sequence = seq;
}

bool BlockChain::getBlockRequestNeed() const
{
  return blockRequestIsNeeded;
}


namespace
{
    class TrxLoader
    {
    public:
        using Transaction = std::vector<csdb::Transaction>;
    public:
        TrxLoader(csdb::Address addr, const BlockChain& blockchain, Transaction& transactions)
            : addr_(addr), blockchain_(blockchain), transactions_(transactions)
        {}

    bool load(const csdb::PoolHash& poolHash,
              int64_t& offset,
              int64_t limit,
              csdb::PoolHash& prevPoolHash)
    {
        csdb::Pool curr = blockchain_.loadBlock(poolHash);
        if (!curr.is_valid())
            return false;

        if (curr.transactions_count()) {
            auto curIdx = static_cast<csdb::TransactionID::sequence_t>(
              curr.transactions_count() - 1);

            while (true) {
                auto trans = curr.transaction(curIdx);
                // std::cerr << "Ladder: " << trans.target().to_string() << " <-
                // "
                //          << trans.source().to_string() << " of "
                //          << trans.amount().integral() << std::endl;
                if (trans.target() == addr_ || trans.source() == addr_) {
                    if (offset == 0)
                        transactions_.push_back(trans);
                    else
                        --offset;
                }

                if (transactions_.size() == limit)
                    break;

                if (curIdx == 0)
                    break;
                --curIdx;
            }
        }

        prevPoolHash = curr.previous_hash();
        return true;
    }

  private:
    csdb::Address addr_;
    const BlockChain& blockchain_;
    Transaction& transactions_;
};
}

void
BlockChain::getTransactions(Transactions &transactions,
                            csdb::Address &address,
                            int64_t offset,
                            const int64_t limit) const
{
    TrxLoader trxLoader(address, *this, transactions);

    WalletsCache::WalletData::PoolsHashes hashesArray;
    {
        std::lock_guard<decltype(cacheMutex_)> lock(cacheMutex_);
        const WalletsCache::WalletData* walData =
          walletsCache_->findWallet(address.public_key());
        if (walData) {
            hashesArray = walData->poolsHashes_;
        }
    }

    csdb::PoolHash prevHash = getLastHash();
    if (!hashesArray.empty()) {
        for (size_t i = hashesArray.size() - 1;
             i != std::numeric_limits<decltype(i)>::max();
             --i) {
            const auto& poolHashData = hashesArray[i];

            if (poolHashData.trxNum <
                  WalletsCache::WalletData::PoolHashData::maxTrxNum &&
                poolHashData.trxNum <= offset) {
                offset -= poolHashData.trxNum;
                continue;
            }

            csdb::PoolHash currHash;
            WalletsCache::convert(poolHashData.poolHash, currHash);

            if (!trxLoader.load(currHash, offset, limit, prevHash))
                return;
            if (transactions.size() >= size_t(limit))
                return;
        }
    }

    while (true) {
        csdb::PoolHash currHash = prevHash;
        if (!trxLoader.load(currHash, offset, limit, prevHash))
            break;
    }
}
<|MERGE_RESOLUTION|>--- conflicted
+++ resolved
@@ -1,780 +1,776 @@
-#include <limits>
-#include <csdb/currency.h>
-#include <base58.h>
-#include <lib/system/logger.hpp>
-#include <lib/system/hash.hpp>
-#include <lib/system/keys.hpp>
-
-#include "wallets_cache.hpp"
-#include "blockchain.hpp"
-
-#include "sys/timeb.h"
-
-using namespace Credits;
-
-//BlockChain::BlockChain(const char* path)
-//{
-//	std::cerr << "Trying to open DB..." << std::endl;
-//    if (!storage_.open(path))
-//    {
-//        LOG_ERROR("Couldn't open database at " << path);
-//        return;
-//    }
-//
-//    if (!loadCache())
-//        return;
-//
-//    good_ = true;
-//}
-
-BlockChain::BlockChain(const char* path) {
-
-  if (!loadCache()) return;
-#ifdef MYLOG
-  std::cout << "Trying to open DB..." << std::endl;
-  #endif
-  char  kk[14];
-  std::vector <uint8_t> v_hash(32);
-  std::vector <csdb::PoolHash> tempHashes;
-  csdb::PoolHash temp_hash;
-  blockHashes_.reserve(1000000);
-
-  dbs_fname = "test_db/dbs.txt";
-  bool file_is;
-  //	hash_offset = 0;
-  blockRequestIsNeeded = false;
-
-
-  if (storage_.open(path))
-  {
-    std::cout << "DB is opened" << std::endl;
-    if (storage_.last_hash().is_empty())
-    {
-#ifdef MYLOG
-      std::cout << "Last hash is empty..." << std::endl;
-      #endif
-      if (!storage_.size())
-      {
-        //std::cout << "Storage is empty... writing genesis block" << std::endl;
-        writeGenesisBlock();
-        std::ofstream f(dbs_fname);
-        file_is = f.is_open();
-        if (file_is)
-        {
-          f << "0->0";
-          good_ = true;
-          f.close();
-        }
-      }
-      else
-      {
-        good_ = false;
-#ifdef MYLOG
-        std::cout << "failed!!! Delete the Database!!! It will be restored from nothing..." << std::endl;
-#endif
-      }
-    }
-    else
-    {
-#ifdef MYLOG
-      std::cout << "Last hash is not empty..." << std::endl;
-#endif
-      std::ifstream f(dbs_fname);
-      if (f.is_open())
-      {
-#ifdef MYLOG
-        std::cout << "File is opened ... reading" << std::endl;
-#endif
-        f.read(kk, 14);
-        f.close();
-      }
-
-      char* s_beg = kk;
-      char* s_end = strchr(kk, '-');
-      *s_end = '\0';
-      ht.head = atoi(s_beg);
-      s_beg = s_end + 2;
-      ht.tag = atoi(s_beg);
-#ifdef MYLOG
-      std::cout << "DB structure: " << ht.head << "->" << ht.tag << std::endl;
-#endif
-      setLastWrittenSequence(ht.tag);
-      if (loadBlock(storage_.last_hash()).sequence() == ht.tag)
-      {
-        tempHashes.reserve(ht.tag + 1);
-        temp_hash = storage_.last_hash();
-
-        for (uint32_t i = 0; i <= ht.tag; ++i)
-        {
-          tempHashes.push_back(temp_hash);
-          //std::cout << "READ> " << temp_hash.to_string() << std::endl;
-          temp_hash = loadBlock(temp_hash).previous_hash();
-          if (temp_hash.is_empty()) break;
-        }
-#ifdef MYLOG
-        std::cout << "Hashes read from DB" << std::endl;
-#endif
-        for (auto iter = tempHashes.rbegin(); iter != tempHashes.rend(); ++iter)
-        {
-          blockHashes_.push_back(*iter);
-        }
-#ifdef MYLOG
-        std::cout << "Hashes vector converted" << std::endl;
-#endif
-        //for (uint32_t i = 0; i <= ht.tag; i++)
-        //{
-        //  std::cout << "READ> " << i << " : " << blockHashes_.at(i).to_string() << std::endl;
-        //}
-        tempHashes.clear();
-        lastHash_ = storage_.last_hash();
-        good_ = true;
-        return;
-
-      }
-      else
-      {
-        ht.tag = loadBlock(storage_.last_hash()).sequence();
-        tempHashes.reserve(ht.tag + 1);
-        std::ofstream f(dbs_fname, std::ios::out);
-        ht.head = 0;
-        bool file_is = f.is_open();
-        if (file_is)
-        {
-
-#ifdef MYLOG
-          f << ht.head << "->" << ht.tag << std::endl;
-          std::cout << "DB structure: " << ht.head << "->" << ht.tag << std::endl;
-          std::cout << "DB structure is written succesfully" << std::endl;
-          #endif
-          f.close();
-        }
-        else std::cout << "Error writing DB structure" << std::endl;
-
-        temp_hash = storage_.last_hash();
-        for (uint32_t i = 0; i <= ht.tag; ++i)
-        {
-          tempHashes.push_back(temp_hash);
-          temp_hash = loadBlock(temp_hash).previous_hash();
-          if (temp_hash.is_empty()) break;
-        }
-        for (auto iter = tempHashes.rbegin(); iter != tempHashes.rend(); ++iter)
-        {
-          blockHashes_.push_back(*iter);
-        }
-        //for (uint32_t i = 0; i <= ht.tag; i++)
-        //{
-        //  std::cout << "READ> " << blockHashes_.at(i).to_string() << std::endl;
-        //}
-        tempHashes.clear();
-        lastHash_ = storage_.last_hash();
-        good_ = true;
-        return;
-      }
-    }
-  }
-  else
-  {
-    LOG_ERROR("Couldn't open database at " << path);
-    good_ = false;
-  }
-  return;
-}
-
-void BlockChain::putBlock(csdb::Pool& pool) {
-#ifdef MYLOG
-  std::cout << "Put block is running" << std::endl;
-  #endif
-  onBlockReceived(pool);
-}
-
-
-void BlockChain::writeBlock(csdb::Pool& pool) {
-	//TRACE("");
-
-	{
-		std::lock_guard<decltype(dbLock_)> l(dbLock_);
-		pool.set_storage(storage_);
-	}
-
-	//	std::cout << "OK" << std::endl << "Pool is composing ... ";
-	if (!pool.compose())
-		 if (!pool.compose()) {
-		LOG_ERROR("Couldn't compose block");
-		if (!pool.save())
-			 return;
-
-	}
-
-		if (!pool.save()) {
-		LOG_ERROR("Couldn't save block");
-		return;
-
-	}
-
-	std::cout << "Block " << pool.sequence() << " saved succesfully" << std::endl;
-        //LOG_DEBUG("DATA: " << byteStreamToHex((const char*)pool.to_binary().data(), pool.to_binary().size()));
-	{
-		//TRACE("");
-		std::lock_guard<decltype(waiters_locker)> l(waiters_locker);
-		//TRACE("");
-		new_block_cv.notify_all();
-		//TRACE("");
-	}
-
-	if (!updateCache(pool)) {
-		LOG_ERROR("Couldn't update cache");
-	}
-}
-
-void BlockChain::setLastWrittenSequence(uint32_t seq) {
-  last_written_sequence = seq;
-}
-
-uint32_t BlockChain::getLastWrittenSequence()
-{
-  return last_written_sequence;
-}
-
-void BlockChain::writeGenesisBlock() {
-  LOG_EVENT("Adding the genesis block");
-
-  csdb::Pool genesis;
-  csdb::Transaction transaction;
-  std::vector<unsigned char> vchRet;
-
-  transaction.set_target(csdb::Address::from_string("0000000000000000000000000000000000000000000000000000000000000002"));
-  transaction.set_source(csdb::Address::from_string("0000000000000000000000000000000000000000000000000000000000000001"));
-
-  transaction.set_currency(csdb::Currency("CS"));
-  transaction.set_amount(csdb::Amount(1000000000, 0));
-  transaction.set_balance(csdb::Amount(0, 0));
-  transaction.set_innerID(0);
-
-
-  genesis.add_transaction(transaction);
-
-  //key1
-  transaction.set_source(csdb::Address::from_string("0000000000000000000000000000000000000000000000000000000000000002"));
-  DecodeBase58("nDJKdm29yibmNwGfwKpdEh1xMnPQic2NRMBNd33RfVg", vchRet);
-  transaction.set_target(csdb::Address::from_string(byteStreamToHex((const char*)vchRet.data(), 32)));
-  transaction.set_currency(csdb::Currency("CS"));
-  transaction.set_amount(csdb::Amount(100000000, 0));
-  transaction.set_balance(csdb::Amount(1000000000, 0));
-  transaction.set_innerID(0);
-  vchRet.clear();
-  genesis.add_transaction(transaction);
-
-  //key2
-  transaction.set_source(csdb::Address::from_string("0000000000000000000000000000000000000000000000000000000000000002"));
-  DecodeBase58("mmM3sXYkK5m12R7NiwcS3ExAocJxuN8BVfmgtyhioUS", vchRet);
-  transaction.set_target(csdb::Address::from_string(byteStreamToHex((const char*)vchRet.data(), 32)));
-  transaction.set_currency(csdb::Currency("CS"));
-  transaction.set_amount(csdb::Amount(1000000000, 0));
-  transaction.set_balance(csdb::Amount(1000000000, 0));
-  transaction.set_innerID(1);
-  vchRet.clear();
-  genesis.add_transaction(transaction);
-
-  //key3
-  transaction.set_source(csdb::Address::from_string("0000000000000000000000000000000000000000000000000000000000000002"));
-  DecodeBase58("BRQaq2v7PP95YXCu4qfSFkwszTzvQFQsYZSA72bXExaN", vchRet);
-  transaction.set_target(csdb::Address::from_string(byteStreamToHex((const char*)vchRet.data(), 32)));
-
-  transaction.set_currency(csdb::Currency("CS"));
-  transaction.set_amount(csdb::Amount(100000000, 0));
-  transaction.set_balance(csdb::Amount(1000000000, 0));
-  transaction.set_innerID(2);
-  vchRet.clear();
-  genesis.add_transaction(transaction);
-
-  //key4
-  transaction.set_source(csdb::Address::from_string("0000000000000000000000000000000000000000000000000000000000000002"));
-  DecodeBase58("8jP98VUhiB3NQ9SQA4DKjkTrqDhVq26D6AjvwLekWVU9", vchRet);
-  transaction.set_target(csdb::Address::from_string(byteStreamToHex((const char*)vchRet.data(), 32)));
-
-  transaction.set_currency(csdb::Currency("CS"));
-  transaction.set_amount(csdb::Amount(100000000, 0));
-  transaction.set_balance(csdb::Amount(1000000000, 0));
-  transaction.set_innerID(3);
-  vchRet.clear();
-  genesis.add_transaction(transaction);
-
-  //key5
-  transaction.set_source(csdb::Address::from_string("0000000000000000000000000000000000000000000000000000000000000002"));
-  DecodeBase58("ESi7fZAuRmRmYSr57zT7o2sDkyxQo5wg5vSUvqb6MsTG", vchRet);
-  transaction.set_target(csdb::Address::from_string(byteStreamToHex((const char*)vchRet.data(), 32)));
-
-  transaction.set_currency(csdb::Currency("CS"));
-  transaction.set_amount(csdb::Amount(100000000, 0));
-  transaction.set_balance(csdb::Amount(1000000000, 0));
-  transaction.set_innerID(4);
-  vchRet.clear();
-  genesis.add_transaction(transaction);
-
-  //key6
-  transaction.set_source(csdb::Address::from_string("0000000000000000000000000000000000000000000000000000000000000002"));
-  DecodeBase58("4tEQbQPYZq1bZ8Tn9DpCXYUgPgEgcqsBPXX4fXef7FuL", vchRet);
-  transaction.set_target(csdb::Address::from_string(byteStreamToHex((const char*)vchRet.data(), 32)));
-
-  transaction.set_currency(csdb::Currency("CS"));
-  transaction.set_amount(csdb::Amount(100000000, 0));
-  transaction.set_balance(csdb::Amount(1000000000, 0));
-  transaction.set_innerID(5);
-  vchRet.clear();
-  genesis.add_transaction(transaction);
-
-  //key7
-  transaction.set_source(csdb::Address::from_string("0000000000000000000000000000000000000000000000000000000000000002"));
-  DecodeBase58("H5ptdUUfjJBGiK2X3gN2EzNYxituCUUnXv2tiMdQKP3b", vchRet);
-  transaction.set_target(csdb::Address::from_string(byteStreamToHex((const char*)vchRet.data(), 32)));
-
-  transaction.set_currency(csdb::Currency("CS"));
-  transaction.set_amount(csdb::Amount(100000000, 0));
-  transaction.set_balance(csdb::Amount(1000000000, 0));
-  transaction.set_innerID(6);
-  vchRet.clear();
-  genesis.add_transaction(transaction);
-
-  //key8
-  transaction.set_source(csdb::Address::from_string("0000000000000000000000000000000000000000000000000000000000000002"));
-  DecodeBase58("FuvGENwrCY2M6hCeWhCUMEx5uWg71q1oY3TuxDtGcMnN", vchRet);
-  transaction.set_target(csdb::Address::from_string(byteStreamToHex((const char*)vchRet.data(), 32)));
-
-  transaction.set_currency(csdb::Currency("CS"));
-  transaction.set_amount(csdb::Amount(100000000, 0));
-  transaction.set_balance(csdb::Amount(1000000000, 0));
-  transaction.set_innerID(7);
-  vchRet.clear();
-  genesis.add_transaction(transaction);
-
-  //key9
-  transaction.set_source(csdb::Address::from_string("0000000000000000000000000000000000000000000000000000000000000002"));
-  DecodeBase58("4qVXL76hqkvxh3jZKGZjbxMvBirWRibb2zRdS5TrwJga", vchRet);
-  transaction.set_target(csdb::Address::from_string(byteStreamToHex((const char*)vchRet.data(), 32)));
-
-  transaction.set_currency(csdb::Currency("CS"));
-  transaction.set_amount(csdb::Amount(100000000, 0));
-  transaction.set_balance(csdb::Amount(1000000000, 0));
-  transaction.set_innerID(8);
-  vchRet.clear();
-  genesis.add_transaction(transaction);
-
-  //key10
-  transaction.set_source(csdb::Address::from_string("0000000000000000000000000000000000000000000000000000000000000002"));
-  DecodeBase58("7DmZqQhMjPR7ptJUQh4sRsyERgbK8DeFE3F5vbJFpu1D", vchRet);
-  transaction.set_target(csdb::Address::from_string(byteStreamToHex((const char*)vchRet.data(), 32)));
-
-  transaction.set_currency(csdb::Currency("CS"));
-  transaction.set_amount(csdb::Amount(100000000, 0));
-  transaction.set_balance(csdb::Amount(1000000000, 0));
-  transaction.set_innerID(9);
-  vchRet.clear();
-  genesis.add_transaction(transaction);
-
-  //key11
-  transaction.set_source(csdb::Address::from_string("0000000000000000000000000000000000000000000000000000000000000002"));
-  DecodeBase58("GWe8WZYLBxAqsfPZgejnysXQm5Q697VSsyr3x59RvYBf", vchRet);
-  transaction.set_target(csdb::Address::from_string(byteStreamToHex((const char*)vchRet.data(), 32)));
-
-  transaction.set_currency(csdb::Currency("CS"));
-  transaction.set_amount(csdb::Amount(100000000, 0));
-  transaction.set_balance(csdb::Amount(1000000000, 0));
-  transaction.set_innerID(10);
-  vchRet.clear();
-  genesis.add_transaction(transaction);
-
-
-  genesis.set_previous_hash(csdb::PoolHash());
-  genesis.set_sequence(0);
-  setLastWrittenSequence(0);
-#ifdef MYLOG
-  std::cout << "Genesis block completed ... trying to save" << std::endl;
-#endif
-  writeBlock(genesis);
-  global_sequence = 0;
-  std::cout << genesis.hash().to_string() << std::endl;
-  lastHash_ = genesis.hash();
-  blockHashes_.push_back(lastHash_);
-#ifdef MYLOG
-  std::cout << "Hash inserted into the hash-vector" << std::endl;
-  #endif
-  uint32_t bSize;
-  const char* bl = genesis.to_byte_stream(bSize);
-  //std::cout << "GB: " << byteStreamToHex(bl, bSize) << std::endl;
-}
-
-bool
-BlockChain::loadCache()
-{
-    try {
-        std::lock_guard<decltype(cacheMutex_)> lock(cacheMutex_);
-        walletsCache_.reset(new WalletsCache(WalletsCache::Config()));
-        walletsCache_->load(*this);
-    } catch (std::exception& e) {
-        LOG_ERROR("Exc=" << e.what());
-        return false;
-    } catch (...) {
-        LOG_ERROR("Exc=...");
-        return false;
-    }
-    return true;
-}
-
-bool
-BlockChain::updateCache(csdb::Pool& pool)
-{
-    try {
-        std::lock_guard<decltype(cacheMutex_)> lock(cacheMutex_);
-        walletsCache_->updateFrom(pool);
-    } catch (std::exception& e) {
-        LOG_ERROR("Exc=" << e.what());
-        return false;
-    } catch (...) {
-        LOG_ERROR("Exc=...");
-        return false;
-    }
-    return true;
-}
-
-void
-BlockChain::writeLastBlock(csdb::Pool& pool)
-{
-    //TRACE("");
-    std::lock_guard<decltype(dbLock_)> l(dbLock_);
-
-    pool.set_storage(storage_);
-    pool.set_previous_hash(storage_.last_hash());
-    pool.set_sequence(storage_.size());
-
-    if (!pool.compose()) {
-        LOG_ERROR("Couldn't compose block");
-        return;
-    }
-
-    if (!pool.save()) {
-        LOG_ERROR("Couldn't save block");
-        return;
-    }
-    {
-        //TRACE("");
-        std::lock_guard<decltype(waiters_locker)> l(waiters_locker);
-        //TRACE("");
-        new_block_cv.notify_all();
-        //TRACE("");
-    }
-
-    if (!updateCache(pool)) {
-        LOG_ERROR("Couldn't update cache");
-    }
-}
-
-csdb::PoolHash
-BlockChain::getLastHash() const
-{
-    std::lock_guard<decltype(dbLock_)> l(dbLock_);
-    return storage_.last_hash();
-}
-
-size_t
-BlockChain::getSize() const
-{
-    std::lock_guard<decltype(dbLock_)> l(dbLock_);
-    return storage_.size();
-}
-
-csdb::Pool
-BlockChain::loadBlock(const csdb::PoolHash& ph) const
-{
-    std::lock_guard<decltype(dbLock_)> l(dbLock_);
-    return storage_.pool_load(ph);
-}
-
-csdb::Pool
-BlockChain::loadBlockMeta(const csdb::PoolHash& ph, size_t& cnt) const
-{
-    std::lock_guard<decltype(dbLock_)> l(dbLock_);
-    return storage_.pool_load_meta(ph, cnt);
-}
-
-csdb::Transaction
-BlockChain::loadTransaction(const csdb::TransactionID& transId) const
-{
-    std::lock_guard<decltype(dbLock_)> l(dbLock_);
-    return storage_.transaction(transId);
-}
-
-csdb::PoolHash
-BlockChain::wait_for_block(const csdb::PoolHash &obsolete_block)
-{
-    //TRACE("");
-    std::unique_lock<decltype(dbLock_)> l(dbLock_);
-  //  TRACE("");
-    csdb::PoolHash res;
-  //  TRACE("");
-    new_block_cv.wait(l, [this, &obsolete_block, &res]() {
-   //     TRACE("");
-        res = storage_.last_hash();
-     //   TRACE("");
-        return obsolete_block != res;
-    });
-  //  TRACE("");
-    return res;
-}
-
-csdb::Address
-BlockChain::getAddressFromKey(const std::string& key)
-{
-	std::string pk(static_cast<size_t>(PUBLIC_KEY_LENGTH), '\0');
-	if (key.size() >= PUBLIC_KEY_LENGTH)
-		std::copy(key.rbegin(), std::min(key.rbegin() + PUBLIC_KEY_LENGTH, key.rend()), pk.rbegin());
-	return csdb::Address::from_public_key(pk.data());
-}
-
-csdb::Amount
-BlockChain::getBalance(const csdb::Address& address) const
-{
-    {
-        std::lock_guard<decltype(cacheMutex_)> lock(cacheMutex_);
-        const WalletsCache::WalletData* walData =
-          walletsCache_->findWallet(address.public_key());
-        if (walData)
-            return walData->balance_;
-    }
-    return calcBalance(address);
-}
-
-csdb::Amount
-BlockChain::calcBalance(const csdb::Address &address) const
-{
-    csdb::Amount result(0);
-
-    csdb::Pool curr = loadBlock(getLastHash());
-    while (curr.is_valid())
-	{
-		size_t transactions_count = curr.transactions_count();
-        for (size_t i = 0; i < transactions_count; ++i)
-		{
-            csdb::Transaction tr = curr.transaction(i);
-            if (tr.source() == address)
-                result -= tr.amount();
-            else if (tr.target() == address)
-                result += tr.amount();
-        }
-        curr = loadBlock(curr.previous_hash());
-    }
-    return result;
-}
-
-
-void BlockChain::onBlockReceived(csdb::Pool& pool)
-{
-  // Put on top
-  std::cout << "---------------------------  Write New Block: " << pool.sequence() << " :  " << pool.transactions_count() << " transactions"<<" --------------------------------" << std::endl;
-#ifdef MYLOG
-  std::cout << "sequence: " << pool.sequence() << ", time: " << pool.user_field(0).value<std::string>().c_str() << std::endl;
-  std::cout << " Last      hash: " << lastHash_.to_string() << std::endl;
-  std::cout << "Checking Sequence ... ";
-  #endif
-  if (pool.sequence() == getLastWrittenSequence() + 1) {
-   // std::cout << "OK" << std::endl;
-    pool.set_previous_hash(lastHash_);
-
-    std::ofstream f(dbs_fname, std::ios::out);
-    ht.head = 0;
-    ht.tag = getLastWrittenSequence() + 1;
-    bool file_is = f.is_open();
-    if (file_is)
-    {
-
-      f << ht.head << "->" << ht.tag << std::endl;
-#ifdef MYLOG
-      std::cout << "DB structure: " << ht.head << "->" << ht.tag << std::endl;
-      //std::cout << "DB structure is written succesfully" << std::endl;
-#endif
-      f.close();
-    }
-    else
-    {
-    // std::cout << "Error writing DB structure" << std::endl;
-     }
-
-    writeBlock(pool);
-    //std::cout << "Preparing to calculate last hash" << std::endl;
-    lastHash_ = pool.hash();
-
-    blockHashes_.push_back(lastHash_);
-    //std::cout << "Hash inserted into the hash-vector" << std::endl;
-
-    setLastWrittenSequence(pool.sequence());
-#ifdef MYLOG
-    std::cout << "New last hash: " << lastHash_.to_string() << std::endl;
-    std::cout << "New last storage size: " << storage_.size() << std::endl;
-#endif
-    if (global_sequence == getLastWrittenSequence())
-    {
-      blockRequestIsNeeded = false;
-    }
-
-    return;
-  }
- // std::cout << "Failed" << std::endl;
-
-  ////////////////////////////////////////////////////////////////////////////////////////////// Syncro!!!
- // std::cout << "Chain syncro part ... start " << std::endl;
-  global_sequence = pool.sequence();
-  blockRequestIsNeeded = true;
-}
-
-const csdb::PoolHash & BlockChain::getLastWrittenHash() const
-{
-  return lastHash_;
-}
-
-const csdb::Storage & BlockChain::getStorage() const
-{
-  return storage_;
-}
-
-<<<<<<< HEAD
-
-=======
->>>>>>> 777b89e6
-//void
-//BlockChain::wait_for_block()
-//{
-//  std::unique_lock<std::mutex> l(dbLock_);
-//  auto ls = storage_.size();
-//  new_block_cv.wait(l, [ls, this] { return storage_.size() != ls; });
-//}
-
-
-uint32_t BlockChain::getGlobalSequence() const
-{
-  return global_sequence;
-}
-
-csdb::PoolHash BlockChain::getHashBySequence(uint32_t seq) const
-{
-  return blockHashes_.at(seq);
-}
-
-uint32_t BlockChain::getRequestedBlockNumber() const
-{
-  return (last_written_sequence + 1);
-}
-void BlockChain::setGlobalSequence(uint32_t seq)
-{
-  global_sequence = seq;
-}
-
-bool BlockChain::getBlockRequestNeed() const
-{
-  return blockRequestIsNeeded;
-}
-
-
-namespace
-{
-    class TrxLoader
-    {
-    public:
-        using Transaction = std::vector<csdb::Transaction>;
-    public:
-        TrxLoader(csdb::Address addr, const BlockChain& blockchain, Transaction& transactions)
-            : addr_(addr), blockchain_(blockchain), transactions_(transactions)
-        {}
-
-    bool load(const csdb::PoolHash& poolHash,
-              int64_t& offset,
-              int64_t limit,
-              csdb::PoolHash& prevPoolHash)
-    {
-        csdb::Pool curr = blockchain_.loadBlock(poolHash);
-        if (!curr.is_valid())
-            return false;
-
-        if (curr.transactions_count()) {
-            auto curIdx = static_cast<csdb::TransactionID::sequence_t>(
-              curr.transactions_count() - 1);
-
-            while (true) {
-                auto trans = curr.transaction(curIdx);
-                // std::cerr << "Ladder: " << trans.target().to_string() << " <-
-                // "
-                //          << trans.source().to_string() << " of "
-                //          << trans.amount().integral() << std::endl;
-                if (trans.target() == addr_ || trans.source() == addr_) {
-                    if (offset == 0)
-                        transactions_.push_back(trans);
-                    else
-                        --offset;
-                }
-
-                if (transactions_.size() == limit)
-                    break;
-
-                if (curIdx == 0)
-                    break;
-                --curIdx;
-            }
-        }
-
-        prevPoolHash = curr.previous_hash();
-        return true;
-    }
-
-  private:
-    csdb::Address addr_;
-    const BlockChain& blockchain_;
-    Transaction& transactions_;
-};
-}
-
-void
-BlockChain::getTransactions(Transactions &transactions,
-                            csdb::Address &address,
-                            int64_t offset,
-                            const int64_t limit) const
-{
-    TrxLoader trxLoader(address, *this, transactions);
-
-    WalletsCache::WalletData::PoolsHashes hashesArray;
-    {
-        std::lock_guard<decltype(cacheMutex_)> lock(cacheMutex_);
-        const WalletsCache::WalletData* walData =
-          walletsCache_->findWallet(address.public_key());
-        if (walData) {
-            hashesArray = walData->poolsHashes_;
-        }
-    }
-
-    csdb::PoolHash prevHash = getLastHash();
-    if (!hashesArray.empty()) {
-        for (size_t i = hashesArray.size() - 1;
-             i != std::numeric_limits<decltype(i)>::max();
-             --i) {
-            const auto& poolHashData = hashesArray[i];
-
-            if (poolHashData.trxNum <
-                  WalletsCache::WalletData::PoolHashData::maxTrxNum &&
-                poolHashData.trxNum <= offset) {
-                offset -= poolHashData.trxNum;
-                continue;
-            }
-
-            csdb::PoolHash currHash;
-            WalletsCache::convert(poolHashData.poolHash, currHash);
-
-            if (!trxLoader.load(currHash, offset, limit, prevHash))
-                return;
-            if (transactions.size() >= size_t(limit))
-                return;
-        }
-    }
-
-    while (true) {
-        csdb::PoolHash currHash = prevHash;
-        if (!trxLoader.load(currHash, offset, limit, prevHash))
-            break;
-    }
-}
+#include <limits>
+#include <csdb/currency.h>
+#include <base58.h>
+#include <lib/system/logger.hpp>
+#include <lib/system/hash.hpp>
+#include <lib/system/keys.hpp>
+
+#include "wallets_cache.hpp"
+#include "blockchain.hpp"
+
+#include "sys/timeb.h"
+
+using namespace Credits;
+
+//BlockChain::BlockChain(const char* path)
+//{
+//	std::cerr << "Trying to open DB..." << std::endl;
+//    if (!storage_.open(path))
+//    {
+//        LOG_ERROR("Couldn't open database at " << path);
+//        return;
+//    }
+//
+//    if (!loadCache())
+//        return;
+//
+//    good_ = true;
+//}
+
+BlockChain::BlockChain(const char* path) {
+
+  if (!loadCache()) return;
+#ifdef MYLOG
+  std::cout << "Trying to open DB..." << std::endl;
+  #endif
+  char  kk[14];
+  std::vector <uint8_t> v_hash(32);
+  std::vector <csdb::PoolHash> tempHashes;
+  csdb::PoolHash temp_hash;
+  blockHashes_.reserve(1000000);
+
+  dbs_fname = "test_db/dbs.txt";
+  bool file_is;
+  //	hash_offset = 0;
+  blockRequestIsNeeded = false;
+
+
+  if (storage_.open(path))
+  {
+    std::cout << "DB is opened" << std::endl;
+    if (storage_.last_hash().is_empty())
+    {
+#ifdef MYLOG
+      std::cout << "Last hash is empty..." << std::endl;
+      #endif
+      if (!storage_.size())
+      {
+        //std::cout << "Storage is empty... writing genesis block" << std::endl;
+        writeGenesisBlock();
+        std::ofstream f(dbs_fname);
+        file_is = f.is_open();
+        if (file_is)
+        {
+          f << "0->0";
+          good_ = true;
+          f.close();
+        }
+      }
+      else
+      {
+        good_ = false;
+#ifdef MYLOG
+        std::cout << "failed!!! Delete the Database!!! It will be restored from nothing..." << std::endl;
+#endif
+      }
+    }
+    else
+    {
+#ifdef MYLOG
+      std::cout << "Last hash is not empty..." << std::endl;
+#endif
+      std::ifstream f(dbs_fname);
+      if (f.is_open())
+      {
+#ifdef MYLOG
+        std::cout << "File is opened ... reading" << std::endl;
+#endif
+        f.read(kk, 14);
+        f.close();
+      }
+
+      char* s_beg = kk;
+      char* s_end = strchr(kk, '-');
+      *s_end = '\0';
+      ht.head = atoi(s_beg);
+      s_beg = s_end + 2;
+      ht.tag = atoi(s_beg);
+#ifdef MYLOG
+      std::cout << "DB structure: " << ht.head << "->" << ht.tag << std::endl;
+#endif
+      setLastWrittenSequence(ht.tag);
+      if (loadBlock(storage_.last_hash()).sequence() == ht.tag)
+      {
+        tempHashes.reserve(ht.tag + 1);
+        temp_hash = storage_.last_hash();
+
+        for (uint32_t i = 0; i <= ht.tag; ++i)
+        {
+          tempHashes.push_back(temp_hash);
+          //std::cout << "READ> " << temp_hash.to_string() << std::endl;
+          temp_hash = loadBlock(temp_hash).previous_hash();
+          if (temp_hash.is_empty()) break;
+        }
+#ifdef MYLOG
+        std::cout << "Hashes read from DB" << std::endl;
+#endif
+        for (auto iter = tempHashes.rbegin(); iter != tempHashes.rend(); ++iter)
+        {
+          blockHashes_.push_back(*iter);
+        }
+#ifdef MYLOG
+        std::cout << "Hashes vector converted" << std::endl;
+#endif
+        //for (uint32_t i = 0; i <= ht.tag; i++)
+        //{
+        //  std::cout << "READ> " << i << " : " << blockHashes_.at(i).to_string() << std::endl;
+        //}
+        tempHashes.clear();
+        lastHash_ = storage_.last_hash();
+        good_ = true;
+        return;
+
+      }
+      else
+      {
+        ht.tag = loadBlock(storage_.last_hash()).sequence();
+        tempHashes.reserve(ht.tag + 1);
+        std::ofstream f(dbs_fname, std::ios::out);
+        ht.head = 0;
+        bool file_is = f.is_open();
+        if (file_is)
+        {
+
+#ifdef MYLOG
+          f << ht.head << "->" << ht.tag << std::endl;
+          std::cout << "DB structure: " << ht.head << "->" << ht.tag << std::endl;
+          std::cout << "DB structure is written succesfully" << std::endl;
+          #endif
+          f.close();
+        }
+        else std::cout << "Error writing DB structure" << std::endl;
+
+        temp_hash = storage_.last_hash();
+        for (uint32_t i = 0; i <= ht.tag; ++i)
+        {
+          tempHashes.push_back(temp_hash);
+          temp_hash = loadBlock(temp_hash).previous_hash();
+          if (temp_hash.is_empty()) break;
+        }
+        for (auto iter = tempHashes.rbegin(); iter != tempHashes.rend(); ++iter)
+        {
+          blockHashes_.push_back(*iter);
+        }
+        //for (uint32_t i = 0; i <= ht.tag; i++)
+        //{
+        //  std::cout << "READ> " << blockHashes_.at(i).to_string() << std::endl;
+        //}
+        tempHashes.clear();
+        lastHash_ = storage_.last_hash();
+        good_ = true;
+        return;
+      }
+    }
+  }
+  else
+  {
+    LOG_ERROR("Couldn't open database at " << path);
+    good_ = false;
+  }
+  return;
+}
+
+void BlockChain::putBlock(csdb::Pool& pool) {
+#ifdef MYLOG
+  std::cout << "Put block is running" << std::endl;
+  #endif
+  onBlockReceived(pool);
+}
+
+
+void BlockChain::writeBlock(csdb::Pool& pool) {
+	//TRACE("");
+
+	{
+		std::lock_guard<decltype(dbLock_)> l(dbLock_);
+		pool.set_storage(storage_);
+	}
+
+	//	std::cout << "OK" << std::endl << "Pool is composing ... ";
+	if (!pool.compose())
+		 if (!pool.compose()) {
+		LOG_ERROR("Couldn't compose block");
+		if (!pool.save())
+			 return;
+
+	}
+
+		if (!pool.save()) {
+		LOG_ERROR("Couldn't save block");
+		return;
+
+	}
+
+	std::cout << "Block " << pool.sequence() << " saved succesfully" << std::endl;
+        //LOG_DEBUG("DATA: " << byteStreamToHex((const char*)pool.to_binary().data(), pool.to_binary().size()));
+	{
+		//TRACE("");
+		std::lock_guard<decltype(waiters_locker)> l(waiters_locker);
+		//TRACE("");
+		new_block_cv.notify_all();
+		//TRACE("");
+	}
+
+	if (!updateCache(pool)) {
+		LOG_ERROR("Couldn't update cache");
+	}
+}
+
+void BlockChain::setLastWrittenSequence(uint32_t seq) {
+  last_written_sequence = seq;
+}
+
+uint32_t BlockChain::getLastWrittenSequence()
+{
+  return last_written_sequence;
+}
+
+void BlockChain::writeGenesisBlock() {
+  LOG_EVENT("Adding the genesis block");
+
+  csdb::Pool genesis;
+  csdb::Transaction transaction;
+  std::vector<unsigned char> vchRet;
+
+  transaction.set_target(csdb::Address::from_string("0000000000000000000000000000000000000000000000000000000000000002"));
+  transaction.set_source(csdb::Address::from_string("0000000000000000000000000000000000000000000000000000000000000001"));
+
+  transaction.set_currency(csdb::Currency("CS"));
+  transaction.set_amount(csdb::Amount(1000000000, 0));
+  transaction.set_balance(csdb::Amount(0, 0));
+  transaction.set_innerID(0);
+
+
+  genesis.add_transaction(transaction);
+
+  //key1
+  transaction.set_source(csdb::Address::from_string("0000000000000000000000000000000000000000000000000000000000000002"));
+  DecodeBase58("nDJKdm29yibmNwGfwKpdEh1xMnPQic2NRMBNd33RfVg", vchRet);
+  transaction.set_target(csdb::Address::from_string(byteStreamToHex((const char*)vchRet.data(), 32)));
+  transaction.set_currency(csdb::Currency("CS"));
+  transaction.set_amount(csdb::Amount(100000000, 0));
+  transaction.set_balance(csdb::Amount(1000000000, 0));
+  transaction.set_innerID(0);
+  vchRet.clear();
+  genesis.add_transaction(transaction);
+
+  //key2
+  transaction.set_source(csdb::Address::from_string("0000000000000000000000000000000000000000000000000000000000000002"));
+  DecodeBase58("mmM3sXYkK5m12R7NiwcS3ExAocJxuN8BVfmgtyhioUS", vchRet);
+  transaction.set_target(csdb::Address::from_string(byteStreamToHex((const char*)vchRet.data(), 32)));
+  transaction.set_currency(csdb::Currency("CS"));
+  transaction.set_amount(csdb::Amount(1000000000, 0));
+  transaction.set_balance(csdb::Amount(1000000000, 0));
+  transaction.set_innerID(1);
+  vchRet.clear();
+  genesis.add_transaction(transaction);
+
+  //key3
+  transaction.set_source(csdb::Address::from_string("0000000000000000000000000000000000000000000000000000000000000002"));
+  DecodeBase58("BRQaq2v7PP95YXCu4qfSFkwszTzvQFQsYZSA72bXExaN", vchRet);
+  transaction.set_target(csdb::Address::from_string(byteStreamToHex((const char*)vchRet.data(), 32)));
+
+  transaction.set_currency(csdb::Currency("CS"));
+  transaction.set_amount(csdb::Amount(100000000, 0));
+  transaction.set_balance(csdb::Amount(1000000000, 0));
+  transaction.set_innerID(2);
+  vchRet.clear();
+  genesis.add_transaction(transaction);
+
+  //key4
+  transaction.set_source(csdb::Address::from_string("0000000000000000000000000000000000000000000000000000000000000002"));
+  DecodeBase58("8jP98VUhiB3NQ9SQA4DKjkTrqDhVq26D6AjvwLekWVU9", vchRet);
+  transaction.set_target(csdb::Address::from_string(byteStreamToHex((const char*)vchRet.data(), 32)));
+
+  transaction.set_currency(csdb::Currency("CS"));
+  transaction.set_amount(csdb::Amount(100000000, 0));
+  transaction.set_balance(csdb::Amount(1000000000, 0));
+  transaction.set_innerID(3);
+  vchRet.clear();
+  genesis.add_transaction(transaction);
+
+  //key5
+  transaction.set_source(csdb::Address::from_string("0000000000000000000000000000000000000000000000000000000000000002"));
+  DecodeBase58("ESi7fZAuRmRmYSr57zT7o2sDkyxQo5wg5vSUvqb6MsTG", vchRet);
+  transaction.set_target(csdb::Address::from_string(byteStreamToHex((const char*)vchRet.data(), 32)));
+
+  transaction.set_currency(csdb::Currency("CS"));
+  transaction.set_amount(csdb::Amount(100000000, 0));
+  transaction.set_balance(csdb::Amount(1000000000, 0));
+  transaction.set_innerID(4);
+  vchRet.clear();
+  genesis.add_transaction(transaction);
+
+  //key6
+  transaction.set_source(csdb::Address::from_string("0000000000000000000000000000000000000000000000000000000000000002"));
+  DecodeBase58("4tEQbQPYZq1bZ8Tn9DpCXYUgPgEgcqsBPXX4fXef7FuL", vchRet);
+  transaction.set_target(csdb::Address::from_string(byteStreamToHex((const char*)vchRet.data(), 32)));
+
+  transaction.set_currency(csdb::Currency("CS"));
+  transaction.set_amount(csdb::Amount(100000000, 0));
+  transaction.set_balance(csdb::Amount(1000000000, 0));
+  transaction.set_innerID(5);
+  vchRet.clear();
+  genesis.add_transaction(transaction);
+
+  //key7
+  transaction.set_source(csdb::Address::from_string("0000000000000000000000000000000000000000000000000000000000000002"));
+  DecodeBase58("H5ptdUUfjJBGiK2X3gN2EzNYxituCUUnXv2tiMdQKP3b", vchRet);
+  transaction.set_target(csdb::Address::from_string(byteStreamToHex((const char*)vchRet.data(), 32)));
+
+  transaction.set_currency(csdb::Currency("CS"));
+  transaction.set_amount(csdb::Amount(100000000, 0));
+  transaction.set_balance(csdb::Amount(1000000000, 0));
+  transaction.set_innerID(6);
+  vchRet.clear();
+  genesis.add_transaction(transaction);
+
+  //key8
+  transaction.set_source(csdb::Address::from_string("0000000000000000000000000000000000000000000000000000000000000002"));
+  DecodeBase58("FuvGENwrCY2M6hCeWhCUMEx5uWg71q1oY3TuxDtGcMnN", vchRet);
+  transaction.set_target(csdb::Address::from_string(byteStreamToHex((const char*)vchRet.data(), 32)));
+
+  transaction.set_currency(csdb::Currency("CS"));
+  transaction.set_amount(csdb::Amount(100000000, 0));
+  transaction.set_balance(csdb::Amount(1000000000, 0));
+  transaction.set_innerID(7);
+  vchRet.clear();
+  genesis.add_transaction(transaction);
+
+  //key9
+  transaction.set_source(csdb::Address::from_string("0000000000000000000000000000000000000000000000000000000000000002"));
+  DecodeBase58("4qVXL76hqkvxh3jZKGZjbxMvBirWRibb2zRdS5TrwJga", vchRet);
+  transaction.set_target(csdb::Address::from_string(byteStreamToHex((const char*)vchRet.data(), 32)));
+
+  transaction.set_currency(csdb::Currency("CS"));
+  transaction.set_amount(csdb::Amount(100000000, 0));
+  transaction.set_balance(csdb::Amount(1000000000, 0));
+  transaction.set_innerID(8);
+  vchRet.clear();
+  genesis.add_transaction(transaction);
+
+  //key10
+  transaction.set_source(csdb::Address::from_string("0000000000000000000000000000000000000000000000000000000000000002"));
+  DecodeBase58("7DmZqQhMjPR7ptJUQh4sRsyERgbK8DeFE3F5vbJFpu1D", vchRet);
+  transaction.set_target(csdb::Address::from_string(byteStreamToHex((const char*)vchRet.data(), 32)));
+
+  transaction.set_currency(csdb::Currency("CS"));
+  transaction.set_amount(csdb::Amount(100000000, 0));
+  transaction.set_balance(csdb::Amount(1000000000, 0));
+  transaction.set_innerID(9);
+  vchRet.clear();
+  genesis.add_transaction(transaction);
+
+  //key11
+  transaction.set_source(csdb::Address::from_string("0000000000000000000000000000000000000000000000000000000000000002"));
+  DecodeBase58("GWe8WZYLBxAqsfPZgejnysXQm5Q697VSsyr3x59RvYBf", vchRet);
+  transaction.set_target(csdb::Address::from_string(byteStreamToHex((const char*)vchRet.data(), 32)));
+
+  transaction.set_currency(csdb::Currency("CS"));
+  transaction.set_amount(csdb::Amount(100000000, 0));
+  transaction.set_balance(csdb::Amount(1000000000, 0));
+  transaction.set_innerID(10);
+  vchRet.clear();
+  genesis.add_transaction(transaction);
+
+
+  genesis.set_previous_hash(csdb::PoolHash());
+  genesis.set_sequence(0);
+  setLastWrittenSequence(0);
+#ifdef MYLOG
+  std::cout << "Genesis block completed ... trying to save" << std::endl;
+#endif
+  writeBlock(genesis);
+  global_sequence = 0;
+  std::cout << genesis.hash().to_string() << std::endl;
+  lastHash_ = genesis.hash();
+  blockHashes_.push_back(lastHash_);
+#ifdef MYLOG
+  std::cout << "Hash inserted into the hash-vector" << std::endl;
+  #endif
+  uint32_t bSize;
+  const char* bl = genesis.to_byte_stream(bSize);
+  //std::cout << "GB: " << byteStreamToHex(bl, bSize) << std::endl;
+}
+
+bool
+BlockChain::loadCache()
+{
+    try {
+        std::lock_guard<decltype(cacheMutex_)> lock(cacheMutex_);
+        walletsCache_.reset(new WalletsCache(WalletsCache::Config()));
+        walletsCache_->load(*this);
+    } catch (std::exception& e) {
+        LOG_ERROR("Exc=" << e.what());
+        return false;
+    } catch (...) {
+        LOG_ERROR("Exc=...");
+        return false;
+    }
+    return true;
+}
+
+bool
+BlockChain::updateCache(csdb::Pool& pool)
+{
+    try {
+        std::lock_guard<decltype(cacheMutex_)> lock(cacheMutex_);
+        walletsCache_->updateFrom(pool);
+    } catch (std::exception& e) {
+        LOG_ERROR("Exc=" << e.what());
+        return false;
+    } catch (...) {
+        LOG_ERROR("Exc=...");
+        return false;
+    }
+    return true;
+}
+
+void
+BlockChain::writeLastBlock(csdb::Pool& pool)
+{
+    //TRACE("");
+    std::lock_guard<decltype(dbLock_)> l(dbLock_);
+
+    pool.set_storage(storage_);
+    pool.set_previous_hash(storage_.last_hash());
+    pool.set_sequence(storage_.size());
+
+    if (!pool.compose()) {
+        LOG_ERROR("Couldn't compose block");
+        return;
+    }
+
+    if (!pool.save()) {
+        LOG_ERROR("Couldn't save block");
+        return;
+    }
+    {
+        //TRACE("");
+        std::lock_guard<decltype(waiters_locker)> l(waiters_locker);
+        //TRACE("");
+        new_block_cv.notify_all();
+        //TRACE("");
+    }
+
+    if (!updateCache(pool)) {
+        LOG_ERROR("Couldn't update cache");
+    }
+}
+
+csdb::PoolHash
+BlockChain::getLastHash() const
+{
+    std::lock_guard<decltype(dbLock_)> l(dbLock_);
+    return storage_.last_hash();
+}
+
+size_t
+BlockChain::getSize() const
+{
+    std::lock_guard<decltype(dbLock_)> l(dbLock_);
+    return storage_.size();
+}
+
+csdb::Pool
+BlockChain::loadBlock(const csdb::PoolHash& ph) const
+{
+    std::lock_guard<decltype(dbLock_)> l(dbLock_);
+    return storage_.pool_load(ph);
+}
+
+csdb::Pool
+BlockChain::loadBlockMeta(const csdb::PoolHash& ph, size_t& cnt) const
+{
+    std::lock_guard<decltype(dbLock_)> l(dbLock_);
+    return storage_.pool_load_meta(ph, cnt);
+}
+
+csdb::Transaction
+BlockChain::loadTransaction(const csdb::TransactionID& transId) const
+{
+    std::lock_guard<decltype(dbLock_)> l(dbLock_);
+    return storage_.transaction(transId);
+}
+
+csdb::PoolHash
+BlockChain::wait_for_block(const csdb::PoolHash &obsolete_block)
+{
+    //TRACE("");
+    std::unique_lock<decltype(dbLock_)> l(dbLock_);
+  //  TRACE("");
+    csdb::PoolHash res;
+  //  TRACE("");
+    new_block_cv.wait(l, [this, &obsolete_block, &res]() {
+   //     TRACE("");
+        res = storage_.last_hash();
+     //   TRACE("");
+        return obsolete_block != res;
+    });
+  //  TRACE("");
+    return res;
+}
+
+csdb::Address
+BlockChain::getAddressFromKey(const std::string& key)
+{
+	std::string pk(static_cast<size_t>(PUBLIC_KEY_LENGTH), '\0');
+	if (key.size() >= PUBLIC_KEY_LENGTH)
+		std::copy(key.rbegin(), std::min(key.rbegin() + PUBLIC_KEY_LENGTH, key.rend()), pk.rbegin());
+	return csdb::Address::from_public_key(pk.data());
+}
+
+csdb::Amount
+BlockChain::getBalance(const csdb::Address& address) const
+{
+    {
+        std::lock_guard<decltype(cacheMutex_)> lock(cacheMutex_);
+        const WalletsCache::WalletData* walData =
+          walletsCache_->findWallet(address.public_key());
+        if (walData)
+            return walData->balance_;
+    }
+    return calcBalance(address);
+}
+
+csdb::Amount
+BlockChain::calcBalance(const csdb::Address &address) const
+{
+    csdb::Amount result(0);
+
+    csdb::Pool curr = loadBlock(getLastHash());
+    while (curr.is_valid())
+	{
+		size_t transactions_count = curr.transactions_count();
+        for (size_t i = 0; i < transactions_count; ++i)
+		{
+            csdb::Transaction tr = curr.transaction(i);
+            if (tr.source() == address)
+                result -= tr.amount();
+            else if (tr.target() == address)
+                result += tr.amount();
+        }
+        curr = loadBlock(curr.previous_hash());
+    }
+    return result;
+}
+
+
+void BlockChain::onBlockReceived(csdb::Pool& pool)
+{
+  // Put on top
+  std::cout << "---------------------------  Write New Block: " << pool.sequence() << " :  " << pool.transactions_count() << " transactions"<<" --------------------------------" << std::endl;
+#ifdef MYLOG
+  std::cout << "sequence: " << pool.sequence() << ", time: " << pool.user_field(0).value<std::string>().c_str() << std::endl;
+  std::cout << " Last      hash: " << lastHash_.to_string() << std::endl;
+  std::cout << "Checking Sequence ... ";
+  #endif
+  if (pool.sequence() == getLastWrittenSequence() + 1) {
+   // std::cout << "OK" << std::endl;
+    pool.set_previous_hash(lastHash_);
+
+    std::ofstream f(dbs_fname, std::ios::out);
+    ht.head = 0;
+    ht.tag = getLastWrittenSequence() + 1;
+    bool file_is = f.is_open();
+    if (file_is)
+    {
+
+      f << ht.head << "->" << ht.tag << std::endl;
+#ifdef MYLOG
+      std::cout << "DB structure: " << ht.head << "->" << ht.tag << std::endl;
+      //std::cout << "DB structure is written succesfully" << std::endl;
+#endif
+      f.close();
+    }
+    else
+    {
+    // std::cout << "Error writing DB structure" << std::endl;
+     }
+
+    writeBlock(pool);
+    //std::cout << "Preparing to calculate last hash" << std::endl;
+    lastHash_ = pool.hash();
+
+    blockHashes_.push_back(lastHash_);
+    //std::cout << "Hash inserted into the hash-vector" << std::endl;
+
+    setLastWrittenSequence(pool.sequence());
+#ifdef MYLOG
+    std::cout << "New last hash: " << lastHash_.to_string() << std::endl;
+    std::cout << "New last storage size: " << storage_.size() << std::endl;
+#endif
+    if (global_sequence == getLastWrittenSequence())
+    {
+      blockRequestIsNeeded = false;
+    }
+
+    return;
+  }
+ // std::cout << "Failed" << std::endl;
+
+  ////////////////////////////////////////////////////////////////////////////////////////////// Syncro!!!
+ // std::cout << "Chain syncro part ... start " << std::endl;
+  global_sequence = pool.sequence();
+  blockRequestIsNeeded = true;
+}
+
+const csdb::PoolHash & BlockChain::getLastWrittenHash() const
+{
+  return lastHash_;
+}
+
+const csdb::Storage & BlockChain::getStorage() const
+{
+  return storage_;
+}
+
+//void
+//BlockChain::wait_for_block()
+//{
+//  std::unique_lock<std::mutex> l(dbLock_);
+//  auto ls = storage_.size();
+//  new_block_cv.wait(l, [ls, this] { return storage_.size() != ls; });
+//}
+
+
+uint32_t BlockChain::getGlobalSequence() const
+{
+  return global_sequence;
+}
+
+csdb::PoolHash BlockChain::getHashBySequence(uint32_t seq) const
+{
+  return blockHashes_.at(seq);
+}
+
+uint32_t BlockChain::getRequestedBlockNumber() const
+{
+  return (last_written_sequence + 1);
+}
+void BlockChain::setGlobalSequence(uint32_t seq)
+{
+  global_sequence = seq;
+}
+
+bool BlockChain::getBlockRequestNeed() const
+{
+  return blockRequestIsNeeded;
+}
+
+
+namespace
+{
+    class TrxLoader
+    {
+    public:
+        using Transaction = std::vector<csdb::Transaction>;
+    public:
+        TrxLoader(csdb::Address addr, const BlockChain& blockchain, Transaction& transactions)
+            : addr_(addr), blockchain_(blockchain), transactions_(transactions)
+        {}
+
+    bool load(const csdb::PoolHash& poolHash,
+              int64_t& offset,
+              int64_t limit,
+              csdb::PoolHash& prevPoolHash)
+    {
+        csdb::Pool curr = blockchain_.loadBlock(poolHash);
+        if (!curr.is_valid())
+            return false;
+
+        if (curr.transactions_count()) {
+            auto curIdx = static_cast<csdb::TransactionID::sequence_t>(
+              curr.transactions_count() - 1);
+
+            while (true) {
+                auto trans = curr.transaction(curIdx);
+                // std::cerr << "Ladder: " << trans.target().to_string() << " <-
+                // "
+                //          << trans.source().to_string() << " of "
+                //          << trans.amount().integral() << std::endl;
+                if (trans.target() == addr_ || trans.source() == addr_) {
+                    if (offset == 0)
+                        transactions_.push_back(trans);
+                    else
+                        --offset;
+                }
+
+                if (transactions_.size() == limit)
+                    break;
+
+                if (curIdx == 0)
+                    break;
+                --curIdx;
+            }
+        }
+
+        prevPoolHash = curr.previous_hash();
+        return true;
+    }
+
+  private:
+    csdb::Address addr_;
+    const BlockChain& blockchain_;
+    Transaction& transactions_;
+};
+}
+
+void
+BlockChain::getTransactions(Transactions &transactions,
+                            csdb::Address &address,
+                            int64_t offset,
+                            const int64_t limit) const
+{
+    TrxLoader trxLoader(address, *this, transactions);
+
+    WalletsCache::WalletData::PoolsHashes hashesArray;
+    {
+        std::lock_guard<decltype(cacheMutex_)> lock(cacheMutex_);
+        const WalletsCache::WalletData* walData =
+          walletsCache_->findWallet(address.public_key());
+        if (walData) {
+            hashesArray = walData->poolsHashes_;
+        }
+    }
+
+    csdb::PoolHash prevHash = getLastHash();
+    if (!hashesArray.empty()) {
+        for (size_t i = hashesArray.size() - 1;
+             i != std::numeric_limits<decltype(i)>::max();
+             --i) {
+            const auto& poolHashData = hashesArray[i];
+
+            if (poolHashData.trxNum <
+                  WalletsCache::WalletData::PoolHashData::maxTrxNum &&
+                poolHashData.trxNum <= offset) {
+                offset -= poolHashData.trxNum;
+                continue;
+            }
+
+            csdb::PoolHash currHash;
+            WalletsCache::convert(poolHashData.poolHash, currHash);
+
+            if (!trxLoader.load(currHash, offset, limit, prevHash))
+                return;
+            if (transactions.size() >= size_t(limit))
+                return;
+        }
+    }
+
+    while (true) {
+        csdb::PoolHash currHash = prevHash;
+        if (!trxLoader.load(currHash, offset, limit, prevHash))
+            break;
+    }
+}
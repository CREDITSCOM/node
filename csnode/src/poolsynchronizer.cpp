#include "poolsynchronizer.hpp"

#include <lib/system/logger.hpp>
#include <lib/system/progressbar.hpp>
#include <lib/system/utils.hpp>

#include <csnode/conveyer.hpp>

#include <net/transport.hpp>

cs::PoolSynchronizer::PoolSynchronizer(const PoolSyncData& data, Transport* transport, BlockChain* blockChain)
: syncData_(data)
, transport_(transport)
, blockChain_(blockChain) {
    neighbours_.reserve(transport_->getMaxNeighbours());

    refreshNeighbours();

    cs::Connector::connect(&timer_.timeOut, this, &cs::PoolSynchronizer::onTimeOut);
    cs::Connector::connect(&roundSimulation_.timeOut, this, &cs::PoolSynchronizer::onRoundSimulation);

    // Print Pool Sync Data Info
    const uint8_t hl = 25;
    const uint8_t vl = 6;
    csmeta(csdebug) << "Pool sync data : \n"
                    << std::setw(hl) << "Fast mode:        " << std::setw(vl) << syncData_.isFastMode << "\n"
                    << std::setw(hl) << "One reply block:  " << std::setw(vl) << syncData_.oneReplyBlock << "\n"
                    << std::setw(hl) << "Block pools:      " << std::setw(vl) << static_cast<int>(syncData_.blockPoolsCount) << "\n"
                    << std::setw(hl) << "Request round:    " << std::setw(vl) << static_cast<int>(syncData_.requestRepeatRoundCount) << "\n"
                    << std::setw(hl) << "Neighbour packets:" << std::setw(vl) << static_cast<int>(syncData_.neighbourPacketsCount) << "\n"
                    << std::setw(hl) << "Polling frequency:" << std::setw(vl) << syncData_.sequencesVerificationFrequency;
}

void cs::PoolSynchronizer::sync(cs::RoundNumber roundNum, cs::RoundNumber difference, bool isBigBand) {
    if (transport_->getNeighboursCount() == 0) {
        csmeta(csdebug) << "Cannot start sync (no neighbours). Needed sequence: " << roundNum << ",   Requested pools block size:" << syncData_.blockPoolsCount;
        return;
    }

    const cs::Sequence lastWrittenSequence = blockChain_->getLastSequence();

    if (lastWrittenSequence >= roundNum) {
        const bool isFinished = showSyncronizationProgress(lastWrittenSequence);
        if (isFinished) {
            synchroFinished();
        }
        return;
    }

    if (!isSyncroStarted_ && roundNum < (lastWrittenSequence + difference)) {
        return;
    }

    csmeta(csdetails) << "Started";

    if (isSyncroStarted_ && roundNum > 0) {
        --roundNum;
    }

    const std::size_t cachedBlocksSize = blockChain_->getCachedBlocksSize();
    const cs::Sequence totalBlocks = lastWrittenSequence + cachedBlocksSize;

    if (roundNum < totalBlocks) {
        cswarning() << "Round number is lower than synchro total blocks, if same warning will occur again try to restart node";
        csdebug() << "SYNC warning, round number " << roundNum << ", total blocks " << totalBlocks;
        synchroFinished();
        return;
    }

    const cs::Sequence blocksRemaining = roundNum - totalBlocks;

    csdebug() << "SYNC:\n Round num: " << roundNum << "\n Conveyer round: " << cs::Conveyer::instance().currentRoundNumber() << "\n Last written seq: " << lastWrittenSequence
              << "\n Cached blocks: " << cachedBlocksSize << "\n Total blocks: " << totalBlocks;
    cslog() << "SYNC: Blocks remaining: " << blocksRemaining;

    if (blocksRemaining == 0) {
        showSyncronizationProgress(lastWrittenSequence);
        synchroFinished();
        return;
    }

    const bool useTimer = syncData_.sequencesVerificationFrequency > 1;
    const int delay = useTimer ? static_cast<int>(syncData_.sequencesVerificationFrequency) : static_cast<int>(cs::NeighboursRequestDelay);

    // already synchro start
    if (isSyncroStarted_ && !useTimer) {
        // no BigBang, but no use timer
        if (!isBigBand && timer_.isRunning()) {
            timer_.stop();
        }

        // BigBang received
        if (isBigBand && !timer_.isRunning()) {
            timer_.start(delay, Timer::Type::Standard, RunPolicy::CallQueuePolicy);
        }
    }

    if (!isSyncroStarted_) {
        isSyncroStarted_ = true;
        cs::Connector::connect(&blockChain_->storeBlockEvent, this, static_cast<void (PoolSynchronizer::*)(const csdb::Pool)>(&cs::PoolSynchronizer::onWriteBlock));
        cs::Connector::connect(&blockChain_->cachedBlockEvent, this, static_cast<void (PoolSynchronizer::*)(const cs::Sequence)>(&cs::PoolSynchronizer::onWriteBlock));
        cs::Connector::connect(&blockChain_->removeBlockEvent, this, &cs::PoolSynchronizer::onRemoveBlock);

        refreshNeighbours();
        sendBlockRequest();

        if (isBigBand || useTimer) {
            timer_.start(delay, Timer::Type::Standard, RunPolicy::CallQueuePolicy);
        }

        roundSimulation_.start(60000, cs::Timer::Type::HighPrecise, RunPolicy::CallQueuePolicy);  // 1 Min
    }
    else if (syncData_.requestRepeatRoundCount > 0) {
        roundSimulation_.restart();
        const bool isNeedRequest = checkActivity(CounterType::ROUND);
        bool isAvailable = false;

        if (syncData_.sequencesVerificationFrequency == 1) {
            isAvailable = checkActivity(CounterType::TIMER);
        }

        if (isNeedRequest || isAvailable) {
            sendBlockRequest();
        }
    }
}

void cs::PoolSynchronizer::getBlockReply(cs::PoolsBlock&& poolsBlock, std::size_t packetNum) {
    csmeta(csdebug) << "Get Block Reply <<<<<<< : count: " << poolsBlock.size() << ", seqs: [" << poolsBlock.front().sequence() << ", " << poolsBlock.back().sequence()
                    << "], id: " << packetNum;

    /// TODO Fix numeric cast from RoundNum to cs::Sequence
    cs::Sequence lastWrittenSequence = blockChain_->getLastSequence();
    const cs::Sequence oldLastWrittenSequence = lastWrittenSequence;
    const std::size_t oldCachedBlocksSize = blockChain_->getCachedBlocksSize();

    // TODO Think, do really need this here?!
    // refreshNeighbours();

    for (auto& pool : poolsBlock) {
        const auto sequence = pool.sequence();

        removeExistingSequence(sequence, SequenceRemovalAccuracy::EXACT);

        if (lastWrittenSequence > sequence) {
            continue;
        }

        if (pool.signatures().size() == 0) {
            cserror() << "PoolSyncronizer> No signatures in pool #" << pool.sequence();
            continue;
        }

        if (blockChain_->storeBlock(pool, true /*by_sync*/)) {
            blockChain_->testCachedBlocks();
            lastWrittenSequence = blockChain_->getLastSequence();
        }
    }

    if (oldCachedBlocksSize != blockChain_->getCachedBlocksSize() || oldLastWrittenSequence != lastWrittenSequence) {
        const bool isFinished = showSyncronizationProgress(lastWrittenSequence);
        if (isFinished) {
            synchroFinished();
        }
    }
}

void cs::PoolSynchronizer::sendBlockRequest() {
    if (neighbours_.empty()) {
        return;
    }

    csmeta(csdetails) << "Start";

    for (const auto& el : requestedSequences_) {
        csmeta(csdetails) << "Requested sequence: " << el.first << "(" << el.second << ")";
    }
    if (requestedSequences_.empty()) {
        csmeta(csdetails) << "Requested sequence size: 0";
    }

    bool success = false;

    for (auto& neighbour : neighbours_) {
        if (!getNeededSequences(neighbour)) {
            csmeta(csdetails) << "Neighbor: " << static_cast<int>(neighbour.index()) << " is busy";
            continue;
        }

        if (neighbour.sequences().empty()) {
            csmeta(csdetails) << "All sequences already requested";
            break;
        }

        success = true;
        sendBlock(neighbour);
    }

    if (success) {
        printNeighbours("Info:");
    }
}

bool cs::PoolSynchronizer::isSyncroStarted() const {
    return isSyncroStarted_;
}

bool cs::PoolSynchronizer::isOneBlockReply() const {
    return syncData_.oneReplyBlock;
}

bool cs::PoolSynchronizer::isFastMode() const {
    if (!isSyncroStarted_ || !syncData_.isFastMode) {
        return false;
    }

    const cs::Sequence sum = cs::Conveyer::instance().currentRoundNumber() - blockChain_->getLastSequence() - blockChain_->getCachedBlocksSize();
    return sum > static_cast<cs::Sequence>(syncData_.blockPoolsCount * 3);  // roundDifferentForSync_
}

//
// Slots
//

void cs::PoolSynchronizer::onTimeOut() {
    if (!isSyncroStarted_) {
        return;
    }

    bool isAvailable = false;

    if (isFastMode()) {
        static uint8_t fastCounter = 0;
        ++fastCounter;
        if (fastCounter > 20) {
            fastCounter = 0;
            csmeta(csdetails) << "OnTimeOut Fast: " << syncData_.sequencesVerificationFrequency * 20;
            isAvailable = checkActivity(cs::PoolSynchronizer::CounterType::ROUND);
        }
    }

    if (!isAvailable) {
        csmeta(csdetails) << "OnTimeOut: " << syncData_.sequencesVerificationFrequency;
        isAvailable = checkActivity(cs::PoolSynchronizer::CounterType::TIMER);
    }

    if (isAvailable) {
        sendBlockRequest();
    }
}

void cs::PoolSynchronizer::onRoundSimulation() {
    csmeta(csdetails) << "on round simulation";

    bool isAvailable = checkActivity(cs::PoolSynchronizer::CounterType::ROUND);

    if (isAvailable) {
        sendBlockRequest();
    }
}

void cs::PoolSynchronizer::onWriteBlock(const csdb::Pool pool) {
    onWriteBlock(pool.sequence());
}

void cs::PoolSynchronizer::onWriteBlock(const cs::Sequence sequence) {
    removeExistingSequence(sequence, SequenceRemovalAccuracy::EXACT);
}

void cs::PoolSynchronizer::onRemoveBlock(const cs::Sequence sequence) {
    csmeta(csdetails) << sequence;
    removeExistingSequence(sequence, SequenceRemovalAccuracy::UPPER_BOUND);
}

//
// Service
//

bool cs::PoolSynchronizer::showSyncronizationProgress(const cs::Sequence lastWrittenSequence) const {
    const cs::RoundNumber globalSequence = cs::Conveyer::instance().currentRoundNumber();

    if (!globalSequence) {
        csmeta(cswarning) << "Current round number: 0";
        return false;
    }

    const std::size_t cachedBlocksSize = blockChain_->getCachedBlocksSize();
    const float last = float(lastWrittenSequence + cachedBlocksSize);
    const float global = float(globalSequence - 1);
    const float maxValue = 100.0f;
    const uint32_t syncStatus = static_cast<uint32_t>(std::min(((last / global) * maxValue), maxValue));
    const uint32_t remaining = static_cast<uint32_t>(global - last);

    ProgressBar bar;
    std::cout << "\n";
    cslog() << "SYNC: Blocks remaining: " << remaining;
    csdebug() << "SYNC: Cached blocks size in blockchain: " << cachedBlocksSize;
    cslog() << "SYNC: " << bar.string(syncStatus) << "\n";

    return remaining == 0;
}

bool cs::PoolSynchronizer::checkActivity(const CounterType counterType) {
    refreshNeighbours();

    if (neighbours_.empty()) {
        csmeta(csdetails) << "Neighbours count is 0";
        return false;
    }

    csmeta(csdetails) << counterType;
    bool isNeedRequest = false;

    switch (counterType) {
        case CounterType::ROUND:
            for (auto& neighbour : neighbours_) {
                neighbour.increaseRoundCounter();
                if (!isNeedRequest && isAvailableRequest(neighbour)) {
                    isNeedRequest = true;
                }
            }
            csmeta(csdetails) << "isNeedRequest: " << isNeedRequest;
            printNeighbours("Activity Round:");
            break;

        case CounterType::TIMER:
            for (auto& neighbour : neighbours_) {
                isNeedRequest = neighbour.sequences().empty();
                if (isNeedRequest) {
                    break;
                }
            }
            csmeta(csdetails) << "isNeedRequest: " << isNeedRequest;
            break;
    }

    return isNeedRequest;
}

void cs::PoolSynchronizer::sendBlock(const NeighboursSetElemet& neighbour) {
    ConnectionPtr target = getConnection(neighbour);

    if (!target) {
        csmeta(cserror) << "Target is not valid";
        return;
    }

    std::size_t packet = 0;
    const auto& sequences = neighbour.sequences();

    for (const auto& sequence : sequences) {
        if (!requestedSequences_.count(sequence)) {
            requestedSequences_.emplace(std::make_pair(sequence, 0));
        }
        packet = ++(requestedSequences_.at(sequence));
    }

    cslog() << "SYNC: requesting for " << sequences.size() << " blocks [" << sequences.front() << ", " << sequences.back()
        << "] from " << target->getOut() << ", repeat " << packet;

    emit sendRequest(target, sequences, packet);
}

bool cs::PoolSynchronizer::getNeededSequences(NeighboursSetElemet& neighbour) {
    const bool isLastPacket = isLastRequest();
    if (isLastPacket && !requestedSequences_.empty()) {
        csmeta(csdetails) << "Is last packet: requested sequences: [" << requestedSequences_.begin()->first << ", " << requestedSequences_.rbegin()->first << "]";

        const auto& sequences = neighbour.sequences();
        if (!sequences.empty() && requestedSequences_.find(sequences.front()) != requestedSequences_.end()) {
            csmeta(csdetails) << "Is last packet: this neighbour is already requested";
            if (isAvailableRequest(neighbour)) {
                neighbour.resetRoundCounter();
                return true;
            }
            return false;
        }

        neighbour.reset();
        const int nhIdx = static_cast<int>(neighbour.index());
        for (const auto& [sequence, packet] : requestedSequences_) {
            (void)packet;
            neighbour.addSequences(sequence);
            csmeta(csdetails) << "Is last packet: nh: " << nhIdx << ", add seq: " << sequence;
        }
        csmeta(csdetails) << "Needed sequences size: " << neighbour.sequences().size();
        return true;
    }

    const std::vector<BlockChain::SequenceInterval> requiredBlocks = blockChain_->getRequiredBlocks();

    if (requiredBlocks.empty()) {
        csmeta(csdebug) << "Required blocks is empty !!!";
        return true;
    }

    const cs::Sequence lastWrittenSequence = blockChain_->getLastSequence();

    // remove unnecessary sequnces
    removeExistingSequence(lastWrittenSequence, SequenceRemovalAccuracy::LOWER_BOUND);

    cs::Sequence sequence = lastWrittenSequence;

    auto isNeededHelpIt = requestedSequences_.end();
    if (syncData_.neighbourPacketsCount > 0 && !isLastPacket) {
        isNeededHelpIt = std::find_if(requestedSequences_.begin(), requestedSequences_.end(), [this](const auto& pair) { return pair.second >= syncData_.neighbourPacketsCount; });
    }

    // if storage requested sequences is impty
    if (requestedSequences_.empty()) {
        sequence = lastWrittenSequence;
        csmeta(csdetails) << "From blockchain: " << sequence;
    }
    // Needed help another neighbour
    else if (isNeededHelpIt != requestedSequences_.end()) {
        sequence = isNeededHelpIt->first;

        csmeta(csdetails) << "From needed help: " << sequence;

        auto needyNeighbour = std::find_if(neighbours_.begin(), neighbours_.end(),
                                           [sequence](const NeighboursSetElemet& el) { return (!el.sequences().empty() && el.sequences().front() == sequence); });

        if (needyNeighbour == neighbours_.end()) {
            csmeta(cserror) << "Needy neighbour is not valid";
            return false;
        }

        if (neighbour.sequences() == needyNeighbour->sequences()) {
            return true;
        }

        if (!neighbour.sequences().empty() && sequence != neighbour.sequences().front()) {
            for (const auto& seq : neighbour.sequences()) {
                requestedSequences_.erase(seq);
            }
            neighbour.reset();
        }

        neighbour.setSequences(needyNeighbour->sequences());
        return true;
    }
    // Repeat request
    else if (isAvailableRequest(neighbour)) {
        if (!neighbour.sequences().empty()) {
            csmeta(csdetails) << "From repeat request: [" << neighbour.sequences().front() << ", " << neighbour.sequences().back() << "]";
        }

        neighbour.resetRoundCounter();
        return true;
    }
    else {
        sequence = std::max(requestedSequences_.rbegin()->first, lastWrittenSequence);
        csmeta(csdetails) << "From other: " << sequence;
    }

    if (!neighbour.sequences().empty()) {
        return false;
    }

    neighbour.resetSequences();

    for (std::size_t i = 0; i < syncData_.blockPoolsCount; ++i) {
        ++sequence;

        // max sequence
        if (requiredBlocks.back().second != 0 && sequence > requiredBlocks.back().second) {
            csmeta(csdetails) << "Max sequence reached";
            break;
        }

        for (std::size_t j = 1; j < requiredBlocks.size(); ++j) {
            // Within a valid pair
            if (sequence > requiredBlocks[j].first && sequence < requiredBlocks[j].second) {
                csmeta(csdetails) << "Check sequence interval: seq: " << sequence << ", Within a valid pair (" << j << "): [" << requiredBlocks[j].first << ", "
                                  << requiredBlocks[j].second << "]";
                break;
            }
            // Between pairs
            if (sequence > requiredBlocks[j - 1].second && sequence < requiredBlocks[j].first) {
                sequence = requiredBlocks[j].first;
                csmeta(csdetails) << "Between pairs: " << sequence;
                break;
            }
        }

        csmeta(csdetails) << "Add sequence for request: " << sequence;

        neighbour.addSequences(sequence);
    }

    return true;
}

void cs::PoolSynchronizer::checkNeighbourSequence(const cs::Sequence sequence, const SequenceRemovalAccuracy accuracy) {
    if (neighbours_.empty() || neighbours_.front().sequences().empty()) {
        return;
    }

    csmeta(csdetails) << sequence;

    bool success = false;

    for (auto& neighbour : neighbours_) {
        success |= neighbour.removeSequnce(sequence, accuracy);

        if (neighbour.sequences().empty()) {
            neighbour.resetRoundCounter();
        }
    }

    if (success) {
        std::sort(neighbours_.begin(), neighbours_.end());
        csmeta(csdetails) << "Remove success sequence: " << sequence;
        printNeighbours("Check seq:");
    }
}

void cs::PoolSynchronizer::removeExistingSequence(const cs::Sequence sequence, const SequenceRemovalAccuracy accuracy) {
    csmeta(csdetails) << "sequence: " << sequence << ", accuracy: " << accuracy;
    checkNeighbourSequence(sequence, accuracy);

    if (!requestedSequences_.empty()) {
        switch (accuracy) {
            case SequenceRemovalAccuracy::EXACT: {
                auto it = requestedSequences_.find(sequence);
                if (it != requestedSequences_.end()) {
                    requestedSequences_.erase(it);
                }
                break;
            }
            case SequenceRemovalAccuracy::LOWER_BOUND:
                requestedSequences_.erase(requestedSequences_.begin(), requestedSequences_.upper_bound(sequence));
                break;
            case SequenceRemovalAccuracy::UPPER_BOUND:
                requestedSequences_.erase(requestedSequences_.lower_bound(sequence), requestedSequences_.end());
                break;
        }
    }
}

void cs::PoolSynchronizer::refreshNeighbours() {
    const uint8_t neededNeighboursCount = static_cast<uint8_t>(transport_->getNeighboursCountWithoutSS());
    const uint8_t nSize = static_cast<uint8_t>(neighbours_.size());

    if (nSize == neededNeighboursCount) {
        return;
    }

    csmeta(csdetails) << "Neighbours count without ss: " << static_cast<int>(neededNeighboursCount);

    const uint8_t allNeighboursCount = static_cast<uint8_t>(transport_->getNeighboursCount());

    // Add new neighbours
    if (nSize < neededNeighboursCount) {
        for (uint8_t i = nSize; i < allNeighboursCount; ++i) {
            ConnectionPtr neighbour = transport_->getConnectionByNumber(i);
            if (neighbour && !neighbour->isSignal && neighbour->lastSeq) {
                auto isAlreadyHave = std::find_if(neighbours_.begin(), neighbours_.end(), [=](const auto& el) { return el.index() == i; });

                if (isAlreadyHave == neighbours_.end()) {
                    neighbours_.emplace_back(NeighboursSetElemet(i, neighbour->key, syncData_.blockPoolsCount));
                }
            }
        }
        csmeta(csdetails) << "Neighbours saved count is: " << neighbours_.size();
        return;
    }

    // refresh neighbours index
    std::size_t currentNh = 0;
    for (uint8_t i = 0; i < allNeighboursCount; ++i) {
        ConnectionPtr neighbour = transport_->getConnectionByNumber(i);
        if (neighbour && !neighbour->isSignal) {
            neighbours_[currentNh].setIndex(i);
            neighbours_[currentNh].setPublicKey(neighbour->key);
            ++currentNh;
        }
    }

    // remove extra neighbour
    for (uint8_t i = neededNeighboursCount; i < nSize; ++i) {
        const auto& seqs = neighbours_.back().sequences();
        for (const auto& seq : seqs) {
            bool isAvailable = true;

            if (neighbours_.size() > 1) {
                auto res = std::find_if(neighbours_.begin(), neighbours_.end() - 1,
                                        [seq](const NeighboursSetElemet& el) { return std::find(el.sequences().begin(), el.sequences().end(), seq) != el.sequences().end(); });
                if (res != neighbours_.end() - 1) {
                    isAvailable = false;
                }
            }

            if (isAvailable) {
                requestedSequences_.erase(seq);
            }
        }
        neighbours_.pop_back();
    }

    csmeta(csdetails) << "Neighbours saved count is: " << neighbours_.size();
    printNeighbours("Refresh:");
}

bool cs::PoolSynchronizer::isLastRequest() const {
    const auto sum = cs::Conveyer::instance().currentRoundNumber() - blockChain_->getLastSequence() - blockChain_->getCachedBlocksSize();
    return sum <= syncData_.blockPoolsCount;
}

bool cs::PoolSynchronizer::isAvailableRequest(const cs::PoolSynchronizer::NeighboursSetElemet& nh) const {
<<<<<<< HEAD
    const auto val = nh.roundCounter();
    if (val == 0) return false;
    return ((val % syncData_.requestRepeatRoundCount) == 0);
=======
    const auto value = nh.roundCounter();

    if (value != 0) {
        return ((value % syncData_.requestRepeatRoundCount) == 0);
    }

    return false;
>>>>>>> f80b589b
}

void cs::PoolSynchronizer::synchroFinished() {
    cs::Connector::disconnect(&blockChain_->storeBlockEvent, this, static_cast<void (PoolSynchronizer::*)(const csdb::Pool)>(&cs::PoolSynchronizer::onWriteBlock));
    cs::Connector::disconnect(&blockChain_->cachedBlockEvent, this, static_cast<void (PoolSynchronizer::*)(const cs::Sequence)>(&cs::PoolSynchronizer::onWriteBlock));
    cs::Connector::disconnect(&blockChain_->removeBlockEvent, this, &cs::PoolSynchronizer::onRemoveBlock);

    if (timer_.isRunning()) {
        timer_.stop();
    }
    if (roundSimulation_.isRunning()) {
        roundSimulation_.stop();
    }
    isSyncroStarted_ = false;
    requestedSequences_.clear();
    neighbours_.clear();

    csmeta(csdebug) << "Synchro finished";
}

ConnectionPtr cs::PoolSynchronizer::getConnection(const NeighboursSetElemet& neighbour) const {
    ConnectionPtr target = transport_->getConnectionByKey(neighbour.publicKey());

    if (!target) {
        target = transport_->getConnectionByNumber(neighbour.index());
    }

    return target;
}

void cs::PoolSynchronizer::printNeighbours(const std::string& funcName) const {
    for (const auto& neighbour : neighbours_) {
        ConnectionPtr target = getConnection(neighbour);

        if (target) {
            csmeta(csdebug) << funcName << " Neighbour: " << target->getOut() << ", " << neighbour;
        }
        else {
            csmeta(csdebug) << funcName << " Neighbour index: " << neighbour.index() << ", does not contained in transport. Neighbours сount: " << transport_->getNeighboursCount()
                            << ", neighbour key: " << cs::Utils::byteStreamToHex(neighbour.publicKey().data(), neighbour.publicKey().size());
        }
    }
}<|MERGE_RESOLUTION|>--- conflicted
+++ resolved
@@ -608,11 +608,6 @@
 }
 
 bool cs::PoolSynchronizer::isAvailableRequest(const cs::PoolSynchronizer::NeighboursSetElemet& nh) const {
-<<<<<<< HEAD
-    const auto val = nh.roundCounter();
-    if (val == 0) return false;
-    return ((val % syncData_.requestRepeatRoundCount) == 0);
-=======
     const auto value = nh.roundCounter();
 
     if (value != 0) {
@@ -620,7 +615,6 @@
     }
 
     return false;
->>>>>>> f80b589b
 }
 
 void cs::PoolSynchronizer::synchroFinished() {

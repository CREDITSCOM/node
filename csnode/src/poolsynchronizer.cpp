--- conflicted
+++ resolved
@@ -300,14 +300,9 @@
     neighbour.reset();
     const int nhIdx = cs::numeric_cast<int>(neighbour.index());
     for (const auto& [sequence, packet] : m_requestedSequences) {
-<<<<<<< HEAD
+      (void)packet;
       neighbour.addSequences(cs::numeric_cast<cs::RoundNumber>(sequence));
       csprint() << "Is last packet: nh: " << nhIdx << ", add seq: " << sequence;
-=======
-      (void)packet;
-      m_neededSequences.push_back(cs::numeric_cast<cs::RoundNumber>(sequence));
-      csdebug() << "POOL SYNCHRONIZER> Get needed sequences: Is last packet: size: add seq: " << sequence;
->>>>>>> f76e08ed
     }
     csprint() << "Needed sequences size: " << neighbour.sequences().size();
     return true;

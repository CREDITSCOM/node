#include <consensus.hpp>
#include <csdb/pool.hpp>
#include <csnode/datastream.hpp>
#include <roundpackage.hpp>
#include <stage.hpp>

namespace cs {
RoundPackage::RoundPackage() {
}

const Bytes& RoundPackage::toBinary() {
    if (binaryRepresentation_.size() == 0) {
        refillToSign();
    }

    if (binaryRepresentation_.size() == messageSize_) {
        if (roundSignatures_.size() > 0 && poolSignatures_.size() > 0 && trustedSignatures_.size() > 0) {
            cs::DataStream stream(binaryRepresentation_);
            stream << roundSignatures_;
            stream << poolSignatures_;
            stream << trustedSignatures_;
        }
    }

    return binaryRepresentation_;
}

cs::Byte RoundPackage::subRound() {
    return subRound_;
}

bool RoundPackage::fromBinary(const cs::Bytes& bytes, cs::RoundNumber rNum, cs::Byte subRound) {
<<<<<<< HEAD
    csdebug() << "rPackage-binary: " << cs::Utils::byteStreamToHex(bytes.data(), bytes.size());

=======
    csdetails() << "rPackage-binary: " << cs::Utils::byteStreamToHex(bytes.data(), bytes.size());
>>>>>>> c2fce792
    cs::DataStream roundStream(bytes.data(), bytes.size());
    cs::ConfidantsKeys confidants;

    roundTable_.round = rNum;
    // subRound_ = subRound;
    roundStream >> roundTable_.confidants;

    if (roundTable_.confidants.empty() || roundTable_.confidants.size() > Consensus::MaxTrustedNodes) {
        csmeta(cserror) << name() << "Illegal confidants number in round table: " << roundTable_.confidants.size();
        return false;
    }

    roundStream >> poolMetaInfo_.realTrustedMask;
    roundStream >> subRound_ >> iteration_;

    if (poolMetaInfo_.realTrustedMask.size() > Consensus::MaxTrustedNodes) {
        csmeta(cserror) << name() << "Illegal trusted mask size: " << poolMetaInfo_.realTrustedMask.size();
        return false;
    }

    roundStream >> roundTable_.hashes;

    if (roundTable_.hashes.size() > Consensus::MaxStageOneHashes * 2) {
        csmeta(cserror) << name() << "Illegal number of hashes: " << roundTable_.hashes.size();
        return false;
    }

    roundStream >> poolMetaInfo_.timestamp;

    if (poolMetaInfo_.timestamp.size() > 20U) {  // TODO: change the number with the appropriate constant
        csmeta(cserror) << name() << "Illegal TimeStamp size: " << poolMetaInfo_.timestamp.size();
        return false;
    }

    roundStream >> poolMetaInfo_.characteristic.mask;

    if (poolMetaInfo_.characteristic.mask.size() > 1'000'000U) {  // TODO: change the number with the appropriate constant
        csmeta(cserror) << name() << "Illegal Characteristic Mask size: " << poolMetaInfo_.characteristic.mask.size();
        return false;
    }

    // TODO: think what to do if we grt the roundPackage with greater round
    roundStream >> poolMetaInfo_.sequenceNumber;

    if (poolMetaInfo_.sequenceNumber != roundTable_.round - 1) {
        csmeta(cserror) << name() << "Incorrect new Block sequence: " << poolMetaInfo_.sequenceNumber;
        return false;
    }

    roundStream >> poolMetaInfo_.previousHash;
    roundStream >> roundSignatures_;

    size_t tCount = cs::TrustedMask::trustedSize(poolMetaInfo_.realTrustedMask);

    if (tCount != roundSignatures_.size()) {
        csmeta(cserror) << name() << "Illegal Round Signatures size: " << roundSignatures_.size();
        return false;
    }

    roundStream >> poolSignatures_;

    if (tCount != poolSignatures_.size()) {
        csmeta(cserror) << name() << "Illegal Pool Signatures size: " << poolSignatures_.size();
        return false;
    }
    roundStream >> trustedSignatures_;

    if (tCount != trustedSignatures_.size()) {
        csmeta(cserror) << name() << "Illegal Trusted Confirmations size: " << trustedSignatures_.size();
        return false;
    }

    subRound_ = subRound;
    csdebug() << "RoundPackage retrived successfully";

    return true;
}

std::string RoundPackage::toString() {
    std::string packageString;

    packageString = "RoundPackage #" + std::to_string(roundTable_.round) + "." + std::to_string(static_cast<int>(subRound_)) + ":" + "\n" + "New Confidants(" +
                    std::to_string(roundTable_.confidants.size()) + "):";
    for (auto it : roundTable_.confidants) {
        packageString = packageString + "\n\t" + cs::Utils::byteStreamToHex(it.data(), it.size());
    }

    packageString = packageString + "\n" + "Hashes for New round(" + std::to_string(roundTable_.hashes.size()) + "):";

    for (auto it : roundTable_.hashes) {
        packageString += "\n\t" + it.toString();
    }

    packageString = packageString + "\n" + "PoolMetaInfo:";
    packageString = packageString + "\n\t" + "Previous Hash:  " + poolMetaInfo_.previousHash.to_string();
    packageString = packageString + "\n\t" + "Characteristic: " + cs::Utils::byteStreamToHex(poolMetaInfo_.characteristic.mask.data(), poolMetaInfo_.characteristic.mask.size());
    packageString = packageString + "\n\t" + "Trusted Mask:   " + cs::TrustedMask::toString(poolMetaInfo_.realTrustedMask);
    packageString = packageString + "\n\t" + "Sequence Number: " + std::to_string(poolMetaInfo_.sequenceNumber);
    packageString = packageString + ", TimeStamp: " + poolMetaInfo_.timestamp;
    // packageString = packageString + "\n" + "Smart Signatures:" + poolMetaInfo_.smartSignatures;
    packageString = packageString + "\n" + "PoolSignatures(" + std::to_string(poolSignatures_.size()) + "):";

    for (auto it : poolSignatures_) {
        packageString = packageString + "\n\t" + cs::Utils::byteStreamToHex(it.data(), it.size());
    }

    packageString = packageString + "\n" + "TrustedSignatures(" + std::to_string(trustedSignatures_.size()) + "):";

    for (auto it : trustedSignatures_) {
        packageString = packageString + "\n\t" + cs::Utils::byteStreamToHex(it.data(), it.size());
    }

    packageString = packageString + "\n" + "RoundSignatures(" + std::to_string(roundSignatures_.size()) + "):";

    for (auto it : roundSignatures_) {
        packageString = packageString + "\n\t" + cs::Utils::byteStreamToHex(it.data(), it.size());
    }

    return packageString;
}

cs::Bytes RoundPackage::bytesToSign() {
    refillToSign();
    cs::Bytes bytes(binaryRepresentation_.data(), binaryRepresentation_.data() + messageSize_);
    return bytes;
}

void RoundPackage::updatePoolMeta(const cs::PoolMetaInfo& meta) {
    poolMetaInfo_ = meta;
}

void RoundPackage::updateRoundTable(const cs::RoundTable& roundTable) {
    roundTable_ = roundTable;
}

void RoundPackage::updateRoundSignatures(const cs::Signatures& signatures) {
    roundSignatures_ = signatures;
}

void RoundPackage::updatePoolSignatures(const cs::Signatures& signatures) {
    poolSignatures_ = signatures;
}

void RoundPackage::updateTrustedSignatures(const Signatures& signatures) {
    trustedSignatures_ = signatures;
}

const PoolMetaInfo& RoundPackage::poolMetaInfo() const {
    return poolMetaInfo_;
}

const RoundTable& RoundPackage::roundTable() const {
    return roundTable_;
}

const Signatures& RoundPackage::roundSignatures() const {
    return roundSignatures_;
}

const Signatures& RoundPackage::poolSignatures() const {
    return poolSignatures_;
}

const Signatures& RoundPackage::trustedSignatures() const {
    return trustedSignatures_;
}

size_t RoundPackage::messageLength() {
    return binaryRepresentation_.size();
}

void RoundPackage::refillToSign() {
    size_t expectedMessageSize = roundTable_.confidants.size() * sizeof(cscrypto::PublicKey) + sizeof(size_t) + roundTable_.hashes.size() * sizeof(cscrypto::Hash) +
                                 sizeof(size_t) + poolMetaInfo_.timestamp.size() * sizeof(cs::Byte) + sizeof(size_t) + poolMetaInfo_.characteristic.mask.size() * sizeof(cs::Byte) +
                                 sizeof(size_t) + sizeof(size_t) + sizeof(cs::Hash) + sizeof(size_t) + poolMetaInfo_.realTrustedMask.size() + sizeof(size_t);

    binaryRepresentation_.clear();
    binaryRepresentation_.reserve(expectedMessageSize);
    cs::DataStream stream(binaryRepresentation_);

    uint8_t iteration = 0;
    stream << roundTable_.confidants;
    stream << poolMetaInfo_.realTrustedMask;
    stream << subRound_ << iteration;
    stream << roundTable_.hashes;
    stream << poolMetaInfo_.timestamp;
    stream << poolMetaInfo_.characteristic.mask;
    stream << poolMetaInfo_.sequenceNumber;
    stream << poolMetaInfo_.previousHash;

    messageSize_ = binaryRepresentation_.size();
}

void RoundPackage::setSenderNode(const cs::PublicKey& sender) {
    sender_ = std::make_shared<cs::PublicKey>(sender);
}

bool RoundPackage::getSender(cs::PublicKey& sender) const {
    if (!sender_) {
        return false;
    }
    if (sender_->size() != sender.size()) {
        return false;
    }
    std::copy(sender_->cbegin(), sender_->cend(), sender.begin());
    return true;
}

}  // namespace cs<|MERGE_RESOLUTION|>--- conflicted
+++ resolved
@@ -30,12 +30,7 @@
 }
 
 bool RoundPackage::fromBinary(const cs::Bytes& bytes, cs::RoundNumber rNum, cs::Byte subRound) {
-<<<<<<< HEAD
-    csdebug() << "rPackage-binary: " << cs::Utils::byteStreamToHex(bytes.data(), bytes.size());
-
-=======
     csdetails() << "rPackage-binary: " << cs::Utils::byteStreamToHex(bytes.data(), bytes.size());
->>>>>>> c2fce792
     cs::DataStream roundStream(bytes.data(), bytes.size());
     cs::ConfidantsKeys confidants;
 

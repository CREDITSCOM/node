--- conflicted
+++ resolved
@@ -43,47 +43,27 @@
 bool TransactionsValidator::validateNewStateAsSource(SolverContext& context, const csdb::Transaction& trx) {
   auto& smarts = context.smart_contracts();
   if (smarts.is_closed_smart_contract(trx.target())) {
-    cslog() << __func__ << ": reject smart new_state transaction because related contract is closed";
+    cslog() << __func__ << ": reject smart new_state transaction, related contract is closed";
     rejectedNewStates_.push_back(smarts.absolute_address(trx.source()));
     return false;
   }
   csdb::Transaction initTransaction = WalletsCache::findSmartContractInitTrx(trx, context.blockchain());
   if (!initTransaction.is_valid()) {
-    cslog() << __func__ << ": reject new_state transaction because related start transaction is not found";
+    cslog() << __func__ << ": reject new_state transaction, starter transaction is not found";
     rejectedNewStates_.push_back(smarts.absolute_address(trx.source()));
     return false;    
   }
-<<<<<<< HEAD
-#ifdef _MSC_VER
-  int8_t bitcnt = static_cast<decltype(bitcnt)>(__popcnt(newBalance.integral()) + __popcnt64(newBalance.fraction()));
-#else
-  int8_t bitcnt = __builtin_popcount(newBalance.integral()) + __builtin_popcountl(newBalance.fraction());
-#endif
-
-#ifndef SPAMMER
-  if (newState && !wallStateIfNewState.trxTail_.isAllowed(trx.innerID())) {
-    del1 = -bitcnt;
-    csdebug() << log_prefix << "new_state rejected, duplicated or incorrect innerID " << trx.innerID()
-      << ", allowed " << wallStateIfNewState.trxTail_.printRange();
-    return false;
-  }
-  else if (!newState && !wallState.trxTail_.isAllowed(trx.innerID())) {
-    csdebug() << log_prefix << "transaction rejected, duplicated or incorrect innerID " << trx.innerID()
-      << ", allowed " << wallStateIfNewState.trxTail_.printRange();
-    del1 = -bitcnt;
-=======
   csdb::UserField feeField = trx.user_field(trx_uf::new_state::Fee);
   if (!feeField.is_valid()) {
-    cslog() << __func__ << ": reject new_state transaction because execution fee is not set properly";
+    cslog() << __func__ << ": reject new_state transaction, execution fee is not set properly";
     rejectedNewStates_.push_back(smarts.absolute_address(trx.source()));
     return false;
   }
   csdb::Amount feeForExecution(feeField.value<csdb::Amount>());
   if ((csdb::Amount(initTransaction.max_fee().to_double()) - csdb::Amount(initTransaction.counted_fee().to_double()))
      < csdb::Amount(trx.counted_fee().to_double()) + feeForExecution) {
-    cslog() << __func__ << ": reject new_state transaction because execution fee is not enough";
+    cslog() << __func__ << ": reject new_state transaction, execution fee is not enough";
     rejectedNewStates_.push_back(smarts.absolute_address(trx.source()));
->>>>>>> 76388c35
     return false;
   }
   WalletsState::WalletId initTrxId{};
@@ -97,7 +77,7 @@
 
   initTrxWallState.balance_ = newBalance;
   if (initTrxWallState.balance_ < zeroBalance_) {
-    cslog() << __func__ << ": reject new_state transaction because initier not enough balance";
+    cslog() << __func__ << ": reject new_state transaction, initier is out of funds";
     rejectedNewStates_.push_back(smarts.absolute_address(trx.source()));
     return false;
   }
@@ -112,11 +92,11 @@
   csdb::Amount newBalance;
 
   if (trx.source() == trx.target()) {
-    cslog() << __func__ << ": transaction[" << trxInd << "] rejected, source equals to target";
+    cslog() << __func__ << ": reject transaction[" << trxInd << "], source equals to target";
     return false;
   }
   if (csdb::Amount(trx.max_fee().to_double()) < csdb::Amount(trx.counted_fee().to_double())) {
-    cslog() << __func__ << ": transaction[" << trxInd << "] max fee is less than counted fee";
+    cslog() << __func__ << ": reject transaction[" << trxInd << "], max fee is less than counted fee";
     return false;
   }
 
@@ -140,7 +120,7 @@
               leftFromMaxFee = it->second - csdb::Amount(trx.counted_fee().to_double());
             }
             if (leftFromMaxFee < zeroBalance_) {
-              cslog() << __func__ << ": smart source transaction rejected, out of max fee from init trx";
+              cslog() << __func__ << ": reject contract emitted transaction, out of fee in starter transaction";
               return false;
             }
             ok = true;
@@ -149,7 +129,7 @@
         }
       }
       if (!ok) {
-        cslog() << __func__ << ": smart source transaction rejected, no or bad new state in round";
+        cslog() << __func__ << ": reject contract emitted transaction, new_state not found in block";
         return false;
       }
       newBalance = wallState.balance_ - trx.amount();      
@@ -173,7 +153,8 @@
 
 #ifndef SPAMMER
   if (!wallState.trxTail_.isAllowed(trx.innerID())) {
-    csdebug() << log_prefix << "trx rejected, incorrect innerID";
+    csdebug() << log_prefix << "reject transaction, duplicated or incorrect innerID " << trx.innerID()
+      << ", allowed " << wallState.trxTail_.printRange();
     if (SmartContracts::is_new_state(trx)) {
       rejectedNewStates_.push_back(context.smart_contracts().absolute_address(trx.source()));
     }

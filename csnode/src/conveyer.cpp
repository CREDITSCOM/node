#include "csnode/conveyer.hpp"

#include <csdb/transaction.hpp>

#include <exception>
#include <iomanip>
#include <lib/system/logger.hpp>
#include <lib/system/utils.hpp>

/// pointer implementation realization
struct cs::ConveyerBase::Impl {
  // first storage of transactions, before sending to network
  cs::TransactionsBlock transactionsBlock;

  // current round transactions packets storage
  cs::TransactionsPacketTable packetsTable;

  // main conveyer meta data
  cs::ConveyerMetaStorage metaStorage;

  // characteristic meta base
  cs::CharacteristicMetaStorage characteristicMetas;

  // cached active current round number
  std::atomic<cs::RoundNumber> currentRound = 0;

public signals:
  cs::PacketFlushSignal flushPacket;
};

cs::ConveyerBase::ConveyerBase() {
  pimpl_ = std::make_unique<cs::ConveyerBase::Impl>();
  pimpl_->metaStorage.append(cs::ConveyerMetaStorage::Element());
}

cs::ConveyerBase::~ConveyerBase() = default;

cs::PacketFlushSignal& cs::ConveyerBase::flushSignal() {
  return pimpl_->flushPacket;
}

void cs::ConveyerBase::addTransaction(const csdb::Transaction& transaction) {
  if (!transaction.is_valid()) {
    cswarning() << className() << " Can not add no valid transaction to conveyer";
    return;
  }

  cs::Lock lock(sharedMutex_);

  if (pimpl_->transactionsBlock.empty() || (pimpl_->transactionsBlock.back().transactionsCount() >= MaxPacketTransactions)) {
    pimpl_->transactionsBlock.push_back(cs::TransactionsPacket());
  }

  pimpl_->transactionsBlock.back().addTransaction(transaction);
}

void cs::ConveyerBase::addTransactionsPacket(const cs::TransactionsPacket& packet) {
  cs::TransactionsPacketHash hash = packet.hash();
  cs::Lock lock(sharedMutex_);

  if (auto iterator = pimpl_->packetsTable.find(hash); iterator == pimpl_->packetsTable.end()) {
    pimpl_->packetsTable.emplace(std::move(hash), packet);
  }
  else {
    cswarning() << className() << " Same hash already exists at table: " << hash.toString();
  }
}

const cs::TransactionsPacketTable& cs::ConveyerBase::transactionsPacketTable() const {
  return pimpl_->packetsTable;
}

const cs::TransactionsBlock& cs::ConveyerBase::transactionsBlock() const {
  return pimpl_->transactionsBlock;
}

std::optional<cs::TransactionsPacket> cs::ConveyerBase::createPacket() const {
  cs::ConveyerMeta* meta = pimpl_->metaStorage.get(currentRoundNumber());

  if (!meta) {
    cserror() << className() << " Can not create transactions packet";
    return std::nullopt;
  }

  cs::TransactionsPacket packet;
  cs::PacketsHashes& hashes = meta->roundTable.hashes;
  cs::TransactionsPacketTable& table = pimpl_->packetsTable;

  for (const auto& hash : hashes) {
    const auto iterator = table.find(hash);

    if (iterator == table.end()) {
      cserror() << className() << ": PACKET CREATION HASH NOT FOUND";
      return std::nullopt;
    }

    const auto& transactions = iterator->second.transactions();

    for (const auto& transaction : transactions) {
      if (!packet.addTransaction(transaction)) {
        cserror() << className() << " Can not add transaction at packet creation";
      }
    }
  }

  return std::make_optional<cs::TransactionsPacket>(std::move(packet));
}

void cs::ConveyerBase::updateRoundTable(cs::RoundTable&& table) {
  cslog() << className() << " updateRoundTable";
<<<<<<< HEAD

  if (table.round != currentRoundNumber()) {
    cserror() << className() << " Update round table in conveyer failed: round mismatch";
    return;
  }

  {
    cs::Lock lock(sharedMutex_);
    cs::ConveyerMeta* meta = pimpl_->metaStorage.get(table.round);

    if (meta == nullptr) {
      cserror() << className() << " Update round table in conveyer failed: round table not found, call setRound() before";
      return;
=======

  {
    cs::Lock lock(sharedMutex_);
    while (table.round <= currentRoundNumber()) {
      pimpl_->metaStorage.extract(currentRoundNumber());
      --pimpl_->currentRound;
>>>>>>> e946e274
    }
  }

  setRound(std::move(table));
}

void cs::ConveyerBase::setRound(cs::RoundTable&& table) {
  csmeta(csdebug) << "started";

  if (table.round <= currentRoundNumber()) {
    cserror() << classNameStream() << "Setting round in conveyer failed";
    return;
  }

  const cs::PacketsHashes& hashes = table.hashes;
  cs::PacketsHashes neededHashes;

  {
    cs::SharedLock lock(sharedMutex_);
    std::copy_if(hashes.begin(), hashes.end(), std::back_inserter(neededHashes), [this](const auto& hash) {
      return (pimpl_->packetsTable.count(hash) == 0u);
    });
  }

  csdebug() << className() << " Needed round hashes count " << neededHashes.size();

  for (const auto& hash : neededHashes) {
    csdetails() << className() <<  " Need hash " << hash.toString();
  }

  {
    cs::Lock lock(sharedMutex_);
    pimpl_->currentRound = table.round;
  }

  cs::ConveyerMetaStorage::Element element;
  element.round = table.round;
  element.meta.neededHashes = std::move(neededHashes);
  element.meta.roundTable = std::move(table);

  {
    cs::Lock lock(sharedMutex_);

    if (!pimpl_->metaStorage.contains(pimpl_->currentRound)) {
      pimpl_->metaStorage.append(std::move(element));
    }
    else {
      csfatal() << className() << " Meta round currently in conveyer";
    }
  }

  csmeta(csdebug) << "done, current table size" << pimpl_->packetsTable.size();
}

const cs::RoundTable& cs::ConveyerBase::currentRoundTable() const {
  cs::ConveyerMeta* meta = pimpl_->metaStorage.get(pimpl_->currentRound);
  return meta->roundTable;
}

const cs::ConfidantsKeys& cs::ConveyerBase::confidants() const {
  return currentRoundTable().confidants;
}

size_t cs::ConveyerBase::confidantsCount() const {
  return confidants().size();
}

bool cs::ConveyerBase::isConfidantExists(size_t index) const {
  const cs::ConfidantsKeys& confidantsReference = confidants();

  if (confidantsReference.size() <= index) {
    csmeta(cserror) << ", index " << index << " out of range , confidants count " << confidantsReference.size()
                          << ", on round " << pimpl_->currentRound;
    return false;
  }

  return true;
}

bool cs::ConveyerBase::isConfidantExists(const cs::PublicKey& confidant) const {
  const cs::ConfidantsKeys& keys = confidants();
  auto iterator = std::find(keys.begin(), keys.end(), confidant);
  return iterator != keys.end();
}

const cs::PublicKey& cs::ConveyerBase::confidantByIndex(size_t index) const {
  return confidants()[index];
}

std::optional<cs::PublicKey> cs::ConveyerBase::confidantIfExists(size_t index) const {
  if (isConfidantExists(index)) {
    return confidants()[index];
  }

  return std::nullopt;
}

const cs::RoundTable* cs::ConveyerBase::roundTable(cs::RoundNumber round) const {
  cs::ConveyerMeta* meta = pimpl_->metaStorage.get(round);

  if (!meta) {
    return nullptr;
  }

  return &meta->roundTable;
}

cs::RoundNumber cs::ConveyerBase::currentRoundNumber() const {
  return pimpl_->currentRound;
}

const cs::PacketsHashes& cs::ConveyerBase::currentNeededHashes() const {
  return *(neededHashes(currentRoundNumber()));
}

const cs::PacketsHashes* cs::ConveyerBase::neededHashes(cs::RoundNumber round) const {
  cs::ConveyerMeta* meta = pimpl_->metaStorage.get(round);

  if (!meta) {
    cserror() << className() << " Bad needed hashes, check node logic";
    return nullptr;
  }

  return &(meta->neededHashes);
}

void cs::ConveyerBase::addFoundPacket(cs::RoundNumber round, cs::TransactionsPacket&& packet) {
  cs::Lock lock(sharedMutex_);

  cs::ConveyerMeta* metaPointer = pimpl_->metaStorage.get(round);
  cs::TransactionsPacketTable* tablePointer = nullptr;

  if (metaPointer == nullptr) {
    cserror() << className() << " Can not add sync packet because meta pointer do not exist";
    return;
  }

  tablePointer = (round == pimpl_->currentRound) ? &pimpl_->packetsTable : &metaPointer->hashTable;

  if (tablePointer == nullptr) {
    cserror() << className() << " Can not add sync packet because table pointer do not exist";
    return;
  }

  cs::PacketsHashes& hashes = metaPointer->neededHashes;

  if (auto iterator = std::find(hashes.begin(), hashes.end(), packet.hash()); iterator != hashes.end()) {
    csdebug() << className() << " Adding synced packet";
    hashes.erase(iterator);

    // add to current table
    auto hash = packet.hash();
    tablePointer->emplace(std::move(hash), std::move(packet));
  }
}

bool cs::ConveyerBase::isSyncCompleted() const {
  return isSyncCompleted(currentRoundNumber());
}

bool cs::ConveyerBase::isSyncCompleted(cs::RoundNumber round) const {
  cs::ConveyerMeta* meta = pimpl_->metaStorage.get(round);

  if (!meta) {
    cserror() << className() << " Needed hashes of " << round << " round not found";
    return true;
  }

  return meta->neededHashes.empty();
}

const cs::Notifications& cs::ConveyerBase::notifications() const {
  cs::ConveyerMeta* meta = pimpl_->metaStorage.get(currentRoundNumber());
  return meta->notifications;
}

void cs::ConveyerBase::addNotification(const cs::Bytes& bytes) {
  cs::ConveyerMeta* meta = pimpl_->metaStorage.get(currentRoundNumber());

  if (meta) {
    csdebug() << className() << " Writer notification added";
    meta->notifications.push_back(bytes);
  }
}

std::size_t cs::ConveyerBase::neededNotificationsCount() const {
  cs::ConveyerMeta* meta = pimpl_->metaStorage.get(pimpl_->currentRound);

  // TODO: check if +1 is correct
  if (meta) {
    return (meta->roundTable.confidants.size() / 2) + 1;
  }

  csdebug() << className() << " No notifications at current round";
  return 0;
}

bool cs::ConveyerBase::isEnoughNotifications(cs::ConveyerBase::NotificationState state) const {
  cs::SharedLock lock(sharedMutex_);

  const std::size_t neededConfidantsCount = neededNotificationsCount();
  const std::size_t notificationsCount = notifications().size();

  cslog() << className() << " Current notifications count - " << notificationsCount;
  cslog() << className() << " Needed confidans count - " << neededConfidantsCount;

  if (state == NotificationState::Equal) {
    return notificationsCount == neededConfidantsCount;
  }

  return notificationsCount >= neededConfidantsCount;
}

void cs::ConveyerBase::addCharacteristicMeta(RoundNumber round, CharacteristicMeta&& characteristic) {
  if (!pimpl_->characteristicMetas.contains(round)) {
    cs::CharacteristicMetaStorage::Element metaElement;
    metaElement.meta = std::move(characteristic);
    metaElement.round = round;

    pimpl_->characteristicMetas.append(std::move(metaElement));
  }
  else {
    csdebug() << className() << " Received meta is currently in meta stack";
  }
}

std::optional<cs::CharacteristicMeta> cs::ConveyerBase::characteristicMeta(const cs::RoundNumber round) {
  if (!pimpl_->characteristicMetas.contains(round)) {
    csdebug() << className() << " Characteristic meta not received";
    return std::nullopt;
  }

  auto meta = pimpl_->characteristicMetas.extract(round);
  return std::make_optional<cs::CharacteristicMeta>(std::move(meta).value());
}

void cs::ConveyerBase::setCharacteristic(const Characteristic& characteristic, cs::RoundNumber round) {
  cs::ConveyerMeta* meta = pimpl_->metaStorage.get(round);

  if (meta) {
    csdebug() << className() << " Characteristic set to conveyer, #" << round;
    meta->characteristic = characteristic;
  }
}

const cs::Characteristic* cs::ConveyerBase::characteristic(cs::RoundNumber round) const {
  auto meta = pimpl_->metaStorage.get(round);

  if (!meta) {
    cserror() << className() << " Get characteristic, logic error, can not find characteristic, #" << round;
    return nullptr;
  }

  return &meta->characteristic;
}

cs::Hash cs::ConveyerBase::characteristicHash(cs::RoundNumber round) const {
  const Characteristic* pointer = characteristic(round);

  if (!pointer) {
    cserror() << className() << " Null pointer of characteristic, return empty Hash, #" << round;
    return cs::Hash();
  }

  return generateHash(pointer->mask.data(), pointer->mask.size());
}

<<<<<<< HEAD
std::optional<csdb::Pool> cs::ConveyerBase::applyCharacteristic(const cs::PoolMetaInfo& metaPoolInfo, const cs::PublicKey& /*sender*/) {
  cs::RoundNumber round = metaPoolInfo.sequenceNumber;
=======
std::optional<csdb::Pool> cs::ConveyerBase::applyCharacteristic(const cs::PoolMetaInfo& metaPoolInfo) {
  cs::RoundNumber round = static_cast<cs::RoundNumber>(metaPoolInfo.sequenceNumber);
>>>>>>> e946e274
  csmeta(csdetails) << ", round " << round;

  cs::Lock lock(sharedMutex_);
  cs::ConveyerMeta* meta = pimpl_->metaStorage.get(round);

  if (!meta) {
    cserror() << className() << " Apply characteristic failed, no meta in meta storage";
    return std::nullopt;
  }

  cs::TransactionsPacketTable hashTable;
  const cs::PacketsHashes& localHashes = meta->roundTable.hashes;
  const cs::Characteristic& characteristic = meta->characteristic;
  cs::TransactionsPacketTable& currentHashTable = pimpl_->packetsTable;

  csmeta(csdetails) << "characteristic: " << cs::Utils::byteStreamToHex(characteristic.mask.data(), characteristic.mask.size());
  csmeta(csdebug) << "characteristic bytes size " << characteristic.mask.size();
  csmeta(csdebug) << "viewing hashes count " << localHashes.size();
  csmeta(csdebug) << "viewing hash table size " << currentHashTable.size();

  csdb::Pool newPool;
  std::size_t maskIndex = 0;
  const cs::Bytes& mask = characteristic.mask;
  cs::TransactionsPacket invalidTransactions;

  for (const auto& hash : localHashes) {
    // try to get from meta if can
    auto optionalPacket = findPacket(hash, round);

    if (!optionalPacket.has_value()) {
      csmeta(cserror) << "HASH NOT FOUND " << hash.toString();
      removeHashesFromTable(localHashes);
      return std::nullopt;
    }

    auto packet = std::move(optionalPacket).value();
    const auto& transactions = packet.transactions();

    for (const auto& transaction : transactions) {
      if (maskIndex < mask.size()) {
        if (mask[maskIndex] != 0u) {
          newPool.add_transaction(transaction);
        }
        else {
          invalidTransactions.addTransaction(transaction);
        }
      }

      ++maskIndex;
    }

    if (maskIndex > mask.size()) {
      csmeta(cserror) << "hash failed, mask size: " << mask.size() << " mask index: " << maskIndex;
      removeHashesFromTable(localHashes);
      return std::nullopt;
    }

    // create storage hash table and remove from current hash table
    hashTable.emplace(hash, std::move(packet));
  }

  // remove current hashes from table
  removeHashesFromTable(localHashes);

  csdebug() << "\tinvalid transactions count " << invalidTransactions.transactionsCount();

  // add current round hashes to storage
  meta->hashTable = std::move(hashTable);
  meta->invalidTransactions = std::move(invalidTransactions);

  if (characteristic.mask.size() != newPool.transactions_count()) {
    cslog() << "\tCharacteristic size: " << characteristic.mask.size() << ", new pool transactions count: " << newPool.transactions_count();
    cswarning() << "\tSome of transactions is not valid";
  }

  cslog() << "\tsequence = " << metaPoolInfo.sequenceNumber;

  // creating new pool
  newPool.set_sequence(metaPoolInfo.sequenceNumber);
  newPool.add_user_field(0, metaPoolInfo.timestamp);

  newPool.set_writer_public_key(cs::Bytes(metaPoolInfo.writerKey.begin(), metaPoolInfo.writerKey.end()));
  newPool.set_previous_hash(metaPoolInfo.previousHash);

  csmeta(csdetails) << "done";
  return std::make_optional<csdb::Pool>(std::move(newPool));
}

std::optional<cs::TransactionsPacket> cs::ConveyerBase::findPacket(const cs::TransactionsPacketHash& hash, const RoundNumber round) const {
  if (auto iterator = pimpl_->packetsTable.find(hash); iterator != pimpl_->packetsTable.end()) {
    return iterator->second;
  }

  cs::ConveyerMeta* meta = pimpl_->metaStorage.get(round);

  if (!meta) {
    return std::nullopt;
  }

  const auto& value = meta->hashTable;

  if (auto iter = value.find(hash); iter != value.end()) {
    return iter->second;
  }

  return std::nullopt;
}

bool cs::ConveyerBase::isMetaTransactionInvalid(int64_t id) {
  cs::SharedLock lock(sharedMutex_);

  for (const cs::ConveyerMetaStorage::Element& element : pimpl_->metaStorage) {
    const auto& invalidTransactions = element.meta.invalidTransactions.transactions();
    const auto iterator = std::find_if(invalidTransactions.begin(), invalidTransactions.end(), [=](const auto& transaction) {
      return transaction.innerID() == id;
    });

    if (iterator != invalidTransactions.end()) {
      return true;
    }
  }

  return false;
}

size_t cs::ConveyerBase::blockTransactionsCount() const {
  cs::SharedLock lock(sharedMutex_);
  size_t count = 0;

  std::for_each(pimpl_->transactionsBlock.begin(), pimpl_->transactionsBlock.end(), [&](const auto& block) {
    count += block.transactionsCount();
  });

  return count;
}

cs::SharedMutex& cs::ConveyerBase::sharedMutex() const {
  return sharedMutex_;
}

void cs::ConveyerBase::flushTransactions() {
  cs::Lock lock(sharedMutex_);
  std::size_t allTransactionsCount = 0;

  for (auto& packet : pimpl_->transactionsBlock) {
    const std::size_t transactionsCount = packet.transactionsCount();

    if ((transactionsCount != 0u) && packet.isHashEmpty()) {
      packet.makeHash();

      // try to send save in node
      pimpl_->flushPacket(packet);

      auto hash = packet.hash();

      if (hash.isEmpty()) {
        cserror() << className() << " Transaction packet hashing failed";
      }

      if (pimpl_->packetsTable.count(hash) == 0u) {
        pimpl_->packetsTable.emplace(std::move(hash), std::move(packet));
      }
      else {
        cserror() << className() << " Logical error, adding transactions packet more than one time";
      }

      allTransactionsCount += transactionsCount;
    }
  }

  if (!pimpl_->transactionsBlock.empty()) {
    pimpl_->transactionsBlock.clear();
  }
}

void cs::ConveyerBase::removeHashesFromTable(const cs::PacketsHashes& hashes) {
  for (const auto& hash : hashes) {
    pimpl_->packetsTable.erase(hash);
  }
}

cs::Conveyer& cs::Conveyer::instance() {
  static cs::Conveyer conveyer;
  return conveyer;
}<|MERGE_RESOLUTION|>--- conflicted
+++ resolved
@@ -108,28 +108,12 @@
 
 void cs::ConveyerBase::updateRoundTable(cs::RoundTable&& table) {
   cslog() << className() << " updateRoundTable";
-<<<<<<< HEAD
-
-  if (table.round != currentRoundNumber()) {
-    cserror() << className() << " Update round table in conveyer failed: round mismatch";
-    return;
-  }
-
-  {
-    cs::Lock lock(sharedMutex_);
-    cs::ConveyerMeta* meta = pimpl_->metaStorage.get(table.round);
-
-    if (meta == nullptr) {
-      cserror() << className() << " Update round table in conveyer failed: round table not found, call setRound() before";
-      return;
-=======
 
   {
     cs::Lock lock(sharedMutex_);
     while (table.round <= currentRoundNumber()) {
       pimpl_->metaStorage.extract(currentRoundNumber());
       --pimpl_->currentRound;
->>>>>>> e946e274
     }
   }
 
@@ -397,13 +381,8 @@
   return generateHash(pointer->mask.data(), pointer->mask.size());
 }
 
-<<<<<<< HEAD
-std::optional<csdb::Pool> cs::ConveyerBase::applyCharacteristic(const cs::PoolMetaInfo& metaPoolInfo, const cs::PublicKey& /*sender*/) {
-  cs::RoundNumber round = metaPoolInfo.sequenceNumber;
-=======
 std::optional<csdb::Pool> cs::ConveyerBase::applyCharacteristic(const cs::PoolMetaInfo& metaPoolInfo) {
   cs::RoundNumber round = static_cast<cs::RoundNumber>(metaPoolInfo.sequenceNumber);
->>>>>>> e946e274
   csmeta(csdetails) << ", round " << round;
 
   cs::Lock lock(sharedMutex_);

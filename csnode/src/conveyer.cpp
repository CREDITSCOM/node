--- conflicted
+++ resolved
@@ -391,11 +391,7 @@
 
 std::optional<csdb::Pool> cs::ConveyerBase::applyCharacteristic(const cs::PoolMetaInfo& metaPoolInfo, const cs::PublicKey& /*sender*/) {
   cs::RoundNumber round = metaPoolInfo.sequenceNumber;
-<<<<<<< HEAD
-  csreflection(csdebug) << ", round " << round;
-=======
   csmeta(csdetails) << ", round " << round;
->>>>>>> 062dd92c
 
   cs::Lock lock(sharedMutex_);
   cs::ConveyerMeta* meta = pimpl_->metaStorage.get(round);

--- conflicted
+++ resolved
@@ -61,16 +61,10 @@
         Transport* m_transport;
         BlockChain* m_blockChain;
 
-<<<<<<< HEAD
-        inline static const int m_maxBlockCount = 3;
-        inline static const cs::RoundNumber s_roundDifferent = 2;
-        inline static const int m_maxWaitingTimeReply = 3; // round or reply count
-=======
-        inline static const int m_maxBlockCount = 4;
+        inline static const int m_maxBlockCount = 2;
         inline static const cs::RoundNumber s_roundDifferent = 2;
         inline static const int m_maxWaitingTimeReply = 3; // reply count
         inline static const int m_maxWaitingTimeRound = 1; // round count
->>>>>>> 0aa010e2
 
         // syncro variables
         bool m_isSyncroStarted = false;

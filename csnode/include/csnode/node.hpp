--- conflicted
+++ resolved
@@ -1,324 +1,320 @@
-#ifndef NODE_HPP
-#define NODE_HPP
-
-#include <iostream>
-#include <memory>
-#include <string>
-
-#include <csconnector/csconnector.hpp>
-#include <csstats.hpp>
-#include <client/config.hpp>
-
-#include <csnode/conveyer.hpp>
-#include <lib/system/keys.hpp>
-#include <lib/system/timer.hpp>
-
-#include <net/neighbourhood.hpp>
-
-#include "blockchain.hpp"
-#include "packstream.hpp"
-
-class Transport;
-
-namespace slv2 {
-class SolverCore;
-}
-
-namespace cs {
-class PoolSynchronizer;
-}
-
-class Node {
-public:
-  explicit Node(const Config&);
-  ~Node();
-
-  bool isGood() const {
-    return good_;
-  }
-
-  void run();
-  void stop();
-
-  // static void stop();
-
-  // incoming requests processing
-  void getRoundTableSS(const uint8_t*, const size_t, const cs::RoundNumber, uint8_t type = 0);
-  void getVector(const uint8_t*, const size_t, const cs::PublicKey& sender);
-  void getMatrix(const uint8_t*, const size_t, const cs::PublicKey& sender);
-  void getHash(const uint8_t*, const size_t, const cs::PublicKey& sender);
-  void getTransactionsPacket(const uint8_t*, const std::size_t);
-
-  // SOLVER3 methods
-  void getStageOne(const uint8_t*, const size_t, const cs::PublicKey& sender);
-  void getStageTwo(const uint8_t*, const size_t, const cs::PublicKey& sender);
-  void getStageThree(const uint8_t*, const size_t, const cs::PublicKey& sender);
-  void getRoundInfo(const uint8_t*, const size_t, const cs::RoundNumber, const cs::PublicKey& sender);
-
-  // SOLVER3 methods
-  void sendStageOne(cs::StageOne&);
-
-  // sends StageOne request to respondent about required
-  void getHash_V3(const uint8_t* data, const size_t size, cs::RoundNumber rNum, const cs::PublicKey& sender);
-  void requestStageOne(uint8_t respondent, uint8_t required);
-  void getStageOneRequest(const uint8_t* data, const size_t size, const cs::PublicKey& requester);
-  void sendStageOneReply(const cs::StageOne& stageOneInfo, const uint8_t requester);
-
-  void sendStageTwo(const cs::StageTwo&);
-  void requestStageTwo(uint8_t respondent, uint8_t required);
-  void getStageTwoRequest(const uint8_t* data, const size_t size, const cs::PublicKey& requester);
-  void sendStageTwoReply(const cs::StageTwo& stageTwoInfo, const uint8_t requester);
-
-  void sendStageThree(const cs::StageThree&);
-  void requestStageThree(uint8_t respondent, uint8_t required);
-  void getStageThreeRequest(const uint8_t* data, const size_t size, const cs::PublicKey& requester);
-  void sendStageThreeReply(const cs::StageThree& stageThreeInfo, const uint8_t requester);
-
-  void sendHash_V3(cs::RoundNumber round);
-<<<<<<< HEAD
-=======
-  void writeBlock_V3(csdb::Pool& newPool, size_t sequence);
->>>>>>> d8ebf900
-
-  const cs::ConfidantsKeys& confidants() const;
-
-  void onRoundStart_V3(const cs::RoundTable& roundTable);
-  void startConsensus();
-
-  void passBlockToSolver(csdb::Pool& pool, const cs::PublicKey& sender);
-
-  void sendRoundInfo(cs::RoundTable& roundTable, cs::PoolMetaInfo poolMetaInfo, cs::Signature poolSignature);
-  void prepareMetaForSending(cs::RoundTable& roundTable);
-
-  void sendRoundInfoRequest(uint8_t respondent);
-  void getRoundInfoRequest(const uint8_t*, const size_t, const cs::RoundNumber, const cs::PublicKey&);
-  void sendRoundInfoReply(const cs::PublicKey& target, bool has_requested_info);
-  void getRoundInfoReply(const uint8_t* data, const size_t size,
-                         const cs::PublicKey& respondent);
-  bool tryResendRoundInfo(const cs::PublicKey& respondent, cs::RoundNumber rNum);
-
-  // transaction's pack syncro
-  void getPacketHashesRequest(const uint8_t*, const std::size_t, const cs::RoundNumber, const cs::PublicKey&);
-  void getPacketHashesReply(const uint8_t*, const std::size_t, const cs::RoundNumber, const cs::PublicKey& sender);
-
-  void getCharacteristic(const uint8_t* data, const size_t size, const cs::RoundNumber round, const cs::PublicKey& sender);
-
-  void getWriterNotification(const uint8_t* data, const std::size_t size, const cs::PublicKey& sender);
-  void applyNotifications();
-
-  bool isCorrectNotification(const uint8_t* data, const std::size_t size);
-  void sendWriterNotification();
-
-  cs::Bytes createNotification(const cs::PublicKey& writerPublicKey);
-  void createBlockValidatingPacket(const cs::PoolMetaInfo& poolMetaInfo, const cs::Characteristic& characteristic,
-                                   const cs::Signature& signature, const cs::Notifications& notifications);
-
-  // syncro get functions
-  void getBlockRequest(const uint8_t*, const size_t, const cs::PublicKey& sender);
-  void getBlockReply(const uint8_t*, const size_t, const cs::PublicKey& sender);
-
-  // outcoming requests forming
-  void sendVector(const cs::HashVector&);
-  void sendMatrix(const cs::HashMatrix&);
-  void sendHash(const csdb::PoolHash&, const cs::PublicKey&);
-
-  // transaction's pack syncro
-  void sendTransactionsPacket(const cs::TransactionsPacket& packet);
-  void sendPacketHashesRequest(const cs::Hashes& hashes, const cs::RoundNumber round);
-  void sendPacketHashesRequestToRandomNeighbour(const cs::Hashes& hashes, const cs::RoundNumber round);
-  void sendPacketHashesReply(const cs::Packets& packets, const cs::RoundNumber round, const cs::PublicKey& target);
-  void resetNeighbours();
-
-  // syncro send functions
-  void sendBlockReply(const cs::PoolsBlock& poolsBlock, const cs::PublicKey& target, uint32_t packCounter);
-
-  // start new round
-  void sendRoundTable(const cs::RoundTable& round);
-
-  template <typename... Args>
-  bool sendNeighbours(const cs::PublicKey& target, const MsgTypes& msgType, const cs::RoundNumber round, Args&&... args);
-
-  template <typename... Args>
-  void sendNeighbours(const ConnectionPtr& target, const MsgTypes& msgType, const cs::RoundNumber round, Args&&... args);
-
-  template <class... Args>
-  void sendBroadcast(const MsgTypes& msgType, const cs::RoundNumber round, Args&&... args);
-
-  template <class... Args>
-  void tryToSendDirect(const cs::PublicKey& target, const MsgTypes& msgType, const cs::RoundNumber round, Args&&... args);
-
-  template <class... Args>
-  bool sendToRandomNeighbour(const MsgTypes& msgType, const cs::RoundNumber round, Args&&... args);
-
-  void flushCurrentTasks();
-  void becomeWriter();
-  void initNextRound(std::vector<cs::PublicKey>&& confidantNodes);
-  void initNextRound(const cs::RoundTable& roundTable);
-  void onRoundStart(const cs::RoundTable& roundTable);
-  bool isPoolsSyncroStarted();
-
-  enum MessageActions {
-    Process,
-    Postpone,
-    Drop
-  };
-
-  MessageActions chooseMessageAction(const cs::RoundNumber, const MsgTypes);
-
-  const cs::PublicKey& getNodeIdKey() const {
-    return nodeIdKey_;
-  }
-
-  NodeLevel getNodeLevel() const {
-    return myLevel_;
-  }
-
-  uint32_t getRoundNumber();
-  uint8_t getConfidantNumber();
-
-  BlockChain& getBlockChain() {
-    return bc_;
-  }
-
-  const BlockChain& getBlockChain() const {
-    return bc_;
-  }
-
-  slv2::SolverCore* getSolver() {
-    return solver_;
-  }
-
-  const slv2::SolverCore* getSolver() const {
-    return solver_;
-  }
-
-#ifdef NODE_API
-  csconnector::connector& getConnector() {
-    return api_;
-  }
-#endif
-
-public slots:
-  void processTimer();
-  void onTransactionsPacketFlushed(const cs::TransactionsPacket& packet);
-  void sendBlockRequest(const ConnectionPtr& target, const cs::PoolsRequestedSequences sequences, uint32_t packCounter);
-
-private:
-  bool init();
-  void createRoundPackage(const cs::RoundTable& roundTable,
-    const cs::PoolMetaInfo& poolMetaInfo,
-    const cs::Characteristic& characteristic,
-    const cs::Signature& signature/*,
-    const cs::Notifications& notifications*/);
-  void storeRoundPackageData(const cs::RoundTable& roundTable,
-      const cs::PoolMetaInfo& poolMetaInfo,
-      const cs::Characteristic& characteristic,
-      const cs::Signature& signature/*,
-      const cs::Notifications& notifications*/);
-
-  // signature verification
-  bool checkKeysFile();
-  std::pair<cs::PublicKey, cs::PrivateKey> generateKeys();
-  bool checkKeysForSignature(const cs::PublicKey&, const cs::PrivateKey&);
-  void logPool(csdb::Pool& pool);
-
-  // pool sync helpers
-  void blockchainSync();
-
-  //void addPoolMetaToMap(cs::PoolSyncMeta&& meta, csdb::Pool::sequence_t sequence);
-  // obsolete:
-  void processMetaMap()
-  {
-    getBlockChain().testCachedBlocks();
-  }
-
-  bool readRoundData(cs::RoundTable& roundTable);
-
-  void onRoundStartConveyer(cs::RoundTable&& roundTable);
-
-  // conveyer
-  void processPacketsRequest(cs::Hashes&& hashes, const cs::RoundNumber round, const cs::PublicKey& sender);
-  void processPacketsReply(cs::Packets&& packets, const cs::RoundNumber round);
-  void processTransactionsPacket(cs::TransactionsPacket&& packet);
-
-  // pool sync progress
-  static void showSyncronizationProgress(csdb::Pool::sequence_t lastWrittenSequence,
-                                         csdb::Pool::sequence_t globalSequence);
-
-  template <typename T, typename... Args>
-  void writeDefaultStream(const T& value, Args&&... args);
-
-  template <typename T>
-  void writeDefaultStream(const T& value);
-
-  template <typename... Args>
-  void sendBroadcast(const cs::PublicKey& target, const MsgTypes& msgType, const cs::RoundNumber round, Args&&... args);
-
-  template <typename... Args>
-  void sendBroadcastImpl(const MsgTypes& msgType, const cs::RoundNumber round, Args&&... args);
-
-  // TODO: C++ 17 static inline?
-  static const csdb::Address genesisAddress_;
-  static const csdb::Address startAddress_;
-
-  const cs::PublicKey nodeIdKey_;
-  bool good_ = true;
-
-  // file names for crypto public/private keys
-  inline const static std::string privateKeyFileName_ = "NodePrivate.txt";
-  inline const static std::string publicKeyFileName_ = "NodePublic.txt";
-
-  // current round state
-  cs::RoundNumber roundNum_ = 0;
-  NodeLevel myLevel_;
-
-  cs::Byte myConfidantIndex_;
-
-  // main cs storage
-  BlockChain bc_;
-
-  // appidional dependencies
-  slv2::SolverCore* solver_;
-  Transport* transport_;
-
-#ifdef MONITOR_NODE
-  csstats::csstats stats_;
-#endif
-
-#ifdef NODE_API
-  csconnector::connector api_;
-#endif
-
-  RegionAllocator allocator_;
-  RegionAllocator packStreamAllocator_;
-
-  size_t lastStartSequence_;
-  bool blocksReceivingStarted_ = false;
-  bool isHashesReplyReceived_ = false;
-
-  // serialization/deserialization entities
-  cs::IPackStream istream_;
-  cs::OPackStream ostream_;
-  cs::PoolSynchronizer* poolSynchronizer_;
-
-  // sends transactions blocks to network
-  cs::Timer sendingTimer_;
-
-  // sync meta
-  cs::PoolMetaMap poolMetaMap_;  // active pool meta information
-
-  // round package sent data storage
-  struct SentRoundData {
-    cs::RoundTable roundTable;
-    cs::PoolMetaInfo poolMetaInfo;
-    cs::Characteristic characteristic;
-    cs::Signature poolSignature;
-    cs::Notifications notifications;
-  };
-
-  SentRoundData lastSentRoundData_;
-};
-
-std::ostream& operator<<(std::ostream& os, NodeLevel nodeLevel);
-
-#endif  // NODE_HPP
+#ifndef NODE_HPP
+#define NODE_HPP
+
+#include <iostream>
+#include <memory>
+#include <string>
+
+#include <csconnector/csconnector.hpp>
+#include <csstats.hpp>
+#include <client/config.hpp>
+
+#include <csnode/conveyer.hpp>
+#include <lib/system/keys.hpp>
+#include <lib/system/timer.hpp>
+
+#include <net/neighbourhood.hpp>
+
+#include "blockchain.hpp"
+#include "packstream.hpp"
+
+class Transport;
+
+namespace slv2 {
+class SolverCore;
+}
+
+namespace cs {
+class PoolSynchronizer;
+}
+
+class Node {
+public:
+  explicit Node(const Config&);
+  ~Node();
+
+  bool isGood() const {
+    return good_;
+  }
+
+  void run();
+  void stop();
+
+  // static void stop();
+
+  // incoming requests processing
+  void getRoundTableSS(const uint8_t*, const size_t, const cs::RoundNumber, uint8_t type = 0);
+  void getVector(const uint8_t*, const size_t, const cs::PublicKey& sender);
+  void getMatrix(const uint8_t*, const size_t, const cs::PublicKey& sender);
+  void getHash(const uint8_t*, const size_t, const cs::PublicKey& sender);
+  void getTransactionsPacket(const uint8_t*, const std::size_t);
+
+  // SOLVER3 methods
+  void getStageOne(const uint8_t*, const size_t, const cs::PublicKey& sender);
+  void getStageTwo(const uint8_t*, const size_t, const cs::PublicKey& sender);
+  void getStageThree(const uint8_t*, const size_t, const cs::PublicKey& sender);
+  void getRoundInfo(const uint8_t*, const size_t, const cs::RoundNumber, const cs::PublicKey& sender);
+
+  // SOLVER3 methods
+  void sendStageOne(cs::StageOne&);
+
+  // sends StageOne request to respondent about required
+  void getHash_V3(const uint8_t* data, const size_t size, cs::RoundNumber rNum, const cs::PublicKey& sender);
+  void requestStageOne(uint8_t respondent, uint8_t required);
+  void getStageOneRequest(const uint8_t* data, const size_t size, const cs::PublicKey& requester);
+  void sendStageOneReply(const cs::StageOne& stageOneInfo, const uint8_t requester);
+
+  void sendStageTwo(const cs::StageTwo&);
+  void requestStageTwo(uint8_t respondent, uint8_t required);
+  void getStageTwoRequest(const uint8_t* data, const size_t size, const cs::PublicKey& requester);
+  void sendStageTwoReply(const cs::StageTwo& stageTwoInfo, const uint8_t requester);
+
+  void sendStageThree(const cs::StageThree&);
+  void requestStageThree(uint8_t respondent, uint8_t required);
+  void getStageThreeRequest(const uint8_t* data, const size_t size, const cs::PublicKey& requester);
+  void sendStageThreeReply(const cs::StageThree& stageThreeInfo, const uint8_t requester);
+
+  void sendHash_V3(cs::RoundNumber round);
+
+  const cs::ConfidantsKeys& confidants() const;
+
+  void onRoundStart_V3(const cs::RoundTable& roundTable);
+  void startConsensus();
+
+  void passBlockToSolver(csdb::Pool& pool, const cs::PublicKey& sender);
+
+  void sendRoundInfo(cs::RoundTable& roundTable, cs::PoolMetaInfo poolMetaInfo, cs::Signature poolSignature);
+  void prepareMetaForSending(cs::RoundTable& roundTable);
+
+  void sendRoundInfoRequest(uint8_t respondent);
+  void getRoundInfoRequest(const uint8_t*, const size_t, const cs::RoundNumber, const cs::PublicKey&);
+  void sendRoundInfoReply(const cs::PublicKey& target, bool has_requested_info);
+  void getRoundInfoReply(const uint8_t* data, const size_t size,
+                         const cs::PublicKey& respondent);
+  bool tryResendRoundInfo(const cs::PublicKey& respondent, cs::RoundNumber rNum);
+
+  // transaction's pack syncro
+  void getPacketHashesRequest(const uint8_t*, const std::size_t, const cs::RoundNumber, const cs::PublicKey&);
+  void getPacketHashesReply(const uint8_t*, const std::size_t, const cs::RoundNumber, const cs::PublicKey& sender);
+
+  void getCharacteristic(const uint8_t* data, const size_t size, const cs::RoundNumber round, const cs::PublicKey& sender);
+
+  void getWriterNotification(const uint8_t* data, const std::size_t size, const cs::PublicKey& sender);
+  void applyNotifications();
+
+  bool isCorrectNotification(const uint8_t* data, const std::size_t size);
+  void sendWriterNotification();
+
+  cs::Bytes createNotification(const cs::PublicKey& writerPublicKey);
+  void createBlockValidatingPacket(const cs::PoolMetaInfo& poolMetaInfo, const cs::Characteristic& characteristic,
+                                   const cs::Signature& signature, const cs::Notifications& notifications);
+
+  // syncro get functions
+  void getBlockRequest(const uint8_t*, const size_t, const cs::PublicKey& sender);
+  void getBlockReply(const uint8_t*, const size_t, const cs::PublicKey& sender);
+
+  // outcoming requests forming
+  void sendVector(const cs::HashVector&);
+  void sendMatrix(const cs::HashMatrix&);
+  void sendHash(const csdb::PoolHash&, const cs::PublicKey&);
+
+  // transaction's pack syncro
+  void sendTransactionsPacket(const cs::TransactionsPacket& packet);
+  void sendPacketHashesRequest(const cs::Hashes& hashes, const cs::RoundNumber round);
+  void sendPacketHashesRequestToRandomNeighbour(const cs::Hashes& hashes, const cs::RoundNumber round);
+  void sendPacketHashesReply(const cs::Packets& packets, const cs::RoundNumber round, const cs::PublicKey& target);
+  void resetNeighbours();
+
+  // syncro send functions
+  void sendBlockReply(const cs::PoolsBlock& poolsBlock, const cs::PublicKey& target, uint32_t packCounter);
+
+  // start new round
+  void sendRoundTable(const cs::RoundTable& round);
+
+  template <typename... Args>
+  bool sendNeighbours(const cs::PublicKey& target, const MsgTypes& msgType, const cs::RoundNumber round, Args&&... args);
+
+  template <typename... Args>
+  void sendNeighbours(const ConnectionPtr& target, const MsgTypes& msgType, const cs::RoundNumber round, Args&&... args);
+
+  template <class... Args>
+  void sendBroadcast(const MsgTypes& msgType, const cs::RoundNumber round, Args&&... args);
+
+  template <class... Args>
+  void tryToSendDirect(const cs::PublicKey& target, const MsgTypes& msgType, const cs::RoundNumber round, Args&&... args);
+
+  template <class... Args>
+  bool sendToRandomNeighbour(const MsgTypes& msgType, const cs::RoundNumber round, Args&&... args);
+
+  void flushCurrentTasks();
+  void becomeWriter();
+  void initNextRound(std::vector<cs::PublicKey>&& confidantNodes);
+  void initNextRound(const cs::RoundTable& roundTable);
+  void onRoundStart(const cs::RoundTable& roundTable);
+  bool isPoolsSyncroStarted();
+
+  enum MessageActions {
+    Process,
+    Postpone,
+    Drop
+  };
+
+  MessageActions chooseMessageAction(const cs::RoundNumber, const MsgTypes);
+
+  const cs::PublicKey& getNodeIdKey() const {
+    return nodeIdKey_;
+  }
+
+  NodeLevel getNodeLevel() const {
+    return myLevel_;
+  }
+
+  uint32_t getRoundNumber();
+  uint8_t getConfidantNumber();
+
+  BlockChain& getBlockChain() {
+    return bc_;
+  }
+
+  const BlockChain& getBlockChain() const {
+    return bc_;
+  }
+
+  slv2::SolverCore* getSolver() {
+    return solver_;
+  }
+
+  const slv2::SolverCore* getSolver() const {
+    return solver_;
+  }
+
+#ifdef NODE_API
+  csconnector::connector& getConnector() {
+    return api_;
+  }
+#endif
+
+public slots:
+  void processTimer();
+  void onTransactionsPacketFlushed(const cs::TransactionsPacket& packet);
+  void sendBlockRequest(const ConnectionPtr& target, const cs::PoolsRequestedSequences sequences, uint32_t packCounter);
+
+private:
+  bool init();
+  void createRoundPackage(const cs::RoundTable& roundTable,
+    const cs::PoolMetaInfo& poolMetaInfo,
+    const cs::Characteristic& characteristic,
+    const cs::Signature& signature/*,
+    const cs::Notifications& notifications*/);
+  void storeRoundPackageData(const cs::RoundTable& roundTable,
+      const cs::PoolMetaInfo& poolMetaInfo,
+      const cs::Characteristic& characteristic,
+      const cs::Signature& signature/*,
+      const cs::Notifications& notifications*/);
+
+  // signature verification
+  bool checkKeysFile();
+  std::pair<cs::PublicKey, cs::PrivateKey> generateKeys();
+  bool checkKeysForSignature(const cs::PublicKey&, const cs::PrivateKey&);
+  void logPool(csdb::Pool& pool);
+
+  // pool sync helpers
+  void blockchainSync();
+
+  //void addPoolMetaToMap(cs::PoolSyncMeta&& meta, csdb::Pool::sequence_t sequence);
+  // obsolete:
+  void processMetaMap()
+  {
+    getBlockChain().testCachedBlocks();
+  }
+
+  bool readRoundData(cs::RoundTable& roundTable);
+
+  void onRoundStartConveyer(cs::RoundTable&& roundTable);
+
+  // conveyer
+  void processPacketsRequest(cs::Hashes&& hashes, const cs::RoundNumber round, const cs::PublicKey& sender);
+  void processPacketsReply(cs::Packets&& packets, const cs::RoundNumber round);
+  void processTransactionsPacket(cs::TransactionsPacket&& packet);
+
+  // pool sync progress
+  static void showSyncronizationProgress(csdb::Pool::sequence_t lastWrittenSequence,
+                                         csdb::Pool::sequence_t globalSequence);
+
+  template <typename T, typename... Args>
+  void writeDefaultStream(const T& value, Args&&... args);
+
+  template <typename T>
+  void writeDefaultStream(const T& value);
+
+  template <typename... Args>
+  void sendBroadcast(const cs::PublicKey& target, const MsgTypes& msgType, const cs::RoundNumber round, Args&&... args);
+
+  template <typename... Args>
+  void sendBroadcastImpl(const MsgTypes& msgType, const cs::RoundNumber round, Args&&... args);
+
+  // TODO: C++ 17 static inline?
+  static const csdb::Address genesisAddress_;
+  static const csdb::Address startAddress_;
+
+  const cs::PublicKey nodeIdKey_;
+  bool good_ = true;
+
+  // file names for crypto public/private keys
+  inline const static std::string privateKeyFileName_ = "NodePrivate.txt";
+  inline const static std::string publicKeyFileName_ = "NodePublic.txt";
+
+  // current round state
+  cs::RoundNumber roundNum_ = 0;
+  NodeLevel myLevel_;
+
+  cs::Byte myConfidantIndex_;
+
+  // main cs storage
+  BlockChain bc_;
+
+  // appidional dependencies
+  slv2::SolverCore* solver_;
+  Transport* transport_;
+
+#ifdef MONITOR_NODE
+  csstats::csstats stats_;
+#endif
+
+#ifdef NODE_API
+  csconnector::connector api_;
+#endif
+
+  RegionAllocator allocator_;
+  RegionAllocator packStreamAllocator_;
+
+  size_t lastStartSequence_;
+  bool blocksReceivingStarted_ = false;
+  bool isHashesReplyReceived_ = false;
+
+  // serialization/deserialization entities
+  cs::IPackStream istream_;
+  cs::OPackStream ostream_;
+  cs::PoolSynchronizer* poolSynchronizer_;
+
+  // sends transactions blocks to network
+  cs::Timer sendingTimer_;
+
+  // sync meta
+  cs::PoolMetaMap poolMetaMap_;  // active pool meta information
+
+  // round package sent data storage
+  struct SentRoundData {
+    cs::RoundTable roundTable;
+    cs::PoolMetaInfo poolMetaInfo;
+    cs::Characteristic characteristic;
+    cs::Signature poolSignature;
+    cs::Notifications notifications;
+  };
+
+  SentRoundData lastSentRoundData_;
+};
+
+std::ostream& operator<<(std::ostream& os, NodeLevel nodeLevel);
+
+#endif  // NODE_HPP
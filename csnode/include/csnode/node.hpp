#ifndef NODE_HPP
#define NODE_HPP

#include <iostream>
#include <memory>
#include <string>

#include <client/config.hpp>
#include <csconnector/csconnector.hpp>
#include <csstats.hpp>

#include <csnode/conveyer.hpp>
#include <lib/system/timer.hpp>

#include <net/neighbourhood.hpp>

#include "blockchain.hpp"
#include "confirmationlist.hpp"
#include "packstream.hpp"
#include "roundstat.hpp"

class Transport;

namespace cs {
class SolverCore;
}

namespace cs {
class PoolSynchronizer;
class BlockValidator;
}  // namespace cs

class Node {
public:
    enum Level {
        Normal,
        Confidant,
        Main,
        Writer
    };

    enum MessageActions {
        Process,
        Postpone,
        Drop
    };

    using RefExecution = std::pair<cs::Sequence, uint32_t>;

    explicit Node(const Config&);
    ~Node();

    bool isGood() const {
        return good_;
    }

    void run();
    void stop();

    static void requestStop();

    std::string getSenderText(const cs::PublicKey& sender);

    // incoming requests processing
    void getBigBang(const uint8_t* data, const size_t size, const cs::RoundNumber rNum);
    void getRoundTableSS(const uint8_t* data, const size_t size, const cs::RoundNumber);
    void getTransactionsPacket(const uint8_t* data, const std::size_t size);
    void getNodeStopRequest(const cs::RoundNumber round, const uint8_t* data, const std::size_t size);
    bool canBeTrusted();

    // SOLVER3 methods
    void getRoundTable(const uint8_t* data, const size_t size, const cs::RoundNumber, const cs::PublicKey& sender);
    void sendHash(cs::RoundNumber round);
    void getHash(const uint8_t* data, const size_t size, cs::RoundNumber rNum, const cs::PublicKey& sender);
    void roundPackRequest(const cs::PublicKey& respondent, cs::RoundNumber round);
    void getRoundPackRequest(const uint8_t* data, const size_t size, cs::RoundNumber rNum, const cs::PublicKey& sender);
    void emptyRoundPackReply(const cs::PublicKey & respondent);
    void getEmptyRoundPack(const uint8_t * data, const size_t size, cs::RoundNumber rNum, const cs::PublicKey & sender);
    void roundPackReply(const cs::PublicKey& respondent);
    void sendHashReply(const csdb::PoolHash& hash, const cs::PublicKey& respondent);
    void getHashReply(const uint8_t* data, const size_t size, cs::RoundNumber rNum, const cs::PublicKey& sender);

    // consensus communication
    void sendStageOne(cs::StageOne&);
    void sendStageTwo(cs::StageTwo&);
    void sendStageThree(cs::StageThree&);

    void getStageOne(const uint8_t* data, const size_t size, const cs::PublicKey& sender);
    void getStageTwo(const uint8_t* data, const size_t size, const cs::PublicKey& sender);
    void getStageThree(const uint8_t* data, const size_t size);

    void adjustStageThreeStorage();
    void stageRequest(MsgTypes msgType, uint8_t respondent, uint8_t required /*, uint8_t iteration*/);
    void getStageRequest(const MsgTypes msgType, const uint8_t* data, const size_t size, const cs::PublicKey& requester);
    void sendStageReply(const uint8_t sender, const cs::Signature& signature, const MsgTypes msgType, const uint8_t requester, cs::Bytes& message);

    // smart-contracts consensus communicatioin
    void sendSmartStageOne(const cs::ConfidantsKeys& smartConfidants, const cs::StageOneSmarts& stageOneInfo);
    void getSmartStageOne(const uint8_t* data, const size_t size, const cs::RoundNumber rNum, const cs::PublicKey& sender);
    void sendSmartStageTwo(const cs::ConfidantsKeys& smartConfidants, cs::StageTwoSmarts& stageTwoInfo);
    void getSmartStageTwo(const uint8_t* data, const size_t size, const cs::RoundNumber rNum, const cs::PublicKey& sender);
    void sendSmartStageThree(const cs::ConfidantsKeys& smartConfidants, cs::StageThreeSmarts& stageThreeInfo);
    void getSmartStageThree(const uint8_t* data, const size_t size, const cs::RoundNumber rNum, const cs::PublicKey& sender);
    void smartStageEmptyReply(uint8_t requesterNumber);
    void smartStageRequest(MsgTypes msgType, cs::Sequence smartRound, uint32_t startTransaction, cs::PublicKey confidant, uint8_t respondent, uint8_t required);
    void getSmartStageRequest(const MsgTypes msgType, const uint8_t* data, const size_t size, const cs::PublicKey& requester);
    void sendSmartStageReply(const cs::Bytes& message, const cs::RoundNumber smartRNum, const cs::Signature& signature, const MsgTypes msgType, const cs::PublicKey& requester);

    void addSmartConsensus(uint64_t id);
    void removeSmartConsensus(uint64_t id);
    void checkForSavedSmartStages(uint64_t id);

    void sendSmartReject(const std::vector<RefExecution>& rejectList);
    void getSmartReject(const uint8_t* data, const size_t size, const cs::RoundNumber rNum, const cs::PublicKey& sender);

    csdb::PoolHash spoileHash(const csdb::PoolHash& hashToSpoil);
    csdb::PoolHash spoileHash(const csdb::PoolHash& hashToSpoil, const cs::PublicKey& pKey);

    cs::ConfidantsKeys retriveSmartConfidants(const cs::Sequence startSmartRoundNumber) const;

    void onRoundStart(const cs::RoundTable& roundTable);
    void startConsensus();

    void prepareRoundTable(cs::RoundTable& roundTable, const cs::PoolMetaInfo& poolMetaInfo, cs::StageThree& st3);
    bool receivingSignatures(const cs::Bytes& sigBytes, const cs::Bytes& roundBytes, const cs::RoundNumber rNum, const cs::Bytes& trustedMask,
                             const cs::ConfidantsKeys& newConfidants, cs::Signatures& poolSignatures);
    void addRoundSignature(const cs::StageThree& st3);
    // smart-contracts consensus stages sending and getting

    // send request for next round info from trusted node specified by index in list
    void sendRoundTableRequest(uint8_t respondent);

    // send request for next round info from node specified node
    void sendRoundTableRequest(const cs::PublicKey& respondent);
    void getRoundTableRequest(const uint8_t*, const size_t, const cs::RoundNumber, const cs::PublicKey&);
    void sendRoundTableReply(const cs::PublicKey& target, bool hasRequestedInfo);
    void getRoundTableReply(const uint8_t* data, const size_t size, const cs::PublicKey& respondent);
    // called by solver, review required:
    bool tryResendRoundTable(const cs::PublicKey& target, const cs::RoundNumber rNum);
    void sendRoundTable();

    // transaction's pack syncro
    void getPacketHashesRequest(const uint8_t*, const std::size_t, const cs::RoundNumber, const cs::PublicKey&);
    void getPacketHashesReply(const uint8_t*, const std::size_t, const cs::RoundNumber, const cs::PublicKey& sender);

    void getCharacteristic(const uint8_t* data, const size_t size, const cs::RoundNumber round, const cs::PublicKey& sender, cs::Signatures&& poolSignatures,
                           cs::Bytes&& realTrusted);

    void cleanConfirmationList(cs::RoundNumber rNum);

    // syncro get functions
    void getBlockRequest(const uint8_t*, const size_t, const cs::PublicKey& sender);
    void getBlockReply(const uint8_t*, const size_t);

    // transaction's pack syncro
    void sendTransactionsPacket(const cs::TransactionsPacket& packet);
    void sendPacketHashesRequest(const cs::PacketsHashes& hashes, const cs::RoundNumber round, uint32_t requestStep);
    void sendPacketHashesRequestToRandomNeighbour(const cs::PacketsHashes& hashes, const cs::RoundNumber round);
    void sendPacketHashesReply(const cs::Packets& packets, const cs::RoundNumber round, const cs::PublicKey& target);

    // smarts consensus additional functions:

    // syncro send functions
    void sendBlockReply(const cs::PoolsBlock& poolsBlock, const cs::PublicKey& target, std::size_t packCounter);

    void flushCurrentTasks();
    void becomeWriter();

    bool isPoolsSyncroStarted();

    std::optional<cs::TrustedConfirmation> getConfirmation(cs::RoundNumber round) const;

    // this function should filter the packages only using their roundNumber
    MessageActions chooseMessageAction(const cs::RoundNumber, const MsgTypes, const cs::PublicKey);

    const cs::PublicKey& getNodeIdKey() const {
        return nodeIdKey_;
    }

    Level getNodeLevel() const {
        return myLevel_;
    }

    uint8_t getConfidantNumber() const {
        return myConfidantIndex_;
    }

    uint8_t subRound() const {
        return subRound_;
    }

    BlockChain& getBlockChain() {
        return blockChain_;
    }

    const BlockChain& getBlockChain() const {
        return blockChain_;
    }

    cs::SolverCore* getSolver() {
        return solver_;
    }

    const cs::SolverCore* getSolver() const {
        return solver_;
    }

#ifdef NODE_API
    csconnector::connector* getConnector() {
        return api_.get();
    }
#endif

    template <typename T>
    using SmartsSignal = cs::Signal<void(T&, bool)>;
    using SmartStageRequestSignal = cs::Signal<void(uint8_t, cs::Sequence, uint32_t, uint8_t, uint8_t, cs::PublicKey&)>;
    using StopSignal = cs::Signal<void()>;

    // args: [failed list, restart list]
    using RejectedSmartContractsSignal = cs::Signal<void(const std::vector<RefExecution>&)>;

    bool alwaysExecuteContracts() {
        return alwaysExecuteContracts_;
    }

public signals:
    SmartsSignal<cs::StageOneSmarts> gotSmartStageOne;
    SmartsSignal<cs::StageTwoSmarts> gotSmartStageTwo;
    SmartsSignal<cs::StageThreeSmarts> gotSmartStageThree;
    SmartStageRequestSignal receivedSmartStageRequest;
    RejectedSmartContractsSignal gotRejectedContracts;

    inline static StopSignal stopRequested;

private slots:
    void onStopRequested();

public slots:
    void processTimer();
    void onTransactionsPacketFlushed(const cs::TransactionsPacket& packet);
    void onPingReceived(cs::Sequence sequence, const cs::PublicKey& sender);
    void sendBlockRequest(const ConnectionPtr target, const cs::PoolsRequestedSequences& sequences, std::size_t packCounter);
    void validateBlock(csdb::Pool block, bool* shouldStop);

private:
    bool init(const Config& config);
    void sendRoundPackage(const cs::PublicKey& target);
    void sendRoundPackageToAll();

    void storeRoundPackageData(const cs::RoundTable& roundTable, const cs::PoolMetaInfo& poolMetaInfo, const cs::Characteristic& characteristic, cs::StageThree& st3);

    bool readRoundData(cs::RoundTable& roundTable, bool bang);
    void reviewConveyerHashes();

    // conveyer
    void processPacketsRequest(cs::PacketsHashes&& hashes, const cs::RoundNumber round, const cs::PublicKey& sender);
    void processPacketsReply(cs::Packets&& packets, const cs::RoundNumber round);
    void processTransactionsPacket(cs::TransactionsPacket&& packet);

    /// sending interace methods

    // default methods without flags
    template <typename... Args>
    void sendDefault(const cs::PublicKey& target, const MsgTypes msgType, const cs::RoundNumber round, Args&&... args);

    // to neighbour
    template <typename... Args>
    bool sendToNeighbour(const cs::PublicKey& target, const MsgTypes msgType, const cs::RoundNumber round, Args&&... args);

    template <typename... Args>
    void sendToNeighbour(const ConnectionPtr target, const MsgTypes msgType, const cs::RoundNumber round, Args&&... args);

    template <class... Args>
    void tryToSendDirect(const cs::PublicKey& target, const MsgTypes msgType, const cs::RoundNumber round, Args&&... args);

    template <class... Args>
    bool sendToRandomNeighbour(const MsgTypes msgType, const cs::RoundNumber round, Args&&... args);

    template <class... Args>
    void sendToConfidants(const MsgTypes msgType, const cs::RoundNumber round, Args&&... args);

    // smarts
    template <class... Args>
    void sendToList(const std::vector<cs::PublicKey>& listMembers, const cs::Byte listExeption, const MsgTypes msgType, const cs::RoundNumber round, Args&&... args);

    // to neighbours
    template <typename... Args>
    bool sendToNeighbours(const MsgTypes msgType, const cs::RoundNumber round, Args&&... args);

    // broadcast
    template <class... Args>
    void sendBroadcast(const MsgTypes msgType, const cs::RoundNumber round, Args&&... args);

    template <typename... Args>
    void sendBroadcast(const cs::PublicKey& target, const MsgTypes& msgType, const cs::RoundNumber round, Args&&... args);

    template <typename... Args>
    void sendBroadcastImpl(const MsgTypes& msgType, const cs::RoundNumber round, Args&&... args);

    // write values to stream
    template <typename... Args>
    void writeDefaultStream(Args&&... args);

    RegionPtr compressPoolsBlock(const cs::PoolsBlock& poolsBlock, std::size_t& realBinSize);
    cs::PoolsBlock decompressPoolsBlock(const uint8_t* data, const size_t size);

    // TODO: C++ 17 static inline?
    static const csdb::Address genesisAddress_;
    static const csdb::Address startAddress_;

    const cs::PublicKey nodeIdKey_;
    const cs::PrivateKey nodeIdPrivate_;
    bool good_ = true;

    bool stopRequested_ = false;

    // file names for crypto public/private keys
    inline const static std::string privateKeyFileName_ = "NodePrivate.txt";
    inline const static std::string publicKeyFileName_ = "NodePublic.txt";

    Level myLevel_{Level::Normal};
    cs::Byte myConfidantIndex_{cs::ConfidantConsts::InvalidConfidantIndex};

    // main cs storage
    BlockChain blockChain_;

    // appidional dependencies
    cs::SolverCore* solver_;
    Transport* transport_;

#ifdef NODE_API
    std::unique_ptr<csconnector::connector> api_;
#endif

    RegionAllocator allocator_;
    RegionAllocator packStreamAllocator_;

    uint32_t startPacketRequestPoint_ = 0;

    // ms timeout
    static const uint32_t packetRequestStep_ = 450;
    static const size_t maxPacketRequestSize_ = 1000;
    static const int64_t maxPingSynchroDelay_ = 90000;

    // serialization/deserialization entities
    cs::IPackStream istream_;
    cs::OPackStream ostream_;

    cs::PoolSynchronizer* poolSynchronizer_;

    // sends transactions blocks to network
    cs::Timer sendingTimer_;
    cs::Byte subRound_{0};

    // round package sent data storage
    struct SentRoundData {
        cs::RoundTable table;
        cs::Byte subRound{0};
    };

    struct SentSignatures {
        cs::Signatures poolSignatures;
        cs::Signatures roundSignatures;
        cs::Signatures trustedConfirmation;
    };

    cs::Bytes lastRoundTableMessage_;
    cs::Bytes lastSignaturesMessage_;

    std::vector<cs::Bytes> stageOneMessage_;
    std::vector<cs::Bytes> stageTwoMessage_;
    std::vector<cs::Bytes> stageThreeMessage_;
    bool stageThreeSent_ = false;

    std::vector<cs::Bytes> smartStageOneMessage_;
    std::vector<cs::Bytes> smartStageTwoMessage_;
    std::vector<cs::Bytes> smartStageThreeMessage_;

    std::vector<cs::StageOneSmarts> smartStageOneStorage_;
    std::vector<cs::StageTwoSmarts> smartStageTwoStorage_;
    std::vector<cs::StageThreeSmarts> smartStageThreeStorage_;
    int corruptionLevel_ = 0;

    std::vector<cs::Stage> smartStageTemporary_;
    // smart consensus IDs:
    std::vector<uint64_t> activeSmartConsensuses_;

    SentRoundData lastSentRoundData_;
    SentSignatures lastSentSignatures_;

    std::vector<bool> badHashReplyCounter_;

    // round stat
    cs::RoundStat stat_;

    // confirmation list
    cs::ConfirmationList confirmationList_;
    cs::RoundTableMessage currentRoundTableMessage_;

    //expected rounds
    std::vector<cs::RoundNumber> expectedRounds_;
    cs::Sequence maxHeighboursSequence_ = 0;
    cs::Bytes lastTrustedMask_;
<<<<<<< HEAD
    std::unique_ptr<cs::BlockValidator> blockValidator_;
=======

    bool alwaysExecuteContracts_ = false;
>>>>>>> c2357909
};

std::ostream& operator<<(std::ostream& os, Node::Level nodeLevel);

#endif  // NODE_HPP
<|MERGE_RESOLUTION|>--- conflicted
+++ resolved
@@ -1,414 +1,411 @@
-#ifndef NODE_HPP
-#define NODE_HPP
-
-#include <iostream>
-#include <memory>
-#include <string>
-
-#include <client/config.hpp>
-#include <csconnector/csconnector.hpp>
-#include <csstats.hpp>
-
-#include <csnode/conveyer.hpp>
-#include <lib/system/timer.hpp>
-
-#include <net/neighbourhood.hpp>
-
-#include "blockchain.hpp"
-#include "confirmationlist.hpp"
-#include "packstream.hpp"
-#include "roundstat.hpp"
-
-class Transport;
-
-namespace cs {
-class SolverCore;
-}
-
-namespace cs {
-class PoolSynchronizer;
-class BlockValidator;
-}  // namespace cs
-
-class Node {
-public:
-    enum Level {
-        Normal,
-        Confidant,
-        Main,
-        Writer
-    };
-
-    enum MessageActions {
-        Process,
-        Postpone,
-        Drop
-    };
-
-    using RefExecution = std::pair<cs::Sequence, uint32_t>;
-
-    explicit Node(const Config&);
-    ~Node();
-
-    bool isGood() const {
-        return good_;
-    }
-
-    void run();
-    void stop();
-
-    static void requestStop();
-
-    std::string getSenderText(const cs::PublicKey& sender);
-
-    // incoming requests processing
-    void getBigBang(const uint8_t* data, const size_t size, const cs::RoundNumber rNum);
-    void getRoundTableSS(const uint8_t* data, const size_t size, const cs::RoundNumber);
-    void getTransactionsPacket(const uint8_t* data, const std::size_t size);
-    void getNodeStopRequest(const cs::RoundNumber round, const uint8_t* data, const std::size_t size);
-    bool canBeTrusted();
-
-    // SOLVER3 methods
-    void getRoundTable(const uint8_t* data, const size_t size, const cs::RoundNumber, const cs::PublicKey& sender);
-    void sendHash(cs::RoundNumber round);
-    void getHash(const uint8_t* data, const size_t size, cs::RoundNumber rNum, const cs::PublicKey& sender);
-    void roundPackRequest(const cs::PublicKey& respondent, cs::RoundNumber round);
-    void getRoundPackRequest(const uint8_t* data, const size_t size, cs::RoundNumber rNum, const cs::PublicKey& sender);
-    void emptyRoundPackReply(const cs::PublicKey & respondent);
-    void getEmptyRoundPack(const uint8_t * data, const size_t size, cs::RoundNumber rNum, const cs::PublicKey & sender);
-    void roundPackReply(const cs::PublicKey& respondent);
-    void sendHashReply(const csdb::PoolHash& hash, const cs::PublicKey& respondent);
-    void getHashReply(const uint8_t* data, const size_t size, cs::RoundNumber rNum, const cs::PublicKey& sender);
-
-    // consensus communication
-    void sendStageOne(cs::StageOne&);
-    void sendStageTwo(cs::StageTwo&);
-    void sendStageThree(cs::StageThree&);
-
-    void getStageOne(const uint8_t* data, const size_t size, const cs::PublicKey& sender);
-    void getStageTwo(const uint8_t* data, const size_t size, const cs::PublicKey& sender);
-    void getStageThree(const uint8_t* data, const size_t size);
-
-    void adjustStageThreeStorage();
-    void stageRequest(MsgTypes msgType, uint8_t respondent, uint8_t required /*, uint8_t iteration*/);
-    void getStageRequest(const MsgTypes msgType, const uint8_t* data, const size_t size, const cs::PublicKey& requester);
-    void sendStageReply(const uint8_t sender, const cs::Signature& signature, const MsgTypes msgType, const uint8_t requester, cs::Bytes& message);
-
-    // smart-contracts consensus communicatioin
-    void sendSmartStageOne(const cs::ConfidantsKeys& smartConfidants, const cs::StageOneSmarts& stageOneInfo);
-    void getSmartStageOne(const uint8_t* data, const size_t size, const cs::RoundNumber rNum, const cs::PublicKey& sender);
-    void sendSmartStageTwo(const cs::ConfidantsKeys& smartConfidants, cs::StageTwoSmarts& stageTwoInfo);
-    void getSmartStageTwo(const uint8_t* data, const size_t size, const cs::RoundNumber rNum, const cs::PublicKey& sender);
-    void sendSmartStageThree(const cs::ConfidantsKeys& smartConfidants, cs::StageThreeSmarts& stageThreeInfo);
-    void getSmartStageThree(const uint8_t* data, const size_t size, const cs::RoundNumber rNum, const cs::PublicKey& sender);
-    void smartStageEmptyReply(uint8_t requesterNumber);
-    void smartStageRequest(MsgTypes msgType, cs::Sequence smartRound, uint32_t startTransaction, cs::PublicKey confidant, uint8_t respondent, uint8_t required);
-    void getSmartStageRequest(const MsgTypes msgType, const uint8_t* data, const size_t size, const cs::PublicKey& requester);
-    void sendSmartStageReply(const cs::Bytes& message, const cs::RoundNumber smartRNum, const cs::Signature& signature, const MsgTypes msgType, const cs::PublicKey& requester);
-
-    void addSmartConsensus(uint64_t id);
-    void removeSmartConsensus(uint64_t id);
-    void checkForSavedSmartStages(uint64_t id);
-
-    void sendSmartReject(const std::vector<RefExecution>& rejectList);
-    void getSmartReject(const uint8_t* data, const size_t size, const cs::RoundNumber rNum, const cs::PublicKey& sender);
-
-    csdb::PoolHash spoileHash(const csdb::PoolHash& hashToSpoil);
-    csdb::PoolHash spoileHash(const csdb::PoolHash& hashToSpoil, const cs::PublicKey& pKey);
-
-    cs::ConfidantsKeys retriveSmartConfidants(const cs::Sequence startSmartRoundNumber) const;
-
-    void onRoundStart(const cs::RoundTable& roundTable);
-    void startConsensus();
-
-    void prepareRoundTable(cs::RoundTable& roundTable, const cs::PoolMetaInfo& poolMetaInfo, cs::StageThree& st3);
-    bool receivingSignatures(const cs::Bytes& sigBytes, const cs::Bytes& roundBytes, const cs::RoundNumber rNum, const cs::Bytes& trustedMask,
-                             const cs::ConfidantsKeys& newConfidants, cs::Signatures& poolSignatures);
-    void addRoundSignature(const cs::StageThree& st3);
-    // smart-contracts consensus stages sending and getting
-
-    // send request for next round info from trusted node specified by index in list
-    void sendRoundTableRequest(uint8_t respondent);
-
-    // send request for next round info from node specified node
-    void sendRoundTableRequest(const cs::PublicKey& respondent);
-    void getRoundTableRequest(const uint8_t*, const size_t, const cs::RoundNumber, const cs::PublicKey&);
-    void sendRoundTableReply(const cs::PublicKey& target, bool hasRequestedInfo);
-    void getRoundTableReply(const uint8_t* data, const size_t size, const cs::PublicKey& respondent);
-    // called by solver, review required:
-    bool tryResendRoundTable(const cs::PublicKey& target, const cs::RoundNumber rNum);
-    void sendRoundTable();
-
-    // transaction's pack syncro
-    void getPacketHashesRequest(const uint8_t*, const std::size_t, const cs::RoundNumber, const cs::PublicKey&);
-    void getPacketHashesReply(const uint8_t*, const std::size_t, const cs::RoundNumber, const cs::PublicKey& sender);
-
-    void getCharacteristic(const uint8_t* data, const size_t size, const cs::RoundNumber round, const cs::PublicKey& sender, cs::Signatures&& poolSignatures,
-                           cs::Bytes&& realTrusted);
-
-    void cleanConfirmationList(cs::RoundNumber rNum);
-
-    // syncro get functions
-    void getBlockRequest(const uint8_t*, const size_t, const cs::PublicKey& sender);
-    void getBlockReply(const uint8_t*, const size_t);
-
-    // transaction's pack syncro
-    void sendTransactionsPacket(const cs::TransactionsPacket& packet);
-    void sendPacketHashesRequest(const cs::PacketsHashes& hashes, const cs::RoundNumber round, uint32_t requestStep);
-    void sendPacketHashesRequestToRandomNeighbour(const cs::PacketsHashes& hashes, const cs::RoundNumber round);
-    void sendPacketHashesReply(const cs::Packets& packets, const cs::RoundNumber round, const cs::PublicKey& target);
-
-    // smarts consensus additional functions:
-
-    // syncro send functions
-    void sendBlockReply(const cs::PoolsBlock& poolsBlock, const cs::PublicKey& target, std::size_t packCounter);
-
-    void flushCurrentTasks();
-    void becomeWriter();
-
-    bool isPoolsSyncroStarted();
-
-    std::optional<cs::TrustedConfirmation> getConfirmation(cs::RoundNumber round) const;
-
-    // this function should filter the packages only using their roundNumber
-    MessageActions chooseMessageAction(const cs::RoundNumber, const MsgTypes, const cs::PublicKey);
-
-    const cs::PublicKey& getNodeIdKey() const {
-        return nodeIdKey_;
-    }
-
-    Level getNodeLevel() const {
-        return myLevel_;
-    }
-
-    uint8_t getConfidantNumber() const {
-        return myConfidantIndex_;
-    }
-
-    uint8_t subRound() const {
-        return subRound_;
-    }
-
-    BlockChain& getBlockChain() {
-        return blockChain_;
-    }
-
-    const BlockChain& getBlockChain() const {
-        return blockChain_;
-    }
-
-    cs::SolverCore* getSolver() {
-        return solver_;
-    }
-
-    const cs::SolverCore* getSolver() const {
-        return solver_;
-    }
-
-#ifdef NODE_API
-    csconnector::connector* getConnector() {
-        return api_.get();
-    }
-#endif
-
-    template <typename T>
-    using SmartsSignal = cs::Signal<void(T&, bool)>;
-    using SmartStageRequestSignal = cs::Signal<void(uint8_t, cs::Sequence, uint32_t, uint8_t, uint8_t, cs::PublicKey&)>;
-    using StopSignal = cs::Signal<void()>;
-
-    // args: [failed list, restart list]
-    using RejectedSmartContractsSignal = cs::Signal<void(const std::vector<RefExecution>&)>;
-
-    bool alwaysExecuteContracts() {
-        return alwaysExecuteContracts_;
-    }
-
-public signals:
-    SmartsSignal<cs::StageOneSmarts> gotSmartStageOne;
-    SmartsSignal<cs::StageTwoSmarts> gotSmartStageTwo;
-    SmartsSignal<cs::StageThreeSmarts> gotSmartStageThree;
-    SmartStageRequestSignal receivedSmartStageRequest;
-    RejectedSmartContractsSignal gotRejectedContracts;
-
-    inline static StopSignal stopRequested;
-
-private slots:
-    void onStopRequested();
-
-public slots:
-    void processTimer();
-    void onTransactionsPacketFlushed(const cs::TransactionsPacket& packet);
-    void onPingReceived(cs::Sequence sequence, const cs::PublicKey& sender);
-    void sendBlockRequest(const ConnectionPtr target, const cs::PoolsRequestedSequences& sequences, std::size_t packCounter);
-    void validateBlock(csdb::Pool block, bool* shouldStop);
-
-private:
-    bool init(const Config& config);
-    void sendRoundPackage(const cs::PublicKey& target);
-    void sendRoundPackageToAll();
-
-    void storeRoundPackageData(const cs::RoundTable& roundTable, const cs::PoolMetaInfo& poolMetaInfo, const cs::Characteristic& characteristic, cs::StageThree& st3);
-
-    bool readRoundData(cs::RoundTable& roundTable, bool bang);
-    void reviewConveyerHashes();
-
-    // conveyer
-    void processPacketsRequest(cs::PacketsHashes&& hashes, const cs::RoundNumber round, const cs::PublicKey& sender);
-    void processPacketsReply(cs::Packets&& packets, const cs::RoundNumber round);
-    void processTransactionsPacket(cs::TransactionsPacket&& packet);
-
-    /// sending interace methods
-
-    // default methods without flags
-    template <typename... Args>
-    void sendDefault(const cs::PublicKey& target, const MsgTypes msgType, const cs::RoundNumber round, Args&&... args);
-
-    // to neighbour
-    template <typename... Args>
-    bool sendToNeighbour(const cs::PublicKey& target, const MsgTypes msgType, const cs::RoundNumber round, Args&&... args);
-
-    template <typename... Args>
-    void sendToNeighbour(const ConnectionPtr target, const MsgTypes msgType, const cs::RoundNumber round, Args&&... args);
-
-    template <class... Args>
-    void tryToSendDirect(const cs::PublicKey& target, const MsgTypes msgType, const cs::RoundNumber round, Args&&... args);
-
-    template <class... Args>
-    bool sendToRandomNeighbour(const MsgTypes msgType, const cs::RoundNumber round, Args&&... args);
-
-    template <class... Args>
-    void sendToConfidants(const MsgTypes msgType, const cs::RoundNumber round, Args&&... args);
-
-    // smarts
-    template <class... Args>
-    void sendToList(const std::vector<cs::PublicKey>& listMembers, const cs::Byte listExeption, const MsgTypes msgType, const cs::RoundNumber round, Args&&... args);
-
-    // to neighbours
-    template <typename... Args>
-    bool sendToNeighbours(const MsgTypes msgType, const cs::RoundNumber round, Args&&... args);
-
-    // broadcast
-    template <class... Args>
-    void sendBroadcast(const MsgTypes msgType, const cs::RoundNumber round, Args&&... args);
-
-    template <typename... Args>
-    void sendBroadcast(const cs::PublicKey& target, const MsgTypes& msgType, const cs::RoundNumber round, Args&&... args);
-
-    template <typename... Args>
-    void sendBroadcastImpl(const MsgTypes& msgType, const cs::RoundNumber round, Args&&... args);
-
-    // write values to stream
-    template <typename... Args>
-    void writeDefaultStream(Args&&... args);
-
-    RegionPtr compressPoolsBlock(const cs::PoolsBlock& poolsBlock, std::size_t& realBinSize);
-    cs::PoolsBlock decompressPoolsBlock(const uint8_t* data, const size_t size);
-
-    // TODO: C++ 17 static inline?
-    static const csdb::Address genesisAddress_;
-    static const csdb::Address startAddress_;
-
-    const cs::PublicKey nodeIdKey_;
-    const cs::PrivateKey nodeIdPrivate_;
-    bool good_ = true;
-
-    bool stopRequested_ = false;
-
-    // file names for crypto public/private keys
-    inline const static std::string privateKeyFileName_ = "NodePrivate.txt";
-    inline const static std::string publicKeyFileName_ = "NodePublic.txt";
-
-    Level myLevel_{Level::Normal};
-    cs::Byte myConfidantIndex_{cs::ConfidantConsts::InvalidConfidantIndex};
-
-    // main cs storage
-    BlockChain blockChain_;
-
-    // appidional dependencies
-    cs::SolverCore* solver_;
-    Transport* transport_;
-
-#ifdef NODE_API
-    std::unique_ptr<csconnector::connector> api_;
-#endif
-
-    RegionAllocator allocator_;
-    RegionAllocator packStreamAllocator_;
-
-    uint32_t startPacketRequestPoint_ = 0;
-
-    // ms timeout
-    static const uint32_t packetRequestStep_ = 450;
-    static const size_t maxPacketRequestSize_ = 1000;
-    static const int64_t maxPingSynchroDelay_ = 90000;
-
-    // serialization/deserialization entities
-    cs::IPackStream istream_;
-    cs::OPackStream ostream_;
-
-    cs::PoolSynchronizer* poolSynchronizer_;
-
-    // sends transactions blocks to network
-    cs::Timer sendingTimer_;
-    cs::Byte subRound_{0};
-
-    // round package sent data storage
-    struct SentRoundData {
-        cs::RoundTable table;
-        cs::Byte subRound{0};
-    };
-
-    struct SentSignatures {
-        cs::Signatures poolSignatures;
-        cs::Signatures roundSignatures;
-        cs::Signatures trustedConfirmation;
-    };
-
-    cs::Bytes lastRoundTableMessage_;
-    cs::Bytes lastSignaturesMessage_;
-
-    std::vector<cs::Bytes> stageOneMessage_;
-    std::vector<cs::Bytes> stageTwoMessage_;
-    std::vector<cs::Bytes> stageThreeMessage_;
-    bool stageThreeSent_ = false;
-
-    std::vector<cs::Bytes> smartStageOneMessage_;
-    std::vector<cs::Bytes> smartStageTwoMessage_;
-    std::vector<cs::Bytes> smartStageThreeMessage_;
-
-    std::vector<cs::StageOneSmarts> smartStageOneStorage_;
-    std::vector<cs::StageTwoSmarts> smartStageTwoStorage_;
-    std::vector<cs::StageThreeSmarts> smartStageThreeStorage_;
-    int corruptionLevel_ = 0;
-
-    std::vector<cs::Stage> smartStageTemporary_;
-    // smart consensus IDs:
-    std::vector<uint64_t> activeSmartConsensuses_;
-
-    SentRoundData lastSentRoundData_;
-    SentSignatures lastSentSignatures_;
-
-    std::vector<bool> badHashReplyCounter_;
-
-    // round stat
-    cs::RoundStat stat_;
-
-    // confirmation list
-    cs::ConfirmationList confirmationList_;
-    cs::RoundTableMessage currentRoundTableMessage_;
-
-    //expected rounds
-    std::vector<cs::RoundNumber> expectedRounds_;
-    cs::Sequence maxHeighboursSequence_ = 0;
-    cs::Bytes lastTrustedMask_;
-<<<<<<< HEAD
-    std::unique_ptr<cs::BlockValidator> blockValidator_;
-=======
-
-    bool alwaysExecuteContracts_ = false;
->>>>>>> c2357909
-};
-
-std::ostream& operator<<(std::ostream& os, Node::Level nodeLevel);
-
-#endif  // NODE_HPP
+#ifndef NODE_HPP
+#define NODE_HPP
+
+#include <iostream>
+#include <memory>
+#include <string>
+
+#include <client/config.hpp>
+#include <csconnector/csconnector.hpp>
+#include <csstats.hpp>
+
+#include <csnode/conveyer.hpp>
+#include <lib/system/timer.hpp>
+
+#include <net/neighbourhood.hpp>
+
+#include "blockchain.hpp"
+#include "confirmationlist.hpp"
+#include "packstream.hpp"
+#include "roundstat.hpp"
+
+class Transport;
+
+namespace cs {
+class SolverCore;
+}
+
+namespace cs {
+class PoolSynchronizer;
+class BlockValidator;
+}  // namespace cs
+
+class Node {
+public:
+    enum Level {
+        Normal,
+        Confidant,
+        Main,
+        Writer
+    };
+
+    enum MessageActions {
+        Process,
+        Postpone,
+        Drop
+    };
+
+    using RefExecution = std::pair<cs::Sequence, uint32_t>;
+
+    explicit Node(const Config&);
+    ~Node();
+
+    bool isGood() const {
+        return good_;
+    }
+
+    void run();
+    void stop();
+
+    static void requestStop();
+
+    std::string getSenderText(const cs::PublicKey& sender);
+
+    // incoming requests processing
+    void getBigBang(const uint8_t* data, const size_t size, const cs::RoundNumber rNum);
+    void getRoundTableSS(const uint8_t* data, const size_t size, const cs::RoundNumber);
+    void getTransactionsPacket(const uint8_t* data, const std::size_t size);
+    void getNodeStopRequest(const cs::RoundNumber round, const uint8_t* data, const std::size_t size);
+    bool canBeTrusted();
+
+    // SOLVER3 methods
+    void getRoundTable(const uint8_t* data, const size_t size, const cs::RoundNumber, const cs::PublicKey& sender);
+    void sendHash(cs::RoundNumber round);
+    void getHash(const uint8_t* data, const size_t size, cs::RoundNumber rNum, const cs::PublicKey& sender);
+    void roundPackRequest(const cs::PublicKey& respondent, cs::RoundNumber round);
+    void getRoundPackRequest(const uint8_t* data, const size_t size, cs::RoundNumber rNum, const cs::PublicKey& sender);
+    void emptyRoundPackReply(const cs::PublicKey & respondent);
+    void getEmptyRoundPack(const uint8_t * data, const size_t size, cs::RoundNumber rNum, const cs::PublicKey & sender);
+    void roundPackReply(const cs::PublicKey& respondent);
+    void sendHashReply(const csdb::PoolHash& hash, const cs::PublicKey& respondent);
+    void getHashReply(const uint8_t* data, const size_t size, cs::RoundNumber rNum, const cs::PublicKey& sender);
+
+    // consensus communication
+    void sendStageOne(cs::StageOne&);
+    void sendStageTwo(cs::StageTwo&);
+    void sendStageThree(cs::StageThree&);
+
+    void getStageOne(const uint8_t* data, const size_t size, const cs::PublicKey& sender);
+    void getStageTwo(const uint8_t* data, const size_t size, const cs::PublicKey& sender);
+    void getStageThree(const uint8_t* data, const size_t size);
+
+    void adjustStageThreeStorage();
+    void stageRequest(MsgTypes msgType, uint8_t respondent, uint8_t required /*, uint8_t iteration*/);
+    void getStageRequest(const MsgTypes msgType, const uint8_t* data, const size_t size, const cs::PublicKey& requester);
+    void sendStageReply(const uint8_t sender, const cs::Signature& signature, const MsgTypes msgType, const uint8_t requester, cs::Bytes& message);
+
+    // smart-contracts consensus communicatioin
+    void sendSmartStageOne(const cs::ConfidantsKeys& smartConfidants, const cs::StageOneSmarts& stageOneInfo);
+    void getSmartStageOne(const uint8_t* data, const size_t size, const cs::RoundNumber rNum, const cs::PublicKey& sender);
+    void sendSmartStageTwo(const cs::ConfidantsKeys& smartConfidants, cs::StageTwoSmarts& stageTwoInfo);
+    void getSmartStageTwo(const uint8_t* data, const size_t size, const cs::RoundNumber rNum, const cs::PublicKey& sender);
+    void sendSmartStageThree(const cs::ConfidantsKeys& smartConfidants, cs::StageThreeSmarts& stageThreeInfo);
+    void getSmartStageThree(const uint8_t* data, const size_t size, const cs::RoundNumber rNum, const cs::PublicKey& sender);
+    void smartStageEmptyReply(uint8_t requesterNumber);
+    void smartStageRequest(MsgTypes msgType, cs::Sequence smartRound, uint32_t startTransaction, cs::PublicKey confidant, uint8_t respondent, uint8_t required);
+    void getSmartStageRequest(const MsgTypes msgType, const uint8_t* data, const size_t size, const cs::PublicKey& requester);
+    void sendSmartStageReply(const cs::Bytes& message, const cs::RoundNumber smartRNum, const cs::Signature& signature, const MsgTypes msgType, const cs::PublicKey& requester);
+
+    void addSmartConsensus(uint64_t id);
+    void removeSmartConsensus(uint64_t id);
+    void checkForSavedSmartStages(uint64_t id);
+
+    void sendSmartReject(const std::vector<RefExecution>& rejectList);
+    void getSmartReject(const uint8_t* data, const size_t size, const cs::RoundNumber rNum, const cs::PublicKey& sender);
+
+    csdb::PoolHash spoileHash(const csdb::PoolHash& hashToSpoil);
+    csdb::PoolHash spoileHash(const csdb::PoolHash& hashToSpoil, const cs::PublicKey& pKey);
+
+    cs::ConfidantsKeys retriveSmartConfidants(const cs::Sequence startSmartRoundNumber) const;
+
+    void onRoundStart(const cs::RoundTable& roundTable);
+    void startConsensus();
+
+    void prepareRoundTable(cs::RoundTable& roundTable, const cs::PoolMetaInfo& poolMetaInfo, cs::StageThree& st3);
+    bool receivingSignatures(const cs::Bytes& sigBytes, const cs::Bytes& roundBytes, const cs::RoundNumber rNum, const cs::Bytes& trustedMask,
+                             const cs::ConfidantsKeys& newConfidants, cs::Signatures& poolSignatures);
+    void addRoundSignature(const cs::StageThree& st3);
+    // smart-contracts consensus stages sending and getting
+
+    // send request for next round info from trusted node specified by index in list
+    void sendRoundTableRequest(uint8_t respondent);
+
+    // send request for next round info from node specified node
+    void sendRoundTableRequest(const cs::PublicKey& respondent);
+    void getRoundTableRequest(const uint8_t*, const size_t, const cs::RoundNumber, const cs::PublicKey&);
+    void sendRoundTableReply(const cs::PublicKey& target, bool hasRequestedInfo);
+    void getRoundTableReply(const uint8_t* data, const size_t size, const cs::PublicKey& respondent);
+    // called by solver, review required:
+    bool tryResendRoundTable(const cs::PublicKey& target, const cs::RoundNumber rNum);
+    void sendRoundTable();
+
+    // transaction's pack syncro
+    void getPacketHashesRequest(const uint8_t*, const std::size_t, const cs::RoundNumber, const cs::PublicKey&);
+    void getPacketHashesReply(const uint8_t*, const std::size_t, const cs::RoundNumber, const cs::PublicKey& sender);
+
+    void getCharacteristic(const uint8_t* data, const size_t size, const cs::RoundNumber round, const cs::PublicKey& sender, cs::Signatures&& poolSignatures,
+                           cs::Bytes&& realTrusted);
+
+    void cleanConfirmationList(cs::RoundNumber rNum);
+
+    // syncro get functions
+    void getBlockRequest(const uint8_t*, const size_t, const cs::PublicKey& sender);
+    void getBlockReply(const uint8_t*, const size_t);
+
+    // transaction's pack syncro
+    void sendTransactionsPacket(const cs::TransactionsPacket& packet);
+    void sendPacketHashesRequest(const cs::PacketsHashes& hashes, const cs::RoundNumber round, uint32_t requestStep);
+    void sendPacketHashesRequestToRandomNeighbour(const cs::PacketsHashes& hashes, const cs::RoundNumber round);
+    void sendPacketHashesReply(const cs::Packets& packets, const cs::RoundNumber round, const cs::PublicKey& target);
+
+    // smarts consensus additional functions:
+
+    // syncro send functions
+    void sendBlockReply(const cs::PoolsBlock& poolsBlock, const cs::PublicKey& target, std::size_t packCounter);
+
+    void flushCurrentTasks();
+    void becomeWriter();
+
+    bool isPoolsSyncroStarted();
+
+    std::optional<cs::TrustedConfirmation> getConfirmation(cs::RoundNumber round) const;
+
+    // this function should filter the packages only using their roundNumber
+    MessageActions chooseMessageAction(const cs::RoundNumber, const MsgTypes, const cs::PublicKey);
+
+    const cs::PublicKey& getNodeIdKey() const {
+        return nodeIdKey_;
+    }
+
+    Level getNodeLevel() const {
+        return myLevel_;
+    }
+
+    uint8_t getConfidantNumber() const {
+        return myConfidantIndex_;
+    }
+
+    uint8_t subRound() const {
+        return subRound_;
+    }
+
+    BlockChain& getBlockChain() {
+        return blockChain_;
+    }
+
+    const BlockChain& getBlockChain() const {
+        return blockChain_;
+    }
+
+    cs::SolverCore* getSolver() {
+        return solver_;
+    }
+
+    const cs::SolverCore* getSolver() const {
+        return solver_;
+    }
+
+#ifdef NODE_API
+    csconnector::connector* getConnector() {
+        return api_.get();
+    }
+#endif
+
+    template <typename T>
+    using SmartsSignal = cs::Signal<void(T&, bool)>;
+    using SmartStageRequestSignal = cs::Signal<void(uint8_t, cs::Sequence, uint32_t, uint8_t, uint8_t, cs::PublicKey&)>;
+    using StopSignal = cs::Signal<void()>;
+
+    // args: [failed list, restart list]
+    using RejectedSmartContractsSignal = cs::Signal<void(const std::vector<RefExecution>&)>;
+
+    bool alwaysExecuteContracts() {
+        return alwaysExecuteContracts_;
+    }
+
+public signals:
+    SmartsSignal<cs::StageOneSmarts> gotSmartStageOne;
+    SmartsSignal<cs::StageTwoSmarts> gotSmartStageTwo;
+    SmartsSignal<cs::StageThreeSmarts> gotSmartStageThree;
+    SmartStageRequestSignal receivedSmartStageRequest;
+    RejectedSmartContractsSignal gotRejectedContracts;
+
+    inline static StopSignal stopRequested;
+
+private slots:
+    void onStopRequested();
+
+public slots:
+    void processTimer();
+    void onTransactionsPacketFlushed(const cs::TransactionsPacket& packet);
+    void onPingReceived(cs::Sequence sequence, const cs::PublicKey& sender);
+    void sendBlockRequest(const ConnectionPtr target, const cs::PoolsRequestedSequences& sequences, std::size_t packCounter);
+    void validateBlock(csdb::Pool block, bool* shouldStop);
+
+private:
+    bool init(const Config& config);
+    void sendRoundPackage(const cs::PublicKey& target);
+    void sendRoundPackageToAll();
+
+    void storeRoundPackageData(const cs::RoundTable& roundTable, const cs::PoolMetaInfo& poolMetaInfo, const cs::Characteristic& characteristic, cs::StageThree& st3);
+
+    bool readRoundData(cs::RoundTable& roundTable, bool bang);
+    void reviewConveyerHashes();
+
+    // conveyer
+    void processPacketsRequest(cs::PacketsHashes&& hashes, const cs::RoundNumber round, const cs::PublicKey& sender);
+    void processPacketsReply(cs::Packets&& packets, const cs::RoundNumber round);
+    void processTransactionsPacket(cs::TransactionsPacket&& packet);
+
+    /// sending interace methods
+
+    // default methods without flags
+    template <typename... Args>
+    void sendDefault(const cs::PublicKey& target, const MsgTypes msgType, const cs::RoundNumber round, Args&&... args);
+
+    // to neighbour
+    template <typename... Args>
+    bool sendToNeighbour(const cs::PublicKey& target, const MsgTypes msgType, const cs::RoundNumber round, Args&&... args);
+
+    template <typename... Args>
+    void sendToNeighbour(const ConnectionPtr target, const MsgTypes msgType, const cs::RoundNumber round, Args&&... args);
+
+    template <class... Args>
+    void tryToSendDirect(const cs::PublicKey& target, const MsgTypes msgType, const cs::RoundNumber round, Args&&... args);
+
+    template <class... Args>
+    bool sendToRandomNeighbour(const MsgTypes msgType, const cs::RoundNumber round, Args&&... args);
+
+    template <class... Args>
+    void sendToConfidants(const MsgTypes msgType, const cs::RoundNumber round, Args&&... args);
+
+    // smarts
+    template <class... Args>
+    void sendToList(const std::vector<cs::PublicKey>& listMembers, const cs::Byte listExeption, const MsgTypes msgType, const cs::RoundNumber round, Args&&... args);
+
+    // to neighbours
+    template <typename... Args>
+    bool sendToNeighbours(const MsgTypes msgType, const cs::RoundNumber round, Args&&... args);
+
+    // broadcast
+    template <class... Args>
+    void sendBroadcast(const MsgTypes msgType, const cs::RoundNumber round, Args&&... args);
+
+    template <typename... Args>
+    void sendBroadcast(const cs::PublicKey& target, const MsgTypes& msgType, const cs::RoundNumber round, Args&&... args);
+
+    template <typename... Args>
+    void sendBroadcastImpl(const MsgTypes& msgType, const cs::RoundNumber round, Args&&... args);
+
+    // write values to stream
+    template <typename... Args>
+    void writeDefaultStream(Args&&... args);
+
+    RegionPtr compressPoolsBlock(const cs::PoolsBlock& poolsBlock, std::size_t& realBinSize);
+    cs::PoolsBlock decompressPoolsBlock(const uint8_t* data, const size_t size);
+
+    // TODO: C++ 17 static inline?
+    static const csdb::Address genesisAddress_;
+    static const csdb::Address startAddress_;
+
+    const cs::PublicKey nodeIdKey_;
+    const cs::PrivateKey nodeIdPrivate_;
+    bool good_ = true;
+
+    bool stopRequested_ = false;
+
+    // file names for crypto public/private keys
+    inline const static std::string privateKeyFileName_ = "NodePrivate.txt";
+    inline const static std::string publicKeyFileName_ = "NodePublic.txt";
+
+    Level myLevel_{Level::Normal};
+    cs::Byte myConfidantIndex_{cs::ConfidantConsts::InvalidConfidantIndex};
+
+    // main cs storage
+    BlockChain blockChain_;
+
+    // appidional dependencies
+    cs::SolverCore* solver_;
+    Transport* transport_;
+
+#ifdef NODE_API
+    std::unique_ptr<csconnector::connector> api_;
+#endif
+
+    RegionAllocator allocator_;
+    RegionAllocator packStreamAllocator_;
+
+    uint32_t startPacketRequestPoint_ = 0;
+
+    // ms timeout
+    static const uint32_t packetRequestStep_ = 450;
+    static const size_t maxPacketRequestSize_ = 1000;
+    static const int64_t maxPingSynchroDelay_ = 90000;
+
+    // serialization/deserialization entities
+    cs::IPackStream istream_;
+    cs::OPackStream ostream_;
+
+    cs::PoolSynchronizer* poolSynchronizer_;
+
+    // sends transactions blocks to network
+    cs::Timer sendingTimer_;
+    cs::Byte subRound_{0};
+
+    // round package sent data storage
+    struct SentRoundData {
+        cs::RoundTable table;
+        cs::Byte subRound{0};
+    };
+
+    struct SentSignatures {
+        cs::Signatures poolSignatures;
+        cs::Signatures roundSignatures;
+        cs::Signatures trustedConfirmation;
+    };
+
+    cs::Bytes lastRoundTableMessage_;
+    cs::Bytes lastSignaturesMessage_;
+
+    std::vector<cs::Bytes> stageOneMessage_;
+    std::vector<cs::Bytes> stageTwoMessage_;
+    std::vector<cs::Bytes> stageThreeMessage_;
+    bool stageThreeSent_ = false;
+
+    std::vector<cs::Bytes> smartStageOneMessage_;
+    std::vector<cs::Bytes> smartStageTwoMessage_;
+    std::vector<cs::Bytes> smartStageThreeMessage_;
+
+    std::vector<cs::StageOneSmarts> smartStageOneStorage_;
+    std::vector<cs::StageTwoSmarts> smartStageTwoStorage_;
+    std::vector<cs::StageThreeSmarts> smartStageThreeStorage_;
+    int corruptionLevel_ = 0;
+
+    std::vector<cs::Stage> smartStageTemporary_;
+    // smart consensus IDs:
+    std::vector<uint64_t> activeSmartConsensuses_;
+
+    SentRoundData lastSentRoundData_;
+    SentSignatures lastSentSignatures_;
+
+    std::vector<bool> badHashReplyCounter_;
+
+    // round stat
+    cs::RoundStat stat_;
+
+    // confirmation list
+    cs::ConfirmationList confirmationList_;
+    cs::RoundTableMessage currentRoundTableMessage_;
+
+    //expected rounds
+    std::vector<cs::RoundNumber> expectedRounds_;
+    cs::Sequence maxHeighboursSequence_ = 0;
+    cs::Bytes lastTrustedMask_;
+    std::unique_ptr<cs::BlockValidator> blockValidator_;
+
+    bool alwaysExecuteContracts_ = false;
+};
+
+std::ostream& operator<<(std::ostream& os, Node::Level nodeLevel);
+
+#endif  // NODE_HPP
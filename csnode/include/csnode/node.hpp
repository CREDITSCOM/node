--- conflicted
+++ resolved
@@ -1,276 +1,267 @@
-/* Send blaming letters to @yrtimd */
-#ifndef __NODE_HPP__
-#define __NODE_HPP__
-#include <iostream>
-#include <memory>
-#include <string>
-
-#include <csstats.h>
-#include <csconnector/csconnector.h>
-#include <client/config.hpp>
-
-#include <csnode/datastream.h>
-#include <csnode/dynamicbuffer.h>
-#include <lib/system/keys.hpp>
-#include <lib/system/timer.hpp>
-
-#include <net/neighbourhood.hpp>
-
-#include "blockchain.hpp"
-#include "packstream.hpp"
-
-class Transport;
-namespace slv2 { class SolverCore; }
-
-class Node {
-public:
-  static const std::string start_address_;
-public:
-  Node(const Config&);
-  ~Node();
-
-  bool isGood() const {
-    return good_;
-  }
-
-  void run();
-
-  /* Incoming requests processing */
-  void getRoundTableSS(const uint8_t*, const size_t, const cs::RoundNumber, uint8_t type = 0);
-  void getBigBang(const uint8_t*, const size_t, const cs::RoundNumber, uint8_t type);
-  void getTransaction(const uint8_t*, const size_t);
-  void getFirstTransaction(const uint8_t*, const size_t);
-  void getTransactionsList(const uint8_t*, const size_t);
-  void getVector(const uint8_t*, const size_t, const cs::PublicKey& sender);
-  void getMatrix(const uint8_t*, const size_t, const cs::PublicKey& sender);
-  void getBlock(const uint8_t*, const size_t, const cs::PublicKey& sender);
-  void getHash(const uint8_t*, const size_t, const cs::PublicKey& sender);
-  void getTransactionsPacket(const uint8_t*, const std::size_t);
-
-  // transaction's pack syncro
-  void getPacketHashesRequest(const uint8_t*, const std::size_t, const cs::RoundNumber, const cs::PublicKey&);
-  void getPacketHashesReply(const uint8_t*, const std::size_t, const cs::RoundNumber, const cs::PublicKey& sender);
-
-  void getRoundTable(const uint8_t*, const size_t, const cs::RoundNumber);
-  void getCharacteristic(const uint8_t* data, const size_t size, const cs::RoundNumber round, const cs::PublicKey& sender);
-
-  void onTransactionsPacketFlushed(const cs::TransactionsPacket& packet);
-
-  void getWriterNotification(const uint8_t* data, const std::size_t size, const cs::PublicKey& senderPublicKey);
-  void applyNotifications();
-  void writeBlock(csdb::Pool newPool, size_t sequence, const cs::PublicKey &sender);
-
-  bool isCorrectNotification(const uint8_t* data, const std::size_t size);
-  void sendWriterNotification();
-
-  cs::Bytes createNotification();
-  cs::Bytes createBlockValidatingPacket(const cs::PoolMetaInfo& poolMetaInfo, const cs::Characteristic& characteristic,
-                                        const cs::Signature& signature, const cs::Notifications& notifications);
-
-  /*syncro get functions*/
-  void getBlockRequest(const uint8_t*, const size_t, const cs::PublicKey& sender);
-  void getBlockReply(const uint8_t*, const size_t);
-  void getRoundTableRequest(const uint8_t* data, const size_t size, const cs::PublicKey& sender);
-
-  void getBadBlock(const uint8_t*, const size_t, const cs::PublicKey& sender);
-
-  /* Outcoming requests forming */
-  void sendFirstTransaction(const csdb::Transaction&);
-  void sendTransactionList(const csdb::Pool&);
-  void sendVector(const cs::HashVector&);
-  void sendMatrix(const cs::HashMatrix&);
-  void sendBlock(const csdb::Pool&);
-  void sendHash(const std::string&, const cs::PublicKey&);
-
-  // transaction's pack syncro
-  void sendTransactionsPacket(const cs::TransactionsPacket& packet);
-  void sendPacketHashesRequest(const cs::Hashes& hashes, const cs::RoundNumber round);
-  void sendPacketHashesRequestToRandomNeighbour(const cs::Hashes& hashes, const cs::RoundNumber round);
-  void sendPacketHashesReply(const cs::Packets& packets, const cs::RoundNumber round, const cs::PublicKey& sender);
-  void resetNeighbours();
-
-  void sendBadBlock(const csdb::Pool& pool);
-
-  /*syncro send functions*/
-  void sendBlockRequest(uint32_t seq);
-  void sendBlockReply(const csdb::Pool&, const cs::PublicKey&);
-  void sendWritingConfirmation(const cs::PublicKey& node);
-  void sendRoundTableRequest(size_t rNum);
-  void sendRoundTable(const cs::RoundTable& round);
-
-  template<class... Args>
-  bool sendNeighbours(const cs::PublicKey& sender, const MsgTypes& msgType, const cs::RoundNumber round, const Args&... args);
-  bool sendNeighbours(const cs::PublicKey& sender, const MsgTypes& msgType, const cs::RoundNumber round, const cs::Bytes& bytes);
-  void sendNeighbours(const ConnectionPtr& connection, const MsgTypes& msgType, const cs::RoundNumber round, const cs::Bytes& bytes);
-
-  template <class... Args>
-  void sendBroadcast(const MsgTypes& msgType, const cs::RoundNumber round, const Args&... args);
-  void sendBroadcast(const MsgTypes& msgType, const cs::RoundNumber round, const cs::Bytes& bytes);
-  void sendBroadcast(const cs::PublicKey& sender, const MsgTypes& msgType, const cs::RoundNumber round, const cs::Bytes& bytes);
-
-  template <class... Args>
-  bool sendToRandomNeighbour(const MsgTypes& msgType, const cs::RoundNumber round, const Args&... args);
-  bool sendToRandomNeighbour(const MsgTypes& msgType, const cs::RoundNumber round, const cs::Bytes& bytes);
-
-  void sendVectorRequest(const cs::PublicKey&);
-  void sendMatrixRequest(const cs::PublicKey&);
-
-  void sendTLRequest();
-  void getTlRequest(const uint8_t* data, const size_t size);
-
-  void getVectorRequest(const uint8_t* data, const size_t size);
-  void getMatrixRequest(const uint8_t* data, const size_t size);
-
-  void flushCurrentTasks();
-  void becomeWriter();
-  void initNextRound(const cs::RoundTable& roundTable);
-  bool getSyncroStarted();
-
-  enum MessageActions {
-    Process,
-    Postpone,
-    Drop
-  };
-
-  MessageActions chooseMessageAction(const cs::RoundNumber, const MsgTypes);
-
-  const cs::PublicKey& getPublicKey() const {
-    return myPublicKey_;
-  }
-
-  NodeLevel getNodeLevel() const {
-    return myLevel_;
-  }
-
-  uint32_t getRoundNumber();
-  uint8_t getConfidantNumber();
-
-  BlockChain& getBlockChain() {
-    return bc_;
-  }
-
-  const BlockChain& getBlockChain() const {
-    return bc_;
-  }
-
-  slv2::SolverCore* getSolver() {
-    return solver_;
-  }
-  const slv2::SolverCore* getSolver() const {
-    return solver_;
-  }
-
-#ifdef NODE_API
-  csconnector::connector& getConnector() {
-    return api_;
-  }
-#endif
-
-public slots:
-  void processTimer();
-
-private:
-  bool init();
-
-  // signature verification
-  bool checkKeysFile();
-  void generateKeys();
-  bool checkKeysForSig();
-
-  void blockchainSync();
-  void addPoolMetaToMap(cs::PoolSyncMeta&& meta, csdb::Pool::sequence_t sequence);
-  void processMetaMap();
-
-  bool readRoundData(cs::RoundTable& roundTable);
-  void onRoundStart(const cs::RoundTable& roundTable);
-  void onRoundStartConveyer(cs::RoundTable&& roundTable);
-
-  // conveyer
-  void processPacketsRequest(cs::Hashes&& hashes, const cs::RoundNumber round, const cs::PublicKey& sender);
-  void processPacketsReply(cs::Packets&& packets, const cs::RoundNumber round);
-  void processTransactionsPacket(cs::TransactionsPacket&& packet);
-
-  void composeMessageWithBlock(const csdb::Pool&, const MsgTypes);
-  void composeCompressed(const void*, const uint32_t, const MsgTypes);
-
-  template <class T, class... Args>
-  void writeDefaultStream(cs::DataStream& stream, const T& value, const Args&... args);
-
-  template<class T>
-  void writeDefaultStream(cs::DataStream& stream, const T& value);
-
-<<<<<<< HEAD
-  void sendBroadcastImpl(const MsgTypes& msgType, const cs::RoundNumber round, const cs::Bytes& bytes);
-
-  // Info
-=======
-  // info
-
-  // TODO: C++ 17 static inline?
->>>>>>> f90571c2
-  static const csdb::Address genesisAddress_;
-  static const csdb::Address startAddress_;
-  static const csdb::Address spammerAddress_;
-
-  const cs::PublicKey myPublicKey_;
-  bool good_ = true;
-
-  // syncro variables
-  bool isSyncroStarted_ = false;
-  uint32_t sendBlockRequestSequence_;
-  bool isAwaitingSyncroBlock_ = false;
-  uint32_t awaitingRecBlockCount_ = 0;
-
-  // signature variables
-  std::vector<uint8_t> myPublicKeyForSignature_;
-  std::vector<uint8_t> myPrivateKeyForSignature_;
-
-  std::string receviedTrxFileName_ = "rcvd.txt";
-  std::string sentTrxFileName_ = "sent.txt";
-
-  // Current round state
-  cs::RoundNumber roundNum_ = 0;
-  NodeLevel myLevel_;
-
-  uint8_t myConfidantIndex_;
-
-  // Resources
-  BlockChain bc_;
-
-  slv2::SolverCore* solver_;
-  Transport* transport_;
-
-#ifdef MONITOR_NODE
-  csstats::csstats stats_;
-#endif
-
-#ifdef NODE_API
-  csconnector::connector api_;
-#endif
-
-  RegionAllocator allocator_;
-  RegionAllocator packStreamAllocator_;
-
-  size_t lastStartSequence_;
-  bool blocksReceivingStarted_ = false;
-
-  IPackStream istream_;
-  OPackStream ostream_;
-
-  // sends transactions blocks to network
-  cs::Timer sendingTimer_;
-<<<<<<< HEAD
-=======
-
-  // sync meta
-  cs::PoolMetaMap poolMetaMap_;
-  cs::RoundNumber roundToSync_ = 0;
-
-  static const uint8_t broadcastFlag_ = BaseFlags::Broadcast | BaseFlags::Fragmented | BaseFlags::Compressed;
-  static const uint8_t directFlag_ = BaseFlags::Neighbors | BaseFlags::Broadcast | BaseFlags::Fragmented | BaseFlags::Compressed;
->>>>>>> f90571c2
-};
-
-std::ostream& operator<< (std::ostream& os, NodeLevel nodeLevel);
-
-#endif  // __NODE_HPP__
+/* Send blaming letters to @yrtimd */
+#ifndef __NODE_HPP__
+#define __NODE_HPP__
+#include <iostream>
+#include <memory>
+#include <string>
+
+#include <csstats.h>
+#include <csconnector/csconnector.h>
+#include <client/config.hpp>
+
+#include <csnode/datastream.h>
+#include <csnode/dynamicbuffer.h>
+#include <lib/system/keys.hpp>
+#include <lib/system/timer.hpp>
+
+#include <net/neighbourhood.hpp>
+
+#include "blockchain.hpp"
+#include "packstream.hpp"
+
+class Transport;
+namespace slv2 { class SolverCore; }
+
+class Node {
+public:
+  static const std::string start_address_;
+public:
+  Node(const Config&);
+  ~Node();
+
+  bool isGood() const {
+    return good_;
+  }
+
+  void run();
+
+  /* Incoming requests processing */
+  void getRoundTableSS(const uint8_t*, const size_t, const cs::RoundNumber, uint8_t type = 0);
+  void getBigBang(const uint8_t*, const size_t, const cs::RoundNumber, uint8_t type);
+  void getTransaction(const uint8_t*, const size_t);
+  void getFirstTransaction(const uint8_t*, const size_t);
+  void getTransactionsList(const uint8_t*, const size_t);
+  void getVector(const uint8_t*, const size_t, const cs::PublicKey& sender);
+  void getMatrix(const uint8_t*, const size_t, const cs::PublicKey& sender);
+  void getBlock(const uint8_t*, const size_t, const cs::PublicKey& sender);
+  void getHash(const uint8_t*, const size_t, const cs::PublicKey& sender);
+  void getTransactionsPacket(const uint8_t*, const std::size_t);
+
+  // transaction's pack syncro
+  void getPacketHashesRequest(const uint8_t*, const std::size_t, const cs::RoundNumber, const cs::PublicKey&);
+  void getPacketHashesReply(const uint8_t*, const std::size_t, const cs::RoundNumber, const cs::PublicKey& sender);
+
+  void getRoundTable(const uint8_t*, const size_t, const cs::RoundNumber);
+  void getCharacteristic(const uint8_t* data, const size_t size, const cs::RoundNumber round, const cs::PublicKey& sender);
+
+  void onTransactionsPacketFlushed(const cs::TransactionsPacket& packet);
+
+  void getWriterNotification(const uint8_t* data, const std::size_t size, const cs::PublicKey& senderPublicKey);
+  void applyNotifications();
+  void writeBlock(csdb::Pool newPool, size_t sequence, const cs::PublicKey &sender);
+
+  bool isCorrectNotification(const uint8_t* data, const std::size_t size);
+  void sendWriterNotification();
+
+  cs::Bytes createNotification();
+  cs::Bytes createBlockValidatingPacket(const cs::PoolMetaInfo& poolMetaInfo, const cs::Characteristic& characteristic,
+                                        const cs::Signature& signature, const cs::Notifications& notifications);
+
+  /*syncro get functions*/
+  void getBlockRequest(const uint8_t*, const size_t, const cs::PublicKey& sender);
+  void getBlockReply(const uint8_t*, const size_t);
+  void getRoundTableRequest(const uint8_t* data, const size_t size, const cs::PublicKey& sender);
+
+  void getBadBlock(const uint8_t*, const size_t, const cs::PublicKey& sender);
+
+  /* Outcoming requests forming */
+  void sendFirstTransaction(const csdb::Transaction&);
+  void sendTransactionList(const csdb::Pool&);
+  void sendVector(const cs::HashVector&);
+  void sendMatrix(const cs::HashMatrix&);
+  void sendBlock(const csdb::Pool&);
+  void sendHash(const std::string&, const cs::PublicKey&);
+
+  // transaction's pack syncro
+  void sendTransactionsPacket(const cs::TransactionsPacket& packet);
+  void sendPacketHashesRequest(const cs::Hashes& hashes, const cs::RoundNumber round);
+  void sendPacketHashesRequestToRandomNeighbour(const cs::Hashes& hashes, const cs::RoundNumber round);
+  void sendPacketHashesReply(const cs::Packets& packets, const cs::RoundNumber round, const cs::PublicKey& sender);
+  void resetNeighbours();
+
+  void sendBadBlock(const csdb::Pool& pool);
+
+  /*syncro send functions*/
+  void sendBlockRequest(uint32_t seq);
+  void sendBlockReply(const csdb::Pool&, const cs::PublicKey&);
+  void sendWritingConfirmation(const cs::PublicKey& node);
+  void sendRoundTableRequest(size_t rNum);
+  void sendRoundTable(const cs::RoundTable& round);
+
+  template<class... Args>
+  bool sendNeighbours(const cs::PublicKey& sender, const MsgTypes& msgType, const cs::RoundNumber round, const Args&... args);
+  bool sendNeighbours(const cs::PublicKey& sender, const MsgTypes& msgType, const cs::RoundNumber round, const cs::Bytes& bytes);
+  void sendNeighbours(const ConnectionPtr& connection, const MsgTypes& msgType, const cs::RoundNumber round, const cs::Bytes& bytes);
+
+  template <class... Args>
+  void sendBroadcast(const MsgTypes& msgType, const cs::RoundNumber round, const Args&... args);
+  void sendBroadcast(const MsgTypes& msgType, const cs::RoundNumber round, const cs::Bytes& bytes);
+  void sendBroadcast(const cs::PublicKey& sender, const MsgTypes& msgType, const cs::RoundNumber round, const cs::Bytes& bytes);
+
+  template <class... Args>
+  bool sendToRandomNeighbour(const MsgTypes& msgType, const cs::RoundNumber round, const Args&... args);
+  bool sendToRandomNeighbour(const MsgTypes& msgType, const cs::RoundNumber round, const cs::Bytes& bytes);
+
+  void sendVectorRequest(const cs::PublicKey&);
+  void sendMatrixRequest(const cs::PublicKey&);
+
+  void sendTLRequest();
+  void getTlRequest(const uint8_t* data, const size_t size);
+
+  void getVectorRequest(const uint8_t* data, const size_t size);
+  void getMatrixRequest(const uint8_t* data, const size_t size);
+
+  void flushCurrentTasks();
+  void becomeWriter();
+  void initNextRound(const cs::RoundTable& roundTable);
+  bool getSyncroStarted();
+
+  enum MessageActions {
+    Process,
+    Postpone,
+    Drop
+  };
+
+  MessageActions chooseMessageAction(const cs::RoundNumber, const MsgTypes);
+
+  const cs::PublicKey& getPublicKey() const {
+    return myPublicKey_;
+  }
+
+  NodeLevel getNodeLevel() const {
+    return myLevel_;
+  }
+
+  uint32_t getRoundNumber();
+  uint8_t getConfidantNumber();
+
+  BlockChain& getBlockChain() {
+    return bc_;
+  }
+
+  const BlockChain& getBlockChain() const {
+    return bc_;
+  }
+
+  slv2::SolverCore* getSolver() {
+    return solver_;
+  }
+  const slv2::SolverCore* getSolver() const {
+    return solver_;
+  }
+
+#ifdef NODE_API
+  csconnector::connector& getConnector() {
+    return api_;
+  }
+#endif
+
+public slots:
+  void processTimer();
+
+private:
+  bool init();
+
+  // signature verification
+  bool checkKeysFile();
+  void generateKeys();
+  bool checkKeysForSig();
+
+  void blockchainSync();
+  void addPoolMetaToMap(cs::PoolSyncMeta&& meta, csdb::Pool::sequence_t sequence);
+  void processMetaMap();
+
+  bool readRoundData(cs::RoundTable& roundTable);
+  void onRoundStart(const cs::RoundTable& roundTable);
+  void onRoundStartConveyer(cs::RoundTable&& roundTable);
+
+  // conveyer
+  void processPacketsRequest(cs::Hashes&& hashes, const cs::RoundNumber round, const cs::PublicKey& sender);
+  void processPacketsReply(cs::Packets&& packets, const cs::RoundNumber round);
+  void processTransactionsPacket(cs::TransactionsPacket&& packet);
+
+  void composeMessageWithBlock(const csdb::Pool&, const MsgTypes);
+  void composeCompressed(const void*, const uint32_t, const MsgTypes);
+
+  template <class T, class... Args>
+  void writeDefaultStream(cs::DataStream& stream, const T& value, const Args&... args);
+
+  template<class T>
+  void writeDefaultStream(cs::DataStream& stream, const T& value);
+
+  void sendBroadcastImpl(const MsgTypes& msgType, const cs::RoundNumber round, const cs::Bytes& bytes);
+
+  // Info
+
+  // TODO: C++ 17 static inline?
+  static const csdb::Address genesisAddress_;
+  static const csdb::Address startAddress_;
+  static const csdb::Address spammerAddress_;
+
+  const cs::PublicKey myPublicKey_;
+  bool good_ = true;
+
+  // syncro variables
+  bool isSyncroStarted_ = false;
+  uint32_t sendBlockRequestSequence_;
+  bool isAwaitingSyncroBlock_ = false;
+  uint32_t awaitingRecBlockCount_ = 0;
+
+  // signature variables
+  std::vector<uint8_t> myPublicKeyForSignature_;
+  std::vector<uint8_t> myPrivateKeyForSignature_;
+
+  std::string receviedTrxFileName_ = "rcvd.txt";
+  std::string sentTrxFileName_ = "sent.txt";
+
+  // Current round state
+  cs::RoundNumber roundNum_ = 0;
+  NodeLevel myLevel_;
+
+  uint8_t myConfidantIndex_;
+
+  // Resources
+  BlockChain bc_;
+
+  slv2::SolverCore* solver_;
+  Transport* transport_;
+
+#ifdef MONITOR_NODE
+  csstats::csstats stats_;
+#endif
+
+#ifdef NODE_API
+  csconnector::connector api_;
+#endif
+
+  RegionAllocator allocator_;
+  RegionAllocator packStreamAllocator_;
+
+  size_t lastStartSequence_;
+  bool blocksReceivingStarted_ = false;
+
+  IPackStream istream_;
+  OPackStream ostream_;
+
+  // sends transactions blocks to network
+  cs::Timer sendingTimer_;
+
+  // sync meta
+  cs::PoolMetaMap poolMetaMap_;
+  cs::RoundNumber roundToSync_ = 0;
+
+};
+
+std::ostream& operator<< (std::ostream& os, NodeLevel nodeLevel);
+
+#endif  // __NODE_HPP__
/* Send blaming letters to @yrtimd */
#ifndef NETWORK_HPP
#define NETWORK_HPP

#ifdef __APPLE__
#include <sys/event.h>
#endif
#include <boost/asio.hpp>

#include <lib/system/cache.hpp>
#include "pacmans.hpp"

using io_context = boost::asio::io_context;

struct EndpointData;

class Transport;

class Network {
public:
    explicit Network(Transport*);
    ~Network();

    bool isGood() const {
        return good_;
    }

    ip::udp::endpoint resolve(const EndpointData&);

    void sendInit();
    void sendDirect(const Packet&, const ip::udp::endpoint&);
    void sendPackDirect(Packet& pack, const ip::udp::endpoint& ep);

    bool resendFragment(const cs::Hash&, const uint16_t, const ip::udp::endpoint&);
    void registerMessage(Packet*, const uint32_t size);

    Network(const Network&) = delete;
    Network(Network&&) = delete;
    Network& operator=(const Network&) = delete;
    Network& operator=(Network&&) = delete;

    enum ThreadStatus {
        NonInit,
        Failed,
        Success
    };

private:
    void readerRoutine();
    void writerRoutine();
    void processorRoutine();
    inline void processTask(TaskPtr<IPacMan>&);

    ip::udp::socket* getSocketInThread(const bool, const EndpointData&, std::atomic<ThreadStatus>&, const bool useIPv6);

    bool good_;
    bool stopReaderRoutine = false;
    bool stopWriterRoutine = false;
    bool stopProcessorRoutine = false;

    io_context context_;
    ip::udp::resolver resolver_;

    IPacMan iPacMan_;
    OPacMan oPacMan_;

    Transport* transport_;

<<<<<<< HEAD
    FixedHashMap<cs::Hash, uint32_t, uint16_t, MaxRememberPackets> packetMap_;  
=======
    FixedHashMap<cs::Hash, uint32_t, uint32_t, MaxRememberPackets> packetMap_;
>>>>>>> 9b51a835

    // Only needed in a one-socket configuration
    __cacheline_aligned std::atomic<bool> singleSockOpened_ = {false};
    __cacheline_aligned std::atomic<ip::udp::socket*> singleSock_ = {nullptr};
    std::atomic<bool> initFlag_ = {false};

    __cacheline_aligned std::atomic<ThreadStatus> readerStatus_ = {NonInit};
    __cacheline_aligned std::atomic<ThreadStatus> writerStatus_ = {NonInit};

    std::thread readerThread_;
    std::thread writerThread_;
    std::thread processorThread_;

    PacketCollector collector_;
#ifdef __linux__
    int readerEventfd_;
    int writerEventfd_;
#elif WIN32
    HANDLE readerEvent_ = nullptr;
    HANDLE writerEvent_ = nullptr;
#elif __APPLE__
    int readerKq_;
    int writerKq_;
    struct kevent readerEvent_;
    struct kevent writerEvent_;
#endif
#if defined(WIN32) || defined(__APPLE__)
    std::atomic<int> readerTaskCount_ = 0;
    std::atomic<int> writerTaskCount_ = 0;
    std::atomic_flag readerLock = ATOMIC_FLAG_INIT;
    std::atomic_flag writerLock = ATOMIC_FLAG_INIT;
#endif
    ip::udp::socket* sendSock_;
};

#endif  // NETWORK_HPP<|MERGE_RESOLUTION|>--- conflicted
+++ resolved
@@ -66,11 +66,7 @@
 
     Transport* transport_;
 
-<<<<<<< HEAD
-    FixedHashMap<cs::Hash, uint32_t, uint16_t, MaxRememberPackets> packetMap_;  
-=======
     FixedHashMap<cs::Hash, uint32_t, uint32_t, MaxRememberPackets> packetMap_;
->>>>>>> 9b51a835
 
     // Only needed in a one-socket configuration
     __cacheline_aligned std::atomic<bool> singleSockOpened_ = {false};

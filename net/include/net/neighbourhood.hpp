/* Send blaming letters to @yrtimd */
#ifndef __NEIGHBOURHOOD_HPP__
#define __NEIGHBOURHOOD_HPP__
#include <boost/asio.hpp>

#include <lib/system/allocators.hpp>
#include <lib/system/cache.hpp>
#include <lib/system/keys.hpp>

#include "packet.hpp"

using namespace boost::asio;

class Network;
class Transport;

class BlockChain;

const uint32_t MaxMessagesToKeep = 32;

struct Connection;
struct RemoteNode {
  __cacheline_aligned std::atomic<uint64_t> packets = { 0 };

  __cacheline_aligned std::atomic<uint32_t> strikes = { 0 };
  __cacheline_aligned std::atomic<bool> blackListed = { false };

  void addStrike() {
    strikes.fetch_add(1, std::memory_order_relaxed);
  }

  bool isBlackListed() {
    return blackListed.load(std::memory_order_relaxed);
  }

  __cacheline_aligned std::atomic<Connection*> connection = { nullptr };
};

typedef MemPtr<TypedSlot<RemoteNode>> RemoteNodePtr;

struct Connection {
  typedef uint64_t Id;

  Connection() = default;
  Connection(Connection&& rhs): id(rhs.id),
                                lastBytesCount(rhs.lastBytesCount.load(std::memory_order_relaxed)),
                                lastPacketsCount(rhs.lastPacketsCount),
                                attempts(rhs.attempts),
                                key(rhs.key),
                                in(std::move(rhs.in)),
                                specialOut(rhs.specialOut),
                                out(std::move(rhs.out)),
                                node(std::move(rhs.node)),
                                isSignal(rhs.isSignal),
                                connected(rhs.connected),
                                msgRels(std::move(rhs.msgRels)) { }

  Connection(const Connection&) = delete;
  ~Connection() { }

  const ip::udp::endpoint& getOut() const { return specialOut ? out : in; }

  Id id = 0;

  static const uint32_t BytesLimit = 1 << 20;
  mutable std::atomic<uint32_t> lastBytesCount = { 0 };

  uint64_t lastPacketsCount = 0;
  uint32_t attempts = 0;

  PublicKey key;
  ip::udp::endpoint in;

  bool specialOut = false;
  ip::udp::endpoint out;

  RemoteNodePtr node;

  bool isSignal = 0;
  bool connected = false;

  struct MsgRel {
    uint32_t acceptOrder = 0;
    bool needSend = true;
  };
  FixedHashMap<Hash, MsgRel, uint16_t, MaxMessagesToKeep> msgRels;

  bool operator!=(const Connection& rhs) const {
    return id != rhs.id || key != rhs.key || in != rhs.in || specialOut != rhs.specialOut || (specialOut && out != rhs.out);
  }
};

typedef MemPtr<TypedSlot<Connection>> ConnectionPtr;

class Neighbourhood {
public:
  const static uint32_t MinConnections = 1;
  const static uint32_t MaxConnections = 1024;
  const static uint32_t MaxNeighbours = 32;

  const static uint32_t MaxConnectAttempts = 64;

  Neighbourhood(Transport*);

  void sendByNeighbours(const Packet*);

  void establishConnection(const ip::udp::endpoint&);
  void addSignalServer(const ip::udp::endpoint& in, const ip::udp::endpoint& out, RemoteNodePtr);

  void gotRegistration(Connection&&, RemoteNodePtr);

  void gotConfirmation(const Connection::Id& my,
                       const Connection::Id& real,
                       const ip::udp::endpoint&,
                       const PublicKey&,
                       RemoteNodePtr);

  void gotRefusal(const Connection::Id&);

  void resendPackets();
  void checkPending();
  void checkSilent();

  void refreshLimits();

  bool canHaveNewConnection();

  void neighbourHasPacket(RemoteNodePtr, const Hash&);
  void neighbourSentPacket(RemoteNodePtr, const Hash&);
  void neighbourSentRenounce(RemoteNodePtr, const Hash&);

  void redirectByNeighbours(const Packet*);
  void pourByNeighbours(const Packet*, const uint32_t packNum);

  void pingNeighbours();
  void validateConnectionId(RemoteNodePtr,
                            const Connection::Id,
                            const ip::udp::endpoint&);

  ConnectionPtr getNextRequestee(const Hash&);

private:
  struct BroadPackInfo {
    Packet pack;
    Connection::Id receivers[MaxNeighbours];
    Connection::Id* recEnd = receivers;
  };

  bool dispatchBroadcast(BroadPackInfo&);

  ConnectionPtr getConnection(const ip::udp::endpoint&);

  void connectNode(RemoteNodePtr, ConnectionPtr);
  void disconnectNode(ConnectionPtr*);

  Transport* transport_;

  TypedAllocator<Connection> connectionsAllocator_;

<<<<<<< HEAD
  std::atomic_flag nLockFlag_ = ATOMIC_FLAG_INIT;
  FixedVector<ConnectionPtr, MaxNeighbours> neighbours_;

  std::atomic_flag mLockFlag_ = ATOMIC_FLAG_INIT;
  FixedHashMap<ip::udp::endpoint,
               ConnectionPtr,
               uint16_t,
               MaxConnections> connections_;

  struct SenderInfo {
    uint32_t totalSenders = 0;
    uint32_t reaskTimes = 0;
    ConnectionPtr prioritySender;
  };

  FixedHashMap<Hash, SenderInfo, uint16_t, MaxMessagesToKeep> msgSenders_;
  FixedHashMap<Hash, BroadPackInfo, uint16_t, 10000> msgBroads_;
=======
  __cacheline_aligned std::atomic_flag nLockFlag_ = ATOMIC_FLAG_INIT;
  FixedVector<ConnectionPtr, MaxConnections> neighbours_;

  __cacheline_aligned std::atomic_flag pLockFlag_ = ATOMIC_FLAG_INIT;
  FixedVector<ConnectionPtr, MaxConnections> pendingConnections_;
>>>>>>> c5251d81
};

#endif // __NEIGHBOURHOOD_HPP__<|MERGE_RESOLUTION|>--- conflicted
+++ resolved
@@ -157,11 +157,10 @@
 
   TypedAllocator<Connection> connectionsAllocator_;
 
-<<<<<<< HEAD
-  std::atomic_flag nLockFlag_ = ATOMIC_FLAG_INIT;
+  __cacheline_aligned std::atomic_flag nLockFlag_ = ATOMIC_FLAG_INIT;
   FixedVector<ConnectionPtr, MaxNeighbours> neighbours_;
 
-  std::atomic_flag mLockFlag_ = ATOMIC_FLAG_INIT;
+  __cacheline_aligned std::atomic_flag mLockFlag_ = ATOMIC_FLAG_INIT;
   FixedHashMap<ip::udp::endpoint,
                ConnectionPtr,
                uint16_t,
@@ -175,13 +174,6 @@
 
   FixedHashMap<Hash, SenderInfo, uint16_t, MaxMessagesToKeep> msgSenders_;
   FixedHashMap<Hash, BroadPackInfo, uint16_t, 10000> msgBroads_;
-=======
-  __cacheline_aligned std::atomic_flag nLockFlag_ = ATOMIC_FLAG_INIT;
-  FixedVector<ConnectionPtr, MaxConnections> neighbours_;
-
-  __cacheline_aligned std::atomic_flag pLockFlag_ = ATOMIC_FLAG_INIT;
-  FixedVector<ConnectionPtr, MaxConnections> pendingConnections_;
->>>>>>> c5251d81
 };
 
 #endif // __NEIGHBOURHOOD_HPP__
--- conflicted
+++ resolved
@@ -253,6 +253,7 @@
 
 private:
     RegionPtr data_;
+    friend class Network;
 
     mutable bool hashed_ = false;
     mutable cs::Hash hash_;
@@ -278,11 +279,7 @@
     Message(const Message&) = delete;
     Message& operator=(const Message&) = delete;
 
-<<<<<<< HEAD
 //  ~Message();
-=======
-    ~Message();
->>>>>>> 415c994e
 
     bool isComplete() const {
         return packetsLeft_ == 0;

--- conflicted
+++ resolved
@@ -1,13 +1,13 @@
 /* Send blaming letters to @yrtimd */
+#include <thread>
 #include <chrono>
 #include <lib/system/utils.hpp>
 #include <net/logger.hpp>
-#include <thread>
-
-#ifdef __linux__
+
+#ifdef __linux__
+#include <sys/socket.h>
 #include <sys/eventfd.h>
 #include <sys/poll.h>
-#include <sys/socket.h>
 #include <unistd.h>
 #include <array>
 #include <vector>
@@ -25,86 +25,89 @@
 const ip::udp::socket::message_flags NO_FLAGS = 0;
 
 static ip::udp::socket bindSocket(io_context& context, Network* net, const EndpointData& data, bool ipv6 = true) {
-    try {
-        ip::udp::socket sock(context, ipv6 ? ip::udp::v6() : ip::udp::v4());
-
-        if (ipv6) {
-            sock.set_option(ip::v6_only(false));
-        }
-
-        sock.set_option(ip::udp::socket::reuse_address(true));
+  try {
+    ip::udp::socket sock(context, ipv6 ? ip::udp::v6() : ip::udp::v4());
+
+    if (ipv6) {
+      sock.set_option(ip::v6_only(false));
+    }
+
+    sock.set_option(ip::udp::socket::reuse_address(true));
 #ifndef __APPLE__
-        sock.set_option(ip::udp::socket::send_buffer_size(1 << 23));
-        sock.set_option(ip::udp::socket::receive_buffer_size(1 << 23));
+    sock.set_option(ip::udp::socket::send_buffer_size(1 << 23));
+    sock.set_option(ip::udp::socket::receive_buffer_size(1 << 23));
 #endif
 
 #ifdef WIN32
-        BOOL bNewBehavior = FALSE;
-        DWORD dwBytesReturned = 0;
-        WSAIoctl(sock.native_handle(), SIO_UDP_CONNRESET, &bNewBehavior, sizeof(bNewBehavior), nullptr, 0, &dwBytesReturned, nullptr, nullptr);
-#endif
-        if (data.ipSpecified) {
-            auto ep = net->resolve(data);
-            sock.bind(ep);
-        }
-        else {
-            sock.bind(ip::udp::endpoint(ipv6 ? ip::udp::v6() : ip::udp::v4(), data.port));
-        }
-
-        return sock;
-    }
-    catch (boost::system::system_error& e) {
-        cserror() << "Cannot bind socket on " << e.what();
-        return ip::udp::socket(context);
-    }
-}  //  bindSocket
+    BOOL bNewBehavior = FALSE;
+    DWORD dwBytesReturned = 0;
+    WSAIoctl(sock.native_handle(), SIO_UDP_CONNRESET, &bNewBehavior, sizeof(bNewBehavior), nullptr, 0, &dwBytesReturned, nullptr, nullptr);
+#endif
+    if (data.ipSpecified) {
+      auto ep = net->resolve(data);
+      sock.bind(ep);
+    }
+    else {
+      sock.bind(ip::udp::endpoint(ipv6 ? ip::udp::v6() : ip::udp::v4(), data.port));
+    }
+
+    return sock;
+  }
+  catch (boost::system::system_error& e) {
+    cserror() << "Cannot bind socket on " << e.what();
+    return ip::udp::socket(context);
+  }
+} //  bindSocket
 
 ip::udp::endpoint Network::resolve(const EndpointData& data) {
-    return ip::udp::endpoint(data.ip, data.port);
-}
-
-ip::udp::socket* Network::getSocketInThread(const bool openOwn, const EndpointData& epd, std::atomic<Network::ThreadStatus>& status, const bool ipv6) {
-    ip::udp::socket* result = nullptr;
-
-    if (openOwn) {
-        result = new ip::udp::socket(bindSocket(context_, this, epd, ipv6));
-
-        if (!result->is_open()) {
-            result = nullptr;
-        }
-    }
-    else {
-        while (!singleSockOpened_.load())
-            ;
-        result = singleSock_.load();
-    }
-
-    status.store(result ? ThreadStatus::Success : ThreadStatus::Failed);
-
-    return result;
-}  // resolve
+  return ip::udp::endpoint(data.ip, data.port);
+}
+
+ip::udp::socket* Network::getSocketInThread(const bool openOwn,
+                                            const EndpointData& epd,
+                                            std::atomic<Network::ThreadStatus>& status,
+                                            const bool ipv6) {
+  ip::udp::socket* result = nullptr;
+
+  if (openOwn) {
+    result = new ip::udp::socket(bindSocket(context_, this, epd, ipv6));
+
+    if (!result->is_open()) {
+      result = nullptr;
+    }
+  }
+  else {
+    while (!singleSockOpened_.load());
+    result = singleSock_.load();
+  }
+
+  status.store(result ? ThreadStatus::Success : ThreadStatus::Failed);
+
+  return result;
+} //resolve
 
 void Network::readerRoutine(const Config& config) {
-    ip::udp::socket* sock = getSocketInThread(config.hasTwoSockets(), config.getInputEndpoint(), readerStatus_, config.useIPv6());
-
-    if (!sock) {
+  ip::udp::socket* sock = getSocketInThread(config.hasTwoSockets(), config.getInputEndpoint(), readerStatus_, config.useIPv6());
+
+  if (!sock) {
+    return;
+  }
+
+  while (!initFlag_.load()) {
+    using namespace std::chrono_literals;
+    std::this_thread::sleep_for(1s);
+  }
+
+  boost::system::error_code lastError;
+  size_t packetSize;
+
+  while (stopReaderRoutine == false) { // changed from true
+    auto& task = iPacMan_.allocNext();
+
+    if (stopReaderRoutine) {
         return;
     }
 
-    while (!initFlag_.load())
-        ;
-
-    boost::system::error_code lastError;
-    size_t packetSize;
-
-    while (stopReaderRoutine_ == false) {  // changed from true
-        auto& task = iPacMan_.allocNext();
-
-        if (stopReaderRoutine_) {
-            return;
-        }
-
-<<<<<<< HEAD
     std::atomic_thread_fence(std::memory_order_acq_rel);
     if (!task.pack.data_.ptr_) {
       cslog() << "net: invalid input packet!!!!!!!!!";
@@ -118,93 +121,79 @@
     task.size = task.pack.decode(packetSize);
     if (!lastError) {
       iPacMan_.enQueueLast();
-=======
-        packetSize = sock->receive_from(buffer(task.pack.data(), Packet::MaxSize), task.sender, NO_FLAGS, lastError);
-        task.size = task.pack.decode(packetSize);
-        if (!lastError) {
-            iPacMan_.enQueueLast();
->>>>>>> 415c994e
-#ifdef __linux__
-            static uint64_t one = 1;
-            write(readerEventfd_, &one, sizeof(uint64_t));
+#ifdef __linux__
+      static uint64_t one = 1;
+      write(readerEventfd_, &one, sizeof(uint64_t));
 #endif
 #if defined(WIN32) || defined(__APPLE__)
-            while (readerLock.test_and_set(std::memory_order_acquire))  // acquire lock
-                ;                                                       // spin
-            readerTaskCount_.fetch_add(1, std::memory_order_relaxed);
+      while (readerLock.test_and_set(std::memory_order_acquire)) // acquire lock
+        ; // spin
+      readerTaskCount_.fetch_add(1, std::memory_order_relaxed);
 #ifdef WIN32
-            SetEvent(readerEvent_);
+      SetEvent(readerEvent_);
 #else
-            kevent(readerKq_, &readerEvent_, 1, NULL, 0, NULL);
-#endif
-            readerLock.clear(std::memory_order_release);  // release lock
+      kevent(readerKq_, &readerEvent_, 1, NULL, 0, NULL);
+#endif
+      readerLock.clear(std::memory_order_release); // release lock
 #endif
 #ifdef LOG_NET
-            csdebug(logger::Net) << "<-- " << packetSize << " bytes from " << task.sender << " " << task.pack;
-#endif
-        }
-        else {
-            cserror() << "Cannot receive packet. Error " << lastError;
-        }
-    }
-
-    cswarning() << "readerRoutine STOPPED!!!\n";
+      csdebug(logger::Net) << "<-- " << packetSize << " bytes from " << task.sender << " " << task.pack;
+#endif
+    }
+    else {
+      cserror() << "Cannot receive packet. Error " << lastError;
+    }
+  }
+
+  cswarning() << "readerRoutine STOPPED!!!\n";
 }
 
 static inline void sendPack(ip::udp::socket& sock, TaskPtr<OPacMan>& task, const ip::udp::endpoint& ep) {
-    boost::system::error_code lastError;
-    size_t size = 0;
-    size_t encodedSize = 0;
-    uint32_t cnt = 0;
-
-    // net code was built on this constant (Packet::MaxSize)
-    // and is used it implicitly in a lot of places(
-    char packetBuffer[Packet::MaxSize];
-    boost::asio::mutable_buffer encodedPacket = task->pack.encode(buffer(packetBuffer, sizeof(packetBuffer)));
-    encodedSize = encodedPacket.size();
-
-    do {
-        size = sock.send_to(encodedPacket, ep, NO_FLAGS, lastError);
-        if (++cnt == 10) {
-            cnt = 0;
-            std::this_thread::yield();
-        }
-    } while (lastError);
-
-    if (lastError || size < encodedSize) {
-        cserror() << "Cannot send packet. Error " << lastError;
-    }
+  boost::system::error_code lastError;
+  size_t size = 0;
+  size_t encodedSize = 0;
+
+  uint32_t cnt = 0;
+
+  // net code was built on this constant (Packet::MaxSize)
+  // and is used it implicitly in a lot of places( 
+  char packetBuffer[Packet::MaxSize];
+  boost::asio::mutable_buffer encodedPacket = task->pack.encode(buffer(packetBuffer, sizeof(packetBuffer)));
+  encodedSize = encodedPacket.size();
+  do {
+    size = sock.send_to(encodedPacket, ep, NO_FLAGS, lastError);
+
+    if (++cnt == 10) {
+      cnt = 0;
+      std::this_thread::yield();
+    }
+  } while (lastError == boost::asio::error::would_block);
+
+  if (lastError || size < encodedSize) {
+    cserror() << "Cannot send packet. Error " << lastError;
+  }
 #ifdef LOG_NET
-    else {
-        csdebug(logger::Net) << "--> " << size << " bytes to " << ep << " " << task->pack;
-    }
+  else {
+    csdebug(logger::Net) << "--> " << size << " bytes to " << ep << " " << task->pack;
+  }
 #endif
 }
 
 void Network::writerRoutine(const Config& config) {
-    ip::udp::socket* sock = getSocketInThread(config.hasTwoSockets(), config.getOutputEndpoint(), writerStatus_, config.useIPv6());
-
-    if (!sock) {
-        return;
-    }
-#ifdef __linux__
-<<<<<<< HEAD
+  ip::udp::socket* sock = getSocketInThread(config.hasTwoSockets(), config.getOutputEndpoint(), writerStatus_, config.useIPv6());
+
+  if (!sock) {
+    return;
+  }
+#ifdef __linux__
   std::vector<struct mmsghdr> msg;
   std::vector<struct iovec> iovecs;
   std::vector<std::array<char, Packet::MaxSize>> packets_buffer;
   std::vector<boost::asio::mutable_buffer> encoded_packets;
   std::vector<ip::udp::endpoint> endpoints;
-=======
-    std::vector<struct mmsghdr> msg;
-    std::vector<struct iovec> iovecs;
-    std::vector<std::array<char, Packet::MaxSize>> packets_buffer;
-    std::vector<boost::asio::mutable_buffer> encoded_packets;
-    std::vector<TaskPtr<OPacMan>> tasks_vector;
->>>>>>> 415c994e
-#endif
-    while (stopWriterRoutine_ == false) {  // changed from true
-#ifdef __linux__
-<<<<<<< HEAD
+#endif
+  while (stopWriterRoutine == false) { //changed from true
+#ifdef __linux__
     uint64_t tasks;
     int s = read(writerEventfd_, &tasks, sizeof(uint64_t));
     if (s != sizeof(uint64_t)) continue;
@@ -253,367 +242,347 @@
       messages += sended;
       tasks -= sended;
     } while (tasks);
-=======
-        uint64_t tasks;
-        int s = read(writerEventfd_, &tasks, sizeof(uint64_t));
-        if (s != sizeof(uint64_t))
-            continue;
-
-        msg.resize(tasks);
-        std::fill(msg.begin(), msg.end(), mmsghdr{});
-        iovecs.resize(tasks);
-        std::fill(iovecs.begin(), iovecs.end(), iovec{});
-        packets_buffer.resize(tasks);
-        tasks_vector.reserve(tasks);
-        encoded_packets.clear();
-
-        for (uint64_t i = 0; i < tasks; i++) {
-            tasks_vector.emplace_back(oPacMan_.getNextTask());
-            encoded_packets.emplace_back(tasks_vector[i]->pack.encode(buffer(packets_buffer[i].data(), Packet::MaxSize)));
-            iovecs[i].iov_base = encoded_packets[i].data();
-            iovecs[i].iov_len = encoded_packets[i].size();
-            msg[i].msg_hdr.msg_iov = &iovecs[i];
-            msg[i].msg_hdr.msg_iovlen = 1;
-            msg[i].msg_hdr.msg_name = tasks_vector[i]->endpoint.data();
-            msg[i].msg_hdr.msg_namelen = tasks_vector[i]->endpoint.size();
-        }
-        int sended = 0;
-        struct mmsghdr* messages = msg.data();
-        do {
-            sended = sendmmsg(sock->native_handle(), messages, tasks, 0);
-            messages += sended;
-            tasks -= sended;
-        } while (tasks);
-        tasks_vector.clear();
->>>>>>> 415c994e
 #endif
 #if defined(WIN32) || defined(__APPLE__)
 #ifdef WIN32
-        WaitForSingleObject(writerEvent_, INFINITE);
+    WaitForSingleObject(writerEvent_, INFINITE);
 #else
-        struct kevent event;
-        kevent(writerKq_, NULL, 0, &event, 1, NULL);
-#endif
-        while (writerLock.test_and_set(std::memory_order_acquire))  // acquire lock
-            ;                                                       // spin
-        int tasks = writerTaskCount_;
-        writerTaskCount_ = 0;
-        writerLock.clear(std::memory_order_release);  // release lock
-
-        for (int i = 0; i < tasks; i++) {
-            auto task = oPacMan_.getNextTask();
-            sendPack(*sock, task, task->endpoint);
-        }
-#endif
-    }
-
-    cswarning() << "writerRoutine STOPPED!!!\n";
+    struct kevent event;
+    kevent(writerKq_, NULL, 0, &event, 1, NULL);
+#endif
+    while (writerLock.test_and_set(std::memory_order_acquire)) // acquire lock
+      ; // spin
+    int tasks = writerTaskCount_;
+    writerTaskCount_ = 0;
+    writerLock.clear(std::memory_order_release); // release lock
+
+    for (int i = 0; i < tasks; i++) {
+      auto task = oPacMan_.getNextTask();
+      if (!task->pack.data_.ptr_) {
+        cslog() << "net: invalid packet!!!!!!!!!";
+        continue;
+      }
+      sendPack(*sock, task, task->endpoint);
+    }
+#endif
+  }
+
+  cswarning() << "writerRoutine STOPPED!!!\n";
 }
 
 // Processors
 void Network::processorRoutine() {
-    CallsQueue& externals = CallsQueue::instance();
-#ifdef __linux__
-    struct pollfd pfd {};
-    pfd.fd = readerEventfd_;
-    pfd.events = POLLIN;
-    constexpr int timeout = 50;  // 50ms
+  CallsQueue& externals = CallsQueue::instance();
+#ifdef __linux__
+  struct pollfd pfd{};
+  pfd.fd = readerEventfd_;
+  pfd.events = POLLIN;
+  constexpr int timeout = 50; // 50ms
 #elif __APPLE__
-    struct timespec timeout {
-        0, 50000000
-    };                                             // 50ms
-#endif
-
-    while (stopProcessorRoutine_ == false) {
-        externals.callAll();
-#ifdef __linux__
-        uint64_t tasks;
-        while (true) {
-            int ret = poll(&pfd, 1, timeout);
-            if (ret != 0)
-                break;
-            externals.callAll();
-        }
-        int s = read(readerEventfd_, &tasks, sizeof(uint64_t));
-        if (s != sizeof(uint64_t))
-            continue;
-
-        for (uint64_t i = 0; i < tasks; i++) {
-            auto task = iPacMan_.getNextTask();
-            processTask(task);
-        }
+   struct timespec timeout{0, 50000000}; // 50ms
+#endif
+
+  while (stopProcessorRoutine == false) {
+    externals.callAll();
+#ifdef __linux__
+    uint64_t tasks;
+    while (true) {
+      int ret = poll(&pfd, 1, timeout);
+      if (ret != 0) break;
+      externals.callAll();
+    }
+    int s = read(readerEventfd_, &tasks, sizeof(uint64_t));
+    if (s != sizeof(uint64_t)) continue;
+
+    for (uint64_t i = 0; i < tasks; i++) {
+      auto task = iPacMan_.getNextTask();
+      if (!task->pack.data_.ptr_) {
+        cslog() << "net: invalid packet!!!!!!!!!";
+        continue;
+      }
+      processTask(task);
+    }
 #endif
 #if defined(WIN32) || defined(__APPLE__)
 #ifdef WIN32
-        while (true) {
-            auto ret = WaitForSingleObject(readerEvent_, 50);  // timeout 50ms
-            if (ret != WAIT_TIMEOUT)
-                break;
-            externals.callAll();
-        };
+    while (true) {
+      auto ret = WaitForSingleObject(readerEvent_, 50); // timeout 50ms
+      if (ret != WAIT_TIMEOUT) break;
+      externals.callAll();
+    };
 #else
-        while (true) {
-            struct kevent event;
-            int ret = kevent(readerKq_, NULL, 0, &event, 1, &timeout);
-            if (ret)
-                break;
-            externals.callAll();
-        }
-#endif
-        while (readerLock.test_and_set(std::memory_order_acquire))  // acquire lock
-            ;                                                       // spin
-        int tasks = readerTaskCount_;
-        readerTaskCount_ = 0;
-        readerLock.clear(std::memory_order_release);  // release lock
-
-        for (int i = 0; i < tasks; i++) {
-            auto task = iPacMan_.getNextTask();
-            processTask(task);
-        }
-#endif
-    }
-    cswarning() << "processorRoutine STOPPED!!!\n";
-}
-
-inline void Network::processTask(TaskPtr<IPacMan>& task) {
-    auto remoteSender = transport_->getPackSenderEntry(task->sender);
-
-    if (remoteSender->isBlackListed()) {
-        cswarning() << "Blacklisted";
-        return;
-    }
-
-    if (!(task->pack.isHeaderValid())) {
-        static constexpr size_t limit = 100;
-        auto size = (task->pack.size() <= limit) ? task->pack.size() : limit;
-
-        cswarning() << "Header is not valid: " << cs::Utils::byteStreamToHex(static_cast<const char*>(task->pack.data()), size);
-        remoteSender->addStrike();
-        return;
-    }
-
-    // Pure network processing
-    if (task->pack.isNetwork()) {
-        transport_->processNetworkTask(task, remoteSender);
-        return;
-    }
-
-    // Non-network data
-    uint32_t& recCounter = packetMap_.tryStore(task->pack.getHash());
-    if (!recCounter && task->pack.addressedToMe(transport_->getMyPublicKey())) {
-        if (task->pack.isFragmented() || task->pack.isCompressed()) {
-            bool newFragmentedMsg = false;
-            MessagePtr msg = collector_.getMessage(task->pack, newFragmentedMsg);
-            transport_->gotPacket(task->pack, remoteSender);
-
-            if (newFragmentedMsg) {
-                transport_->registerMessage(msg);
-            }
-
-            if (msg && msg->isComplete()) {
-                transport_->processNodeMessage(**msg);
-            }
-        }
-        else {
-            transport_->processNodeMessage(task->pack);
-        }
-    }
-
-    transport_->redirectPacket(task->pack, remoteSender);
-    ++recCounter;
+    while (true) {
+      struct kevent event;
+      int ret = kevent(readerKq_, NULL, 0, &event, 1, &timeout);
+      if (ret) break;
+      externals.callAll();
+    }
+#endif
+    while (readerLock.test_and_set(std::memory_order_acquire)) // acquire lock
+      ; // spin
+    int tasks = readerTaskCount_;
+    readerTaskCount_ = 0;
+    readerLock.clear(std::memory_order_release); // release lock
+
+    for (int i = 0; i < tasks; i++) {
+      auto task = iPacMan_.getNextTask();
+      processTask(task);
+    }
+#endif
+  }
+  cswarning() << "processorRoutine STOPPED!!!\n";
+}
+
+inline void Network::processTask(TaskPtr<IPacMan> &task) {
+  auto remoteSender = transport_->getPackSenderEntry(task->sender);
+
+  if (remoteSender->isBlackListed()) {
+    cswarning() << "Blacklisted";
+    return;
+  }
+
+  if (!(task->pack.isHeaderValid())) {
+    static constexpr size_t limit = 100;
+    auto size = (task->pack.size() <= limit) ? task->pack.size() : limit;
+
+    cswarning() << "Header is not valid: " << cs::Utils::byteStreamToHex(static_cast<const char*>(task->pack.data()), size);
+    remoteSender->addStrike();
+    return;
+  }
+
+  // Pure network processing
+  if (task->pack.isNetwork()) {
+    transport_->processNetworkTask(task, remoteSender);
+    return;
+  }
+
+  // Non-network data
+  uint32_t& recCounter = packetMap_.tryStore(task->pack.getHash());
+  if (!recCounter && task->pack.addressedToMe(transport_->getMyPublicKey())) {
+    if (task->pack.isFragmented() || task->pack.isCompressed()) {
+      bool newFragmentedMsg = false;
+      MessagePtr msg = collector_.getMessage(task->pack, newFragmentedMsg);
+      transport_->gotPacket(task->pack, remoteSender);
+
+      if (newFragmentedMsg) {
+        transport_->registerMessage(msg);
+      }
+
+      if (msg && msg->isComplete()) {
+        transport_->processNodeMessage(**msg);
+      }
+    }
+    else {
+      transport_->processNodeMessage(task->pack);
+    }
+  }
+
+  transport_->redirectPacket(task->pack, remoteSender);
+  ++recCounter;
 }
 
 void Network::sendDirect(const Packet& p, const ip::udp::endpoint& ep) {
-    auto qePtr = oPacMan_.allocNext();
-
-    qePtr->element.endpoint = ep;
-    qePtr->element.pack = p;
-
-    oPacMan_.enQueueLast(qePtr);
-#ifdef __linux__
-    static uint64_t one = 1;
-    write(writerEventfd_, &one, sizeof(uint64_t));
+  auto qePtr = oPacMan_.allocNext();
+
+  if (ep.size() > 16) {
+    cslog() << "endpoint address too big " << ep.size();
+    const uint8_t *ptr = reinterpret_cast<const uint8_t *>(ep.data());
+    for (int i = 0; i < ep.size(); i++) {
+      cslog() << *ptr++;
+    }
+  }
+  qePtr->endpoint = ep;
+  qePtr->pack = p;
+
+  oPacMan_.enQueueLast();
+#ifdef __linux__
+  static uint64_t one = 1;
+  write(writerEventfd_, &one, sizeof(uint64_t));
 #endif
 #if defined(WIN32) || defined(__APPLE__)
-    while (writerLock.test_and_set(std::memory_order_acquire))  // acquire lock
-        ;                                                       // spin
-    writerTaskCount_.fetch_add(1, std::memory_order_relaxed);
+  while (writerLock.test_and_set(std::memory_order_acquire)) // acquire lock
+    ; // spin
+  writerTaskCount_.fetch_add(1, std::memory_order_relaxed);
 #ifdef WIN32
-    SetEvent(writerEvent_);
+  SetEvent(writerEvent_);
 #else
-    kevent(writerKq_, &writerEvent_, 1, NULL, 0, NULL);
-#endif
-    writerLock.clear(std::memory_order_release);  // release lock
+  kevent(writerKq_, &writerEvent_, 1, NULL, 0, NULL);
+#endif
+  writerLock.clear(std::memory_order_release); // release lock
 #endif
 }
 
 Network::Network(const Config& config, Transport* transport)
 : resolver_(context_)
-, transport_(transport) {
-#ifdef __linux__
-    readerEventfd_ = eventfd(0, 0);
-    if (readerEventfd_ == -1) {
-        good_ = false;
-        return;
-    }
-
-    writerEventfd_ = eventfd(0, 0);
-    if (writerEventfd_ == -1) {
-        good_ = false;
-        return;
-    }
+, transport_(transport)
+{
+#ifdef __linux__
+  readerEventfd_ = eventfd(0, 0);
+  if (readerEventfd_ == -1) {
+    good_ = false;
+    return;
+  }
+
+  writerEventfd_ = eventfd(0, 0);
+  if (writerEventfd_ == -1) {
+    good_ = false;
+    return;
+  }
 #elif WIN32
-    writerEvent_ = CreateEvent(nullptr,            // default security attributes
-                               FALSE,              // automatic-reset event
-                               FALSE,              // initial state is nonsignaled
-                               TEXT("WriteEvent")  // object name
-    );
-
-    if (writerEvent_ == nullptr) {
-        good_ = false;
-        return;
-    }
-
-    readerEvent_ = CreateEvent(nullptr,           // default security attributes
-                               FALSE,             // automatic-reset event
-                               FALSE,             // initial state is nonsignaled
-                               TEXT("ReadEvent")  // object name
-    );
-
-    if (writerEvent_ == nullptr) {
-        good_ = false;
-        return;
-    }
+  writerEvent_ = CreateEvent(
+    nullptr,               // default security attributes
+    FALSE,                // automatic-reset event
+    FALSE,                // initial state is nonsignaled
+    TEXT("WriteEvent")    // object name
+  );
+
+  if (writerEvent_ == nullptr) {
+    good_ = false;
+    return;
+  }
+
+  readerEvent_ = CreateEvent(
+    nullptr,               // default security attributes
+    FALSE,                // automatic-reset event
+    FALSE,                // initial state is nonsignaled
+    TEXT("ReadEvent")     // object name
+  );
+
+  if (writerEvent_ == nullptr) {
+    good_ = false;
+    return;
+  }
 #elif __APPLE__
-    readerKq_ = kqueue();
-    if (readerKq_ == -1) {
-        good_ = false;
-        return;
-    }
-
-    EV_SET(&readerEvent_, 0, EVFILT_USER, EV_ADD | EV_DISPATCH | EV_DISABLE, NOTE_FFCOPY | NOTE_TRIGGER, 0, NULL);
-    int ret = kevent(readerKq_, &readerEvent_, 1, NULL, 0, NULL);
-
-    if (ret == -1 || (readerEvent_.flags & EV_ERROR)) {
-        good_ = false;
-        return;
-    }
-
-    EV_SET(&readerEvent_, 0, EVFILT_USER, EV_DISPATCH | EV_ENABLE, NOTE_FFCOPY | NOTE_TRIGGER, 0, NULL);
-
-    writerKq_ = kqueue();
-    if (writerKq_ == -1) {
-        good_ = false;
-        return;
-    }
-
-    EV_SET(&writerEvent_, 0, EVFILT_USER, EV_ADD | EV_DISPATCH | EV_DISABLE, NOTE_FFCOPY | NOTE_TRIGGER, 0, NULL);
-    ret = kevent(writerKq_, &writerEvent_, 1, NULL, 0, NULL);
-
-    if (ret == -1 || (writerEvent_.flags & EV_ERROR)) {
-        good_ = false;
-        return;
-    }
-
-    EV_SET(&writerEvent_, 0, EVFILT_USER, EV_DISPATCH | EV_ENABLE, NOTE_FFCOPY | NOTE_TRIGGER, 0, NULL);
-#endif
-    readerThread_ = std::thread(&Network::readerRoutine, this, config);
-    writerThread_ = std::thread(&Network::writerRoutine, this, config);
-    processorThread_ = std::thread(&Network::processorRoutine, this);
-
-    if (!config.hasTwoSockets()) {
-        auto sockPtr = new ip::udp::socket(bindSocket(context_, this, config.getInputEndpoint(), config.useIPv6()));
-
-        if (!sockPtr->is_open()) {
-            good_ = false;
-            return;
-        }
-
-        singleSock_.store(sockPtr);
-        singleSockOpened_.store(true);
-    }
-
-    while (readerStatus_.load() == ThreadStatus::NonInit)
-        ;
-    while (writerStatus_.load() == ThreadStatus::NonInit)
-        ;
-
-    good_ = (readerStatus_.load() == ThreadStatus::Success && writerStatus_.load() == ThreadStatus::Success);
-
-    if (!good_) {
-        cserror() << "Cannot start the network: error binding sockets";
-    }
-}
-
-bool Network::resendFragment(const cs::Hash& hash, const uint16_t id, const ip::udp::endpoint& ep) {
-    MessagePtr msg;
-
-    {
-        cs::Lock lock(collector_.mLock_);
-        msg = collector_.map_.tryStore(hash);
-    }
-
-    if (!msg) {
-        return false;
-    }
-
-    {
-        cs::Lock l(msg->pLock_);
-        if (id < msg->packetsTotal_ && *(msg->packets_ + id)) {
-            sendDirect(*(msg->packets_ + id), ep);
-            return true;
-        }
-    }
-
+  readerKq_ = kqueue();
+  if (readerKq_ == -1) {
+    good_ = false;
+    return;
+  }
+
+  EV_SET(&readerEvent_, 0, EVFILT_USER, EV_ADD | EV_DISPATCH | EV_DISABLE, NOTE_FFCOPY | NOTE_TRIGGER, 0, NULL);
+  int ret = kevent(readerKq_, &readerEvent_, 1, NULL, 0, NULL);
+
+  if (ret == -1 || (readerEvent_.flags & EV_ERROR)) {
+    good_ = false;
+    return;
+  }
+
+  EV_SET(&readerEvent_, 0, EVFILT_USER, EV_DISPATCH | EV_ENABLE, NOTE_FFCOPY | NOTE_TRIGGER, 0, NULL);
+
+  writerKq_ = kqueue();
+  if (writerKq_ == -1) {
+    good_ = false;
+    return;
+  }
+
+  EV_SET(&writerEvent_, 0, EVFILT_USER, EV_ADD | EV_DISPATCH | EV_DISABLE, NOTE_FFCOPY | NOTE_TRIGGER, 0, NULL);
+  ret = kevent(writerKq_, &writerEvent_, 1, NULL, 0, NULL);
+
+  if (ret == -1 || (writerEvent_.flags & EV_ERROR)) {
+    good_ = false;
+    return;
+  }
+
+  EV_SET(&writerEvent_, 0, EVFILT_USER, EV_DISPATCH | EV_ENABLE, NOTE_FFCOPY | NOTE_TRIGGER, 0, NULL);
+#endif
+  readerThread_ = std::thread(&Network::readerRoutine, this, config);
+  writerThread_ = std::thread(&Network::writerRoutine, this, config);
+  processorThread_ = std::thread(&Network::processorRoutine, this);
+
+  if (!config.hasTwoSockets()) {
+    auto sockPtr = new ip::udp::socket(bindSocket(context_, this, config.getInputEndpoint(), config.useIPv6()));
+
+    if (!sockPtr->is_open()) {
+      good_ = false;
+      return;
+    }
+
+    singleSock_.store(sockPtr);
+    singleSockOpened_.store(true);
+  }
+
+  while (readerStatus_.load() == ThreadStatus::NonInit);
+  while (writerStatus_.load() == ThreadStatus::NonInit);
+
+  good_ = (readerStatus_.load() == ThreadStatus::Success && writerStatus_.load() == ThreadStatus::Success);
+
+
+  if (!good_) {
+    cserror() << "Cannot start the network: error binding sockets";
+  }
+}
+
+bool Network::resendFragment(const cs::Hash& hash,
+                             const uint16_t id,
+                             const ip::udp::endpoint& ep) {
+  MessagePtr msg;
+
+  {
+    cs::Lock lock(collector_.mLock_);
+    msg = collector_.map_.tryStore(hash);
+  }
+
+  if (!msg) {
     return false;
+  }
+
+  {
+    cs::Lock l(msg->pLock_);
+    if (id < msg->packetsTotal_ && *(msg->packets_ + id)) {
+      sendDirect(*(msg->packets_ + id), ep);
+      return true;
+    }
+  }
+
+  return false;
 }
 
 void Network::sendInit() {
-    initFlag_.store(true);
+  initFlag_.store(true);
 }
 
 void Network::registerMessage(Packet* pack, const uint32_t size) {
-    MessagePtr msg;
-
-    {
-        cs::Lock l(collector_.mLock_);
-        msg = collector_.msgAllocator_.emplace();
-    }
-
-    msg->packetsLeft_ = 0;
-    msg->packetsTotal_ = size;
-    msg->headerHash_ = pack->getHeaderHash();
-
-    auto packEnd = msg->packets_ + size;
-    auto rPtr = pack;
-    for (auto wPtr = msg->packets_; wPtr != packEnd; ++wPtr, ++rPtr) {
-        *wPtr = *rPtr;
-    }
-
-    {
-        cs::Lock l(collector_.mLock_);
-        collector_.map_.tryStore(pack->getHeaderHash()) = msg;
-    }
+  MessagePtr msg;
+
+  {
+    cs::Lock l(collector_.mLock_);
+    msg = collector_.msgAllocator_.emplace();
+  }
+
+  msg->packetsLeft_ = 0;
+  msg->packetsTotal_ = size;
+  msg->headerHash_ = pack->getHeaderHash();
+
+  auto packEnd = msg->packets_ + size;
+  auto rPtr = pack;
+  for (auto wPtr = msg->packets_; wPtr != packEnd; ++wPtr, ++rPtr) {
+    *wPtr = *rPtr;
+  }
+
+  {
+    cs::Lock l(collector_.mLock_);
+    collector_.map_.tryStore(pack->getHeaderHash()) = msg;
+  }
 }
 
 Network::~Network() {
-    stopReaderRoutine_ = true;
-
-    if (readerThread_.joinable()) {
-        readerThread_.join();
-    }
-
-    stopWriterRoutine_ = true;
-
-    if (writerThread_.joinable()) {
-        writerThread_.join();
-    }
-
-    stopProcessorRoutine_ = true;
-
-    if (processorThread_.joinable()) {
-        processorThread_.join();
-    }
-
-    delete singleSock_.load();
+  stopReaderRoutine = true;
+
+  if (readerThread_.joinable()) {
+    readerThread_.join();
+  }
+
+  stopWriterRoutine = true;
+
+  if (writerThread_.joinable()) {
+    writerThread_.join();
+  }
+
+  stopProcessorRoutine = true;
+
+  if (processorThread_.joinable()) {
+    processorThread_.join();
+  }
+
+  delete singleSock_.load();
 }
--- conflicted
+++ resolved
@@ -225,13 +225,10 @@
     struct mmsghdr *messages = msg.data();
     do {
       sended = sendmmsg(sock->native_handle(), messages, tasks, 0);
-<<<<<<< HEAD
-=======
       if (sended < 0) {
         cslog() << "sendmmsg errno = " << errno;
         if (errno != EAGAIN) break;
       }
->>>>>>> 3acc0264
       messages += sended;
       tasks -= sended;
     } while (tasks);
@@ -373,20 +370,8 @@
 void Network::sendDirect(const Packet& p, const ip::udp::endpoint& ep) {
   auto qePtr = oPacMan_.allocNext();
 
-<<<<<<< HEAD
-  qePtr->element.endpoint = ep;
-  qePtr->element.pack = p;
-=======
-  if (ep.size() > 16) {
-    cslog() << "endpoint address too big " << ep.size();
-    const uint8_t *ptr = reinterpret_cast<const uint8_t *>(ep.data());
-    for (int i = 0; i < ep.size(); i++) {
-      cslog() << *ptr++;
-    }
-  }
   qePtr->endpoint = ep;
   qePtr->pack = p;
->>>>>>> 3acc0264
 
   oPacMan_.enQueueLast(qePtr);
 #ifdef __linux__

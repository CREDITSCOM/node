--- conflicted
+++ resolved
@@ -345,13 +345,8 @@
 void Network::sendDirect(const Packet& p, const ip::udp::endpoint& ep) {
   auto qePtr = oPacMan_.allocNext();
 
-<<<<<<< HEAD
-  qePtr->endpoint = ep;
-  qePtr->pack = p;
-=======
   qePtr->element.endpoint = ep;
   qePtr->element.pack = p;
->>>>>>> 6116299c
 
   oPacMan_.enQueueLast(qePtr);
 #ifdef __linux__

/* Send blaming letters to @yrtimd */
#include <csnode/packstream.hpp>
#include <lib/system/allocators.hpp>
#include <lib/system/keys.hpp>
#include <lib/system/utils.hpp>

#include "network.hpp"
#include "transport.hpp"

enum RegFlags : uint8_t { UsingIPv6 = 1, RedirectIP = 1 << 1, RedirectPort = 1 << 2 };

enum Platform : uint8_t { Linux, MacOS, Windows };

namespace {
// Packets formation

void addMyOut(const Config& config, OPackStream& stream, const uint8_t initFlagValue = 0) {
  uint8_t regFlag = 0;
  if (!config.isSymmetric()) {
    if (config.getAddressEndpoint().ipSpecified) {
      regFlag |= RegFlags::RedirectIP;
      if (config.getAddressEndpoint().ip.is_v6()) {
        regFlag |= RegFlags::UsingIPv6;
      }
    }

    regFlag |= RegFlags::RedirectPort;
  } else if (config.hasTwoSockets()) {
    regFlag |= RegFlags::RedirectPort;
  }

  uint8_t* flagChar = stream.getCurrPtr();

  if (!config.isSymmetric()) {
    if (config.getAddressEndpoint().ipSpecified) {
      stream << config.getAddressEndpoint().ip;
    }
    else {
      uint8_t c = 0_u8;
      stream << c;
    }

    stream << config.getAddressEndpoint().port;
  } else if (config.hasTwoSockets()) {
    stream << 0_u8 << config.getInputEndpoint().port;
  }
  else {
    stream << 0_u8;
  }

  *flagChar |= initFlagValue | regFlag;
}

void formRegPack(const Config& config, OPackStream& stream, uint64_t** regPackConnId, const cs::PublicKey& pk) {
  stream.init(BaseFlags::NetworkMsg);

  stream << NetworkCommand::Registration << NODE_VERSION;

  addMyOut(config, stream);
  *regPackConnId = reinterpret_cast<uint64_t*>(stream.getCurrPtr());

  stream << static_cast<ConnectionId>(0) << pk;
}

void formSSConnectPack(const Config& config, OPackStream& stream, const cs::PublicKey& pk) {
  stream.init(BaseFlags::NetworkMsg);
  stream << NetworkCommand::SSRegistration
#ifdef _WIN32
         << Platform::Windows
#elif __APPLE__
         << Platform::MacOS
#else
         << Platform::Linux
#endif
         << NODE_VERSION;

  uint8_t flag = (config.getNodeType() == NodeType::Router) ? 8 : 0;
  addMyOut(config, stream, flag);

  stream << pk;
}
}  // namespace

void Transport::run() {
  acceptRegistrations_ = config_.getNodeType() == NodeType::Router;

  {
    SpinLock l(oLock_);
    oPackStream_.init(BaseFlags::NetworkMsg);
    formRegPack(config_, oPackStream_, &regPackConnId_, myPublicKey_);
    regPack_ = *(oPackStream_.getPackets());
    oPackStream_.clear();
  }

  refillNeighbourhood();

  // Okay, now let's get to business

  uint32_t ctr = 0;
  while (true) {
    ++ctr;
    bool askMissing    = true;
    bool resendPacks   = ctr % 2 == 0;
    bool sendPing      = ctr % 20 == 0;
    bool refreshLimits = ctr % 20 == 0;
    bool checkPending  = ctr % 100 == 0;
    bool checkSilent   = ctr % 150 == 0;

    if (askMissing) {
      askForMissingPackages();
    }
    if (checkPending) {
      nh_.checkPending();
    }
    if (checkSilent) {
      nh_.checkSilent();
    }
    if (resendPacks) {
      nh_.resendPackets();
    }
    if (sendPing) {
      nh_.pingNeighbours();
    }
    if (refreshLimits) {
      nh_.refreshLimits();
    }
    std::this_thread::sleep_for(std::chrono::milliseconds(50));
  }
}

template <>
uint16_t getHashIndex(const ip::udp::endpoint& ep) {
  uint16_t result = ep.port();

  if (ep.protocol() == ip::udp::v4()) {
    uint32_t addr = ep.address().to_v4().to_uint();
    result ^= *(reinterpret_cast<uint16_t*>(&addr));
    result ^= *(reinterpret_cast<uint16_t*>(&addr) + 1);
  } else {
    auto bytes    = ep.address().to_v6().to_bytes();
    auto ptr      = reinterpret_cast<uint8_t*>(&result);
    auto bytesPtr = bytes.data();
    for (size_t i = 0; i < 8; ++i)
      *ptr ^= *(bytesPtr++);
    ++ptr;
    for (size_t i = 8; i < 16; ++i)
      *ptr ^= *(bytesPtr++);
  }

  return result;
}

RemoteNodePtr Transport::getPackSenderEntry(const ip::udp::endpoint& ep) {
  auto& rn = remoteNodesMap_.tryStore(ep);

  if (!rn)  // Newcomer
    rn = remoteNodes_.emplace();

  rn->packets.fetch_add(1, std::memory_order_relaxed);
  return rn;
}

void Transport::sendDirect(const Packet* pack, const Connection& conn) {
  uint32_t nextBytesCount = conn.lastBytesCount.load(std::memory_order_relaxed) + cs::numeric_cast<uint32_t>(pack->size());
  if (nextBytesCount <= conn.BytesLimit) {
    conn.lastBytesCount.fetch_add(cs::numeric_cast<uint32_t>(pack->size()), std::memory_order_relaxed);
    net_->sendDirect(*pack, conn.getOut());
  }
}

// Processing network packages

void Transport::processNetworkTask(const TaskPtr<IPacMan>& task, RemoteNodePtr& sender) {
  iPackStream_.init(task->pack.getMsgData(), task->pack.getMsgSize());

  NetworkCommand cmd;
  iPackStream_ >> cmd;

  if (!iPackStream_.good()) {
    return sender->addStrike();
  }

  bool result = true;
  switch (cmd) {
    case NetworkCommand::Registration:
      result = gotRegistrationRequest(task, sender);
      break;
    case NetworkCommand::ConfirmationRequest:
      break;
    case NetworkCommand::ConfirmationResponse:
      break;
    case NetworkCommand::RegistrationConfirmed:
      result = gotRegistrationConfirmation(task, sender);
      break;
    case NetworkCommand::RegistrationRefused:
      result = gotRegistrationRefusal(task, sender);
      break;
    case NetworkCommand::Ping:
      gotPing(task, sender);
      break;
    case NetworkCommand::SSRegistration:
      gotSSRegistration(task, sender);
      break;
    case NetworkCommand::SSFirstRound:
      gotSSDispatch(task);
      break;
    case NetworkCommand::SSRegistrationRefused:
      gotSSRefusal(task);
      break;
    case NetworkCommand::SSPingWhiteNode:
      gotSSPingWhiteNode(task);
      break;
    case NetworkCommand::SSLastBlock:
      gotSSLastBlock(task, node_->getBlockChain().getLastWrittenSequence());
      break;
    case NetworkCommand::PackInform:
      gotPackInform(task, sender);
      break;
    case NetworkCommand::PackRenounce:
      gotPackRenounce(task, sender);
      break;
    case NetworkCommand::PackRequest:
      gotPackRequest(task, sender);
      break;
    default:
      result = false;
      LOG_WARN("Unexpected network command");
  }

  if (!result) {
    sender->addStrike();
  }
}

void Transport::refillNeighbourhood() {
  if (config_.getBootstrapType() == BootstrapType::IpList) {
    for (auto& ep : config_.getIpList()) {
      if (!nh_.canHaveNewConnection()) {
        LOG_WARN("Connections limit reached");
        break;
      }

      LOG_EVENT("Creating connection to " << ep.ip);
      nh_.establishConnection(net_->resolve(ep));
    }
  }

  if (config_.getBootstrapType() == BootstrapType::SignalServer || config_.getNodeType() == NodeType::Router) {
    // Connect to SS logic
    ssEp_ = net_->resolve(config_.getSignalServerEndpoint());
    LOG_EVENT("Connecting to Signal Server on " << ssEp_);

    {
      SpinLock l(oLock_);
      formSSConnectPack(config_, oPackStream_, myPublicKey_);
      ssStatus_ = SSBootstrapStatus::Requested;
      net_->sendDirect(*(oPackStream_.getPackets()), ssEp_);
    }
  }
}

bool Transport::parseSSSignal(const TaskPtr<IPacMan>& task) {
  iPackStream_.init(task->pack.getMsgData(), task->pack.getMsgSize());
  iPackStream_.safeSkip<uint8_t>(1);

  RoundNum rNum;
  iPackStream_ >> rNum;

  auto trStart = iPackStream_.getCurrPtr();

  uint8_t numConf;
  iPackStream_ >> numConf;
  if (!iPackStream_.good()) {
    return false;
  }

  iPackStream_.safeSkip<cs::PublicKey>(numConf + 1);

  auto trFinish = iPackStream_.getCurrPtr();
  node_->getRoundTableSS(trStart, cs::numeric_cast<size_t>(trFinish - trStart), rNum);

  uint8_t numCirc;
  iPackStream_ >> numCirc;
  if (!iPackStream_.good()) {
    return false;
  }

  if (config_.getBootstrapType() == BootstrapType::SignalServer) {
    for (uint8_t i = 0; i < numCirc; ++i) {
      EndpointData ep;
      ep.ipSpecified = true;

      iPackStream_ >> ep.ip >> ep.port;
      if (!iPackStream_.good())
        return false;

      nh_.establishConnection(net_->resolve(ep));

      iPackStream_.safeSkip<cs::PublicKey>();
      if (!iPackStream_.good()) {
        return false;
      }
      if (!nh_.canHaveNewConnection()) {
        break;
      }
    }
  }

  ssStatus_ = SSBootstrapStatus::Complete;

  return true;
}

constexpr const uint32_t StrippedDataSize = sizeof(RoundNum) + sizeof(MsgTypes);
void Transport::processNodeMessage(const Message& msg) {
  auto type = msg.getFirstPack().getType();
  auto rNum = msg.getFirstPack().getRoundNum();

<<<<<<< HEAD
  if (type == MsgTypes::BlockHash) {
    cslog() << "TRANSPORT> Process Node Message MSG: BlockHash - rNum = " << rNum;
  }

  if (type == MsgTypes::BlockRequest) {
    cslog() << "TRANSPORT> Process Node Message MSG: BlockRequest  - rNum = " << rNum;
  }

  if (type == MsgTypes::FirstTransaction) {
    cslog() << "TRANSPORT> Process Node Message MSG: FirstTransaction  - rNum = " << rNum;
  }

  if (type == MsgTypes::RequestedBlock) {
    cslog() << "TRANSPORT> Process Node Message MSG: RequestedBlock  - rNum = " << rNum;
  }

  if (type == MsgTypes::RoundTableSS) {
    cslog() << "TRANSPORT> Process Node Message MSG: RoundTable  - rNum = " << rNum;
  }

  if (type == MsgTypes::TransactionList) {
    cslog() << "TRANSPORT> Process Node Message MSG: TransactionList - rNum = " << rNum;
  }

  if (type == MsgTypes::NewCharacteristic) {
    cslog() << "TRANSPORT> Process Node Message MSG: Characteristic received";
  }

  if (type == MsgTypes::WriterNotification) {
    cslog() << "TRANSPORT> Process Node Message MSG: Writer Notification received";
  }

  if (type == MsgTypes::BigBang) {
    cslog() << "TRANSPORT> Process Node Message MSG: BigBang ";
=======
  switch (type) {
    case MsgTypes::BlockHash:
      std::cout << "TRANSPORT> Process Node Message MSG: BlockHash - rNum = " << rNum << std::endl;
      break;
    case MsgTypes::BlockRequest:
      std::cout << "TRANSPORT> Process Node Message MSG: BlockRequest  - rNum = " << rNum << std::endl;
      break;
    case MsgTypes::FirstTransaction:
      std::cout << "TRANSPORT> Process Node Message MSG: FirstTransaction  - rNum = " << rNum << std::endl;
      break;
    case MsgTypes::RequestedBlock:
      std::cout << "TRANSPORT> Process Node Message MSG: RequestedBlock  - rNum = " << rNum << std::endl;
      break;
    case MsgTypes::RoundTableSS:
      std::cout << "TRANSPORT> Process Node Message MSG: RoundTable  - rNum = " << rNum << std::endl;
      break;
    case MsgTypes::TransactionList:
      std::cout << "TRANSPORT> Process Node Message MSG: TransactionList - rNum = " << rNum << std::endl;
      break;
    case MsgTypes::NewCharacteristic:
      std::cout << "TRANSPORT> Process Node Message MSG: Characteristic received" << std::endl;
      break;
    case MsgTypes::WriterNotification:
      std::cout << "TRANSPORT> Process Node Message MSG: Writer Notification received" << std::endl;
      break;
    case MsgTypes::BigBang:
      std::cout << "TRANSPORT> Process Node Message MSG: BigBang " << std::endl;
      break;
  default: break;
>>>>>>> e553e7a9
  }

  switch(node_->chooseMessageAction(rNum, type)) {
  case Node::MessageActions::Process:
    return dispatchNodeMessage(type,
                               rNum,
                               msg.getFirstPack(),
                               msg.getFullData() + StrippedDataSize,
                               msg.getFullSize() - StrippedDataSize);
  case Node::MessageActions::Postpone:
    return postponePacket(rNum, type, msg.extractData());
  case Node::MessageActions::Drop:
    return;
  }
}

bool Transport::shouldSendPacket(const Packet& pack) {
  if (pack.isNetwork()) {
    return false;
  }
  const auto rLim = std::max(node_->getRoundNumber(), static_cast<RoundNum>(1)) - 1;

  if (!pack.isFragmented()) {
    return pack.getRoundNum() >= rLim;
  }
  auto& rn = fragOnRound_.tryStore(pack.getHeaderHash());

  if (pack.getFragmentId() == 0) {
    rn = pack.getRoundNum();
  }

  return !rn || rn >= rLim;
}

void Transport::processNodeMessage(const Packet& pack) {
  auto type = pack.getType();
  auto rNum = pack.getRoundNum();
<<<<<<< HEAD

  if (type == MsgTypes::BlockHash) {
    cslog() << "TRANSPORT> Process Node Message PKG: BlockHash ";
  }

  if (type == MsgTypes::BlockRequest) {
    cslog() << "TRANSPORT> Process Node Message PKG: BlockRequest ";
  }

  if (type == MsgTypes::FirstTransaction) {
    cslog() << "TRANSPORT> Process Node Message PKG: FirstTransaction ";
  }
  if (type == MsgTypes::RequestedBlock) {
    cslog() << "TRANSPORT> Process Node Message PKG: RequestedBlock ";
  }

  if (type == MsgTypes::RoundTableSS) {
    cslog()<< "TRANSPORT> Process Node Message PKG: RoundTable ";
  }
  if (type == MsgTypes::TransactionList) {
    cslog() << "TRANSPORT> Process Node Message PKG: TransactionList ";
  }

  if (type == MsgTypes::NewCharacteristic) {
    cslog() << "TRANSPORT> Process Node Message PKG:  Characteristic received";
  }

  if (type == MsgTypes::WriterNotification) {
    cslog() << "TRANSPORT> Process Node Message MSG: Writer Notification received";
  }

  if (type == MsgTypes::BigBang) {
    cslog() << "TRANSPORT> Process Node Message PKG: BigBang ";
=======
  switch (type) {
    case MsgTypes::BlockHash:
      std::cout << "TRANSPORT> Process Node Message PKG: BlockHash " << std::endl;
      break;
    case MsgTypes::BlockRequest:
      std::cout << "TRANSPORT> Process Node Message PKG: BlockRequest " << std::endl;
      break;
    case MsgTypes::FirstTransaction:
      std::cout << "TRANSPORT> Process Node Message PKG: FirstTransaction " << std::endl;
      break;
    case MsgTypes::RequestedBlock:
      std::cout << "TRANSPORT> Process Node Message PKG: RequestedBlock " << std::endl;
      break;
    case MsgTypes::RoundTableSS:
      std::cout << "TRANSPORT> Process Node Message PKG: RoundTable " << std::endl;
      break;
    case MsgTypes::TransactionList:
      std::cout << "TRANSPORT> Process Node Message PKG: TransactionList " << std::endl;
      break;
    case MsgTypes::NewCharacteristic:
      std::cout << "TRANSPORT> Process Node Message PKG:  Characteristic received" << std::endl;
      break;
    case MsgTypes::WriterNotification:
      std::cout << "TRANSPORT> Process Node Message MSG: Writer Notification received" << std::endl;
      break;
    case MsgTypes::BigBang:
      std::cout << "TRANSPORT> Process Node Message PKG: BigBang " << std::endl;
      break;
    default: break;
>>>>>>> e553e7a9
  }

  switch(node_->chooseMessageAction(rNum, type)) {
  case Node::MessageActions::Process:
    return dispatchNodeMessage(type,
                               rNum,
                               pack,
                               pack.getMsgData() + StrippedDataSize,
                               pack.getMsgSize() - StrippedDataSize);
  case Node::MessageActions::Postpone:
    return postponePacket(rNum, type, pack);
  case Node::MessageActions::Drop:
    return;

  }
}

inline void Transport::postponePacket(const RoundNum rNum, const MsgTypes type, const Packet& pack) {
  (*postponed_)->emplace(rNum, type, pack);
}

void Transport::processPostponed(const RoundNum rNum) {
  auto& ppBuf = *postponed_[1];
  for (auto& pp : **postponed_) {
    if (pp.round > rNum) {
      ppBuf.emplace(std::move(pp));
    }
    else if (pp.round == rNum) {
      dispatchNodeMessage(pp.type, pp.round, pp.pack, pp.pack.getMsgData() + StrippedDataSize,
                          pp.pack.getMsgSize() - StrippedDataSize);
    }
  }

  (*postponed_)->clear();

  postponed_[1] = *postponed_;
  postponed_[0] = &ppBuf;

  cslog() << "TRANSPORT> POSTPHONED finish";
}

void Transport::dispatchNodeMessage(const MsgTypes type, const RoundNum rNum, const Packet& firstPack,
                                    const uint8_t* data, size_t size) {
  if (size == 0) {
    LOG_ERROR("Bad packet size, why is it zero?");
    return;
  }

  switch(type) {
  case MsgTypes::RoundTableSS:
    return node_->getRoundTableSS(data, size, rNum);
  case MsgTypes::RoundTable:
    return node_->getRoundTable(data, size, rNum);
  case MsgTypes::Transactions:
    return node_->getTransaction(data, size);
  case MsgTypes::FirstTransaction:
    return node_->getFirstTransaction(data, size);
  case MsgTypes::TransactionList:
    return node_->getTransactionsList(data, size);
  case MsgTypes::ConsVector:
    return node_->getVector(data, size, firstPack.getSender());
  case MsgTypes::ConsMatrix:
    return node_->getMatrix(data, size, firstPack.getSender());
  case MsgTypes::NewBlock:
    return node_->getBlock(data, size, firstPack.getSender());
  case MsgTypes::BlockHash:
    return node_->getHash(data, size, firstPack.getSender());
  case MsgTypes::BlockRequest:
    return node_->getBlockRequest(data, size, firstPack.getSender());
  case MsgTypes::RequestedBlock:
    return node_->getBlockReply(data, size);
  case MsgTypes::ConsVectorRequest:
    return node_->getVectorRequest(data, size);
  case MsgTypes::ConsMatrixRequest:
    return node_->getMatrixRequest(data, size);
  case MsgTypes::RoundTableRequest:
    return node_->getRoundTableRequest(data, size, firstPack.getSender());
  case MsgTypes::ConsTLRequest:
    return node_->getTlRequest(data, size);
  case MsgTypes::NewBadBlock:
    return node_->getBadBlock(data, size, firstPack.getSender());
  case MsgTypes::TransactionPacket:
    return node_->getTransactionsPacket(data, size);
  case MsgTypes::TransactionsPacketRequest:
    return node_->getPacketHashesRequest(data, size, firstPack.getSender());
  case MsgTypes::BigBang:
      return node_->getBigBang(data, size, rNum, type);
  case MsgTypes::NewCharacteristic:
      return node_->getCharacteristic(data, size, firstPack.getSender());
  case MsgTypes::WriterNotification:
      return node_->getNotification(data, size, firstPack.getSender());
  default:
    LOG_ERROR("Unknown type");
    break;
  }
}

void Transport::registerTask(Packet* pack, const uint32_t packNum, const bool incrementWhenResend) {
  auto end = pack + packNum;

  for (auto ptr = pack; ptr != end; ++ptr) {
    SpinLock     l(sendPacksFlag_);
    PackSendTask pst;
    pst.pack        = *ptr;
    pst.incrementId = incrementWhenResend;
    sendPacks_.emplace(pst);
  }
}

void Transport::addTask(Packet* pack, const uint32_t packNum, bool incrementWhenResend, bool sendToNeighbours) {
  if (sendToNeighbours) {
    nh_.pourByNeighbours(pack, packNum);
  }
  if (packNum > 1) {
    net_->registerMessage(pack, packNum);
    registerTask(pack, 1, incrementWhenResend);
  } else if (sendToNeighbours) {
    registerTask(pack, packNum, incrementWhenResend);
  }
}

void Transport::clearTasks() {
  SpinLock l(sendPacksFlag_);
  sendPacks_.clear();
}

/* Sending network tasks */
void Transport::sendRegistrationRequest(Connection& conn) {
  LOG_EVENT("Sending registration request to " << (conn.specialOut ? conn.out : conn.in));
  Packet req(netPacksAllocator_.allocateNext(cs::numeric_cast<uint32_t>(regPack_.size())));
  *regPackConnId_ = conn.id;
  memcpy(req.data(), regPack_.data(), regPack_.size());

  ++(conn.attempts);
  sendDirect(&req, conn);
}

void Transport::sendRegistrationConfirmation(const Connection& conn, const Connection::Id requestedId) {
  LOG_EVENT("Confirming registration with " << conn.getOut());

  SpinLock l(oLock_);
  oPackStream_.init(BaseFlags::NetworkMsg);
  oPackStream_ << NetworkCommand::RegistrationConfirmed << requestedId << conn.id << myPublicKey_;

  sendDirect(oPackStream_.getPackets(), conn);
  oPackStream_.clear();
}

void Transport::sendRegistrationRefusal(const Connection& conn, const RegistrationRefuseReasons reason) {
  LOG_EVENT("Refusing registration with " << conn.in);

  SpinLock l(oLock_);
  oPackStream_.init(BaseFlags::NetworkMsg);
  oPackStream_ << NetworkCommand::RegistrationRefused << conn.id << reason;

  sendDirect(oPackStream_.getPackets(), conn);
  oPackStream_.clear();
}

// Requests processing

bool Transport::gotRegistrationRequest(const TaskPtr<IPacMan>& task, RemoteNodePtr& sender) {
  LOG_EVENT("Got registration request from " << task->sender);

  NodeVersion vers;
  iPackStream_ >> vers;
  if (!iPackStream_.good()) {
    return false;
  }

  Connection conn;
  conn.in     = task->sender;
  auto& flags = iPackStream_.peek<uint8_t>();

  if (flags & RegFlags::RedirectIP) {
    boost::asio::ip::address addr;
    iPackStream_ >> addr;

    conn.out.address(addr);
    conn.specialOut = true;
  } else {
    conn.specialOut = false;
    iPackStream_.skip<uint8_t>();
  }

  if (flags & RegFlags::RedirectPort) {
    Port port;
    iPackStream_ >> port;

    if (!conn.specialOut) {
      conn.specialOut = true;
      conn.out.address(task->sender.address());
    }
    conn.out.port(port);
  }
  else if (conn.specialOut) {
    conn.out.port(task->sender.port());
  }

  if (vers != NODE_VERSION) {
    sendRegistrationRefusal(conn, RegistrationRefuseReasons::BadClientVersion);
    return true;
  }

  iPackStream_ >> conn.id;
  iPackStream_ >> conn.key;

  if (!iPackStream_.good() || !iPackStream_.end()) {
    return false;
  }

  nh_.gotRegistration(std::move(conn), sender);
  return true;
}

bool Transport::gotRegistrationConfirmation(const TaskPtr<IPacMan>& task, RemoteNodePtr& sender) {
  LOG_EVENT("Got registration confirmation from " << task->sender);

  ConnectionId myCId;
  ConnectionId realCId;
  cs::PublicKey key;
  iPackStream_ >> myCId >> realCId >> key;

  if (!iPackStream_.good()) {
    return false;
  }

  nh_.gotConfirmation(myCId, realCId, task->sender, key, sender);
  return true;
}

bool Transport::gotRegistrationRefusal(const TaskPtr<IPacMan>& task, RemoteNodePtr&) {
  LOG_EVENT("Got registration refusal from " << task->sender);

  RegistrationRefuseReasons reason;
  Connection::Id            id;
  iPackStream_ >> id >> reason;

  if (!iPackStream_.good() || !iPackStream_.end()) {
    return false;
  }

  nh_.gotRefusal(id);

  LOG_EVENT("Registration to " << task->sender << " refused. Reason: " << static_cast<int>(reason));

  return true;
}

bool Transport::gotSSRegistration(const TaskPtr<IPacMan>& task, RemoteNodePtr& rNode) {
  if (ssStatus_ != SSBootstrapStatus::Requested) {
    LOG_WARN("Unexpected Signal Server response");
    return false;
  }

  LOG_EVENT("Connection to the Signal Server has been established");
  nh_.addSignalServer(task->sender, ssEp_, rNode);

  if (task->pack.getMsgSize() > 2) {
    if (!parseSSSignal(task)) {
      LOG_WARN("Bad Signal Server response");
    }
  }
  else {
    ssStatus_ = SSBootstrapStatus::RegisteredWait;
  }

  return true;
}

bool Transport::gotSSDispatch(const TaskPtr<IPacMan>& task) {
  if (ssStatus_ != SSBootstrapStatus::RegisteredWait) {
    LOG_WARN("Unexpected Signal Server response");
  }

  if (!parseSSSignal(task)) {
    LOG_WARN("Bad Signal Server response");
  }

  return true;
}

bool Transport::gotSSRefusal(const TaskPtr<IPacMan>&) {
  uint16_t expectedVersion;
  iPackStream_ >> expectedVersion;

  LOG_ERROR("The Signal Server has refused the registration due to your bad client version. The expected version is "
            << expectedVersion);

  return true;
}

bool Transport::gotSSPingWhiteNode(const TaskPtr<IPacMan>& task) {
  Connection conn;
  conn.in         = task->sender;
  conn.specialOut = false;
  sendDirect(&task->pack, conn);
  return true;
}

bool Transport::gotSSLastBlock(const TaskPtr<IPacMan>& task, uint32_t lastBlock) {
  Connection conn;
  conn.in         = net_->resolve(config_.getSignalServerEndpoint());
  conn.specialOut = false;

  oPackStream_.init(BaseFlags::NetworkMsg);
  oPackStream_ << NetworkCommand::SSLastBlock << NODE_VERSION;
  oPackStream_ << lastBlock << myPublicKey_;

  sendDirect(oPackStream_.getPackets(), conn);
  return true;
}

void Transport::gotPacket(const Packet& pack, RemoteNodePtr& sender) {
  if (!pack.isFragmented())
    return;

  nh_.neighbourSentPacket(sender, pack.getHeaderHash());
}

void Transport::redirectPacket(const Packet& pack, RemoteNodePtr& sender) {
  auto conn = sender->connection.load(std::memory_order_relaxed);
  if (!conn){
    return;
  }

  sendPackInform(pack, *conn);

  // FIXME: result of comparison of constant 100000 with expression of type 'const uint16_t' (aka 'const unsigned short') is always false
  if (pack.isFragmented() && pack.getFragmentsNum() > Packet::SmartRedirectTreshold) {
    nh_.redirectByNeighbours(&pack);
  }
  else {
    nh_.neighbourHasPacket(sender, pack.getHash());
    sendBroadcast(&pack);
  }
}

void Transport::sendPackInform(const Packet& pack, const Connection& addr) {
  SpinLock l(oLock_);
  oPackStream_.init(BaseFlags::NetworkMsg);
  oPackStream_ << NetworkCommand::PackInform << pack.getHash();
  sendDirect(oPackStream_.getPackets(), addr);
  oPackStream_.clear();
}

bool Transport::gotPackInform(const TaskPtr<IPacMan>&, RemoteNodePtr& sender) {
  cs::Hash hHash;
  iPackStream_ >> hHash;
  if (!iPackStream_.good() || !iPackStream_.end()) {
      return false;
  }

  nh_.neighbourHasPacket(sender, hHash);
  return true;
}

void Transport::sendPackRenounce(const cs::Hash& hash, const Connection& addr) {
  SpinLock l(oLock_);
  oPackStream_.init(BaseFlags::NetworkMsg);

  oPackStream_ << NetworkCommand::PackRenounce << hash;

  sendDirect(oPackStream_.getPackets(), addr);
  oPackStream_.clear();
}

bool Transport::gotPackRenounce(const TaskPtr<IPacMan>&, RemoteNodePtr& sender) {
  cs::Hash hHash;

  iPackStream_ >> hHash;
  if (!iPackStream_.good() || !iPackStream_.end()) {
    return false;
  }

  nh_.neighbourSentRenounce(sender, hHash);

  return true;
}

void Transport::askForMissingPackages() {
  typename decltype(uncollected_)::const_iterator ptr;
  MessagePtr                                      msg;
  uint32_t                                        i = 0;

  const uint64_t maxMask = 1ul << 63;

  while(true) {
    {
      SpinLock l(uLock_);
      if (i >= uncollected_.size())
        break;

      ptr = uncollected_.begin();
      for (uint32_t j = 0; j < i; ++j)
        ++ptr;

      msg = *ptr;
      ++i;
    }

    {
      SpinLock   l(msg->pLock_);
      const auto end = msg->packets_ + msg->packetsTotal_;

      uint16_t start = 0;
      uint64_t mask = 0;
      uint64_t req  = 0;

      for (auto s = msg->packets_; s != end; ++s) {
        if (!*s) {
          if (!mask) {
            mask = 1;
            start = cs::numeric_cast<uint16_t>(s - msg->packets_);
          }
          req |= mask;
        }

        if (mask == maxMask) {
          requestMissing(msg->headerHash_, start, req);

          if (s > (msg->packets_ + msg->maxFragment_) && (end - s) > 128) {
            break;
          }
          mask = 0;
        }
        else {
          mask <<= 1;
        }
      }

      if (mask) {
        requestMissing(msg->headerHash_, start, req);
      }
    }
  }
}

void Transport::requestMissing(const cs::Hash& hash, const uint16_t start, const uint64_t req) {
  Packet p;

  {
    SpinLock l(oLock_);
    oPackStream_.init(BaseFlags::NetworkMsg);
    oPackStream_ << NetworkCommand::PackRequest << hash << start << req;
    p = *(oPackStream_.getPackets());
    oPackStream_.clear();
  }

  ConnectionPtr requestee = nh_.getNextRequestee(hash);
  if (requestee) {
    sendDirect(&p, **requestee);
  }
}

void Transport::registerMessage(MessagePtr msg) {
  SpinLock l(uLock_);
  uncollected_.emplace(msg);
}

bool Transport::gotPackRequest(const TaskPtr<IPacMan>&, RemoteNodePtr& sender) {
  Connection* conn = sender->connection.load(std::memory_order_acquire);
  if (!conn) {
    return false;
  }
  auto ep = conn->specialOut ? conn->out : conn->in;

  cs::Hash hHash;
  uint16_t start;
  uint64_t req;

  iPackStream_ >> hHash >> start >> req;
  if (!iPackStream_.good() || !iPackStream_.end()) {
    return false;
  }

  uint32_t reqd = 0, snt = 0;
  uint64_t mask = 1;
  while (mask) {
    if (mask & req) {
      ++reqd;
      if (net_->resendFragment(hHash, start, ep)) {
        ++snt;
      }
    }
    ++start;
    mask <<= 1;
  }

  return true;
}

void Transport::sendPingPack(const Connection& conn) {
  SpinLock l(oLock_);
  oPackStream_.init(BaseFlags::NetworkMsg);
  oPackStream_ << NetworkCommand::Ping << conn.id;
  sendDirect(oPackStream_.getPackets(), conn);
  oPackStream_.clear();
}

bool Transport::gotPing(const TaskPtr<IPacMan>& task, RemoteNodePtr& sender) {
  Connection::Id id;

  iPackStream_ >> id;
  if (!iPackStream_.good() || !iPackStream_.end()) {
    return false;
  }

  nh_.validateConnectionId(sender, id, task->sender);

  return true;
}<|MERGE_RESOLUTION|>--- conflicted
+++ resolved
@@ -316,72 +316,36 @@
   auto type = msg.getFirstPack().getType();
   auto rNum = msg.getFirstPack().getRoundNum();
 
-<<<<<<< HEAD
-  if (type == MsgTypes::BlockHash) {
-    cslog() << "TRANSPORT> Process Node Message MSG: BlockHash - rNum = " << rNum;
-  }
-
-  if (type == MsgTypes::BlockRequest) {
-    cslog() << "TRANSPORT> Process Node Message MSG: BlockRequest  - rNum = " << rNum;
-  }
-
-  if (type == MsgTypes::FirstTransaction) {
-    cslog() << "TRANSPORT> Process Node Message MSG: FirstTransaction  - rNum = " << rNum;
-  }
-
-  if (type == MsgTypes::RequestedBlock) {
-    cslog() << "TRANSPORT> Process Node Message MSG: RequestedBlock  - rNum = " << rNum;
-  }
-
-  if (type == MsgTypes::RoundTableSS) {
-    cslog() << "TRANSPORT> Process Node Message MSG: RoundTable  - rNum = " << rNum;
-  }
-
-  if (type == MsgTypes::TransactionList) {
-    cslog() << "TRANSPORT> Process Node Message MSG: TransactionList - rNum = " << rNum;
-  }
-
-  if (type == MsgTypes::NewCharacteristic) {
-    cslog() << "TRANSPORT> Process Node Message MSG: Characteristic received";
-  }
-
-  if (type == MsgTypes::WriterNotification) {
-    cslog() << "TRANSPORT> Process Node Message MSG: Writer Notification received";
-  }
-
-  if (type == MsgTypes::BigBang) {
-    cslog() << "TRANSPORT> Process Node Message MSG: BigBang ";
-=======
   switch (type) {
     case MsgTypes::BlockHash:
-      std::cout << "TRANSPORT> Process Node Message MSG: BlockHash - rNum = " << rNum << std::endl;
+      cslog() << "TRANSPORT> Process Node Message MSG: BlockHash - rNum = " << rNum;
       break;
     case MsgTypes::BlockRequest:
-      std::cout << "TRANSPORT> Process Node Message MSG: BlockRequest  - rNum = " << rNum << std::endl;
+      cslog() << "TRANSPORT> Process Node Message MSG: BlockRequest  - rNum = " << rNum;
       break;
     case MsgTypes::FirstTransaction:
-      std::cout << "TRANSPORT> Process Node Message MSG: FirstTransaction  - rNum = " << rNum << std::endl;
+      cslog() << "TRANSPORT> Process Node Message MSG: FirstTransaction  - rNum = " << rNum;
       break;
     case MsgTypes::RequestedBlock:
-      std::cout << "TRANSPORT> Process Node Message MSG: RequestedBlock  - rNum = " << rNum << std::endl;
+      cslog() << "TRANSPORT> Process Node Message MSG: RequestedBlock  - rNum = " << rNum;
       break;
     case MsgTypes::RoundTableSS:
-      std::cout << "TRANSPORT> Process Node Message MSG: RoundTable  - rNum = " << rNum << std::endl;
+      cslog() << "TRANSPORT> Process Node Message MSG: RoundTable  - rNum = " << rNum;
       break;
     case MsgTypes::TransactionList:
-      std::cout << "TRANSPORT> Process Node Message MSG: TransactionList - rNum = " << rNum << std::endl;
+      cslog() << "TRANSPORT> Process Node Message MSG: TransactionList - rNum = " << rNum;
       break;
     case MsgTypes::NewCharacteristic:
-      std::cout << "TRANSPORT> Process Node Message MSG: Characteristic received" << std::endl;
+      cslog() << "TRANSPORT> Process Node Message MSG: Characteristic received";
       break;
     case MsgTypes::WriterNotification:
-      std::cout << "TRANSPORT> Process Node Message MSG: Writer Notification received" << std::endl;
+      cslog() << "TRANSPORT> Process Node Message MSG: Writer Notification received";
       break;
     case MsgTypes::BigBang:
-      std::cout << "TRANSPORT> Process Node Message MSG: BigBang " << std::endl;
-      break;
-  default: break;
->>>>>>> e553e7a9
+      cslog() << "TRANSPORT> Process Node Message MSG: BigBang ";
+      break;
+  default:
+      break;
   }
 
   switch(node_->chooseMessageAction(rNum, type)) {
@@ -419,71 +383,37 @@
 void Transport::processNodeMessage(const Packet& pack) {
   auto type = pack.getType();
   auto rNum = pack.getRoundNum();
-<<<<<<< HEAD
-
-  if (type == MsgTypes::BlockHash) {
-    cslog() << "TRANSPORT> Process Node Message PKG: BlockHash ";
-  }
-
-  if (type == MsgTypes::BlockRequest) {
-    cslog() << "TRANSPORT> Process Node Message PKG: BlockRequest ";
-  }
-
-  if (type == MsgTypes::FirstTransaction) {
-    cslog() << "TRANSPORT> Process Node Message PKG: FirstTransaction ";
-  }
-  if (type == MsgTypes::RequestedBlock) {
-    cslog() << "TRANSPORT> Process Node Message PKG: RequestedBlock ";
-  }
-
-  if (type == MsgTypes::RoundTableSS) {
-    cslog()<< "TRANSPORT> Process Node Message PKG: RoundTable ";
-  }
-  if (type == MsgTypes::TransactionList) {
-    cslog() << "TRANSPORT> Process Node Message PKG: TransactionList ";
-  }
-
-  if (type == MsgTypes::NewCharacteristic) {
-    cslog() << "TRANSPORT> Process Node Message PKG:  Characteristic received";
-  }
-
-  if (type == MsgTypes::WriterNotification) {
-    cslog() << "TRANSPORT> Process Node Message MSG: Writer Notification received";
-  }
-
-  if (type == MsgTypes::BigBang) {
-    cslog() << "TRANSPORT> Process Node Message PKG: BigBang ";
-=======
+
   switch (type) {
     case MsgTypes::BlockHash:
-      std::cout << "TRANSPORT> Process Node Message PKG: BlockHash " << std::endl;
+      cslog() << "TRANSPORT> Process Node Message PKG: BlockHash ";
       break;
     case MsgTypes::BlockRequest:
-      std::cout << "TRANSPORT> Process Node Message PKG: BlockRequest " << std::endl;
+      cslog() << "TRANSPORT> Process Node Message PKG: BlockRequest ";
       break;
     case MsgTypes::FirstTransaction:
-      std::cout << "TRANSPORT> Process Node Message PKG: FirstTransaction " << std::endl;
+      cslog() << "TRANSPORT> Process Node Message PKG: FirstTransaction ";
       break;
     case MsgTypes::RequestedBlock:
-      std::cout << "TRANSPORT> Process Node Message PKG: RequestedBlock " << std::endl;
+      cslog() << "TRANSPORT> Process Node Message PKG: RequestedBlock ";
       break;
     case MsgTypes::RoundTableSS:
-      std::cout << "TRANSPORT> Process Node Message PKG: RoundTable " << std::endl;
+      cslog() << "TRANSPORT> Process Node Message PKG: RoundTable ";
       break;
     case MsgTypes::TransactionList:
-      std::cout << "TRANSPORT> Process Node Message PKG: TransactionList " << std::endl;
+      cslog() << "TRANSPORT> Process Node Message PKG: TransactionList ";
       break;
     case MsgTypes::NewCharacteristic:
-      std::cout << "TRANSPORT> Process Node Message PKG:  Characteristic received" << std::endl;
+      cslog() << "TRANSPORT> Process Node Message PKG:  Characteristic received";
       break;
     case MsgTypes::WriterNotification:
-      std::cout << "TRANSPORT> Process Node Message MSG: Writer Notification received" << std::endl;
+      cslog() << "TRANSPORT> Process Node Message MSG: Writer Notification received";
       break;
     case MsgTypes::BigBang:
-      std::cout << "TRANSPORT> Process Node Message PKG: BigBang " << std::endl;
-      break;
-    default: break;
->>>>>>> e553e7a9
+      cslog() << "TRANSPORT> Process Node Message PKG: BigBang ";
+      break;
+    default:
+        break;
   }
 
   switch(node_->chooseMessageAction(rNum, type)) {

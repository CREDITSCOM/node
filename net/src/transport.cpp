--- conflicted
+++ resolved
@@ -804,14 +804,6 @@
     if (ptr && !ptr->isSignal) {
         return ptr->lastSeq;
     }
-<<<<<<< HEAD
-    return 0;
-}
-
-ConnectionPtr Transport::getRandomNeighbour() {
-    csdebug() << "Transport> Get random neighbour for Sync";
-    return nh_.getRandomSyncNeighbour();
-=======
     return cs::Sequence{};
 }
 
@@ -827,7 +819,6 @@
 bool Transport::isShouldPending(Connection* connection) const {
     return connection->isSignal ||
            (cs::ConfigHolder::instance().config()->getMinCompatibleVersion() <= connection->version) || (connection->version == 0);
->>>>>>> 9b51a835
 }
 
 ConnectionPtr Transport::getRandomNeighbour() {
@@ -864,24 +855,10 @@
             }
         }
 
-<<<<<<< HEAD
-void Transport::onConfigChanged(const Config& updated, const Config& previous) {
-    bool is_interesting = false;
-    if (!(updated.getSignalServerEndpoint() == previous.getSignalServerEndpoint())) {
-        is_interesting = true;
-    }
-    else if (updated.getMinCompatibleVersion() != previous.getMinCompatibleVersion()) {
-        is_interesting = true;
-    }
-
-    if (!is_interesting) {
-        return;
-=======
         regFlag |= RegFlags::RedirectPort;
     }
     else if (cs::ConfigHolder::instance().config()->hasTwoSockets()) {
         regFlag |= RegFlags::RedirectPort;
->>>>>>> 9b51a835
     }
 
     uint8_t* flagChar = oPackStream_.getCurrentPtr();
@@ -1020,11 +997,7 @@
         conn.out.port(task->sender.port());
     }
 
-<<<<<<< HEAD
-    if (vers < config_.getMinCompatibleVersion()) {
-=======
     if (version < cs::ConfigHolder::instance().config()->getMinCompatibleVersion()) {
->>>>>>> 9b51a835
         sendRegistrationRefusal(conn, RegistrationRefuseReasons::BadClientVersion);
         return true;
     }
@@ -1097,21 +1070,6 @@
 
 bool Transport::gotSSRegistration(const TaskPtr<IPacMan>& task, RemoteNodePtr& rNode) {
     if (!(ssStatus_ == SSBootstrapStatus::Requested || ssStatus_ == SSBootstrapStatus::RegisteredWait)) {
-<<<<<<< HEAD
-        cswarning() << "Unexpected Signal Server response " << static_cast<int>(ssStatus_) << " instead of Requested";
-        return false;
-    }
-    
-    cslog() << "Connection to the Signal Server has been established";
-    nh_.addSignalServer(task->sender, ssEp_, rNode);
-
-    constexpr int MinRegistrationSize = 1 + cscrypto::kPublicKeySize;
-    size_t msg_size = task->pack.getMsgSize();
-
-    if (msg_size > MinRegistrationSize) {
-        if (!parseSSSignal(task)) {
-            cswarning() << "Bad Signal Server response";
-=======
         cswarning() << "Unexpected start node response " << static_cast<int>(ssStatus_) << " instead of Requested";
         return false;
     }
@@ -1125,7 +1083,6 @@
     if (msgSize > MinRegistrationSize) {
         if (!parseSSSignal(task)) {
             cswarning() << "Bad start node response";
->>>>>>> 9b51a835
             return false;
         }
     }
@@ -1150,20 +1107,12 @@
 
 bool Transport::gotSSDispatch(const TaskPtr<IPacMan>& task) {
     if (ssStatus_ != SSBootstrapStatus::RegisteredWait) {
-<<<<<<< HEAD
-        cswarning() << "Unexpected Signal Server response " << static_cast<int>(ssStatus_) << " instead of RegisteredWait";
-=======
         cswarning() << "Unexpected start node response " << static_cast<int>(ssStatus_) << " instead of RegisteredWait";
->>>>>>> 9b51a835
         return false;
     }
 
     if (!parseSSSignal(task)) {
-<<<<<<< HEAD
-        cswarning() << "Bad Signal Server response";
-=======
         cswarning() << "Bad start node response";
->>>>>>> 9b51a835
         return false;
     }
 
@@ -1242,21 +1191,13 @@
 
 bool Transport::gotSSNewFriends()
 {
-<<<<<<< HEAD
-    cslog() << "Get new friends from SignalServer";
-=======
     cslog() << "Get new friends from start node";
->>>>>>> 9b51a835
     if (ssStatus_ != SSBootstrapStatus::Complete)
     {
         cs::Lock lock(oLock_);
         formSSConnectPack(myPublicKey_, node_->getBlockChain().uuid());
         net_->sendDirect(*(oPackStream_.getPackets()), ssEp_);
-<<<<<<< HEAD
-        cslog() << "Sending registration request to Signal Server because ssStatus = " + std::to_string(static_cast<int>(ssStatus_));
-=======
         cslog() << "Sending registration request to start node because ssStatus = " + std::to_string(static_cast<int>(ssStatus_));
->>>>>>> 9b51a835
     }
 
     cs::Signature sign;
@@ -1303,11 +1244,7 @@
 
 bool Transport::gotSSUpdateServer()
 {
-<<<<<<< HEAD
-    cslog() << "Get new friends from SignalServer";
-=======
     cslog() << "Get new friends from start node";
->>>>>>> 9b51a835
 
     cs::Signature sign;
     iPackStream_ >> sign;

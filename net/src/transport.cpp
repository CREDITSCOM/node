/* Send blaming letters to @yrtimd */
#include <csnode/packstream.hpp>
#include <lib/system/allocators.hpp>
#include <lib/system/keys.hpp>
#include <lib/system/utils.hpp>

#include "network.hpp"
#include "transport.hpp"

// Variable to store Class signal status.
volatile std::sig_atomic_t Transport::gSignalStatus = 0;

// variable defined in client/main.cpp
volatile std::sig_atomic_t gSignalStatus = 0;

// Signal transport to stop and stop Node
static void stopNode() noexcept(false) {
  Transport::stop();
}

// Called periodically to poll the signal flag.
void poll_signal_flag() {
  if (gSignalStatus == 1) {
    gSignalStatus = 0;
    try {
      stopNode();
    }
    catch (...) {
      // Handle error
      cserror() << "Poll signal error!";
      std::raise(SIGABRT);
    }
  }
}

// Extern function dfined in main.cpp to poll and handle signal status.
extern void poll_signal_flag();

enum RegFlags : uint8_t { UsingIPv6 = 1, RedirectIP = 1 << 1, RedirectPort = 1 << 2 };

enum Platform : uint8_t { Linux, MacOS, Windows };

namespace {
// Packets formation

void addMyOut(const Config& config, cs::OPackStream& stream, const uint8_t initFlagValue = 0) {
  uint8_t regFlag = 0;
  if (!config.isSymmetric()) {
    if (config.getAddressEndpoint().ipSpecified) {
      regFlag |= RegFlags::RedirectIP;
      if (config.getAddressEndpoint().ip.is_v6()) {
        regFlag |= RegFlags::UsingIPv6;
      }
    }

    regFlag |= RegFlags::RedirectPort;
  } else if (config.hasTwoSockets()) {
    regFlag |= RegFlags::RedirectPort;
  }

  uint8_t* flagChar = stream.getCurrentPtr();

  if (!config.isSymmetric()) {
    if (config.getAddressEndpoint().ipSpecified) {
      stream << config.getAddressEndpoint().ip;
    }
    else {
      uint8_t c = 0_u8;
      stream << c;
    }

    stream << config.getAddressEndpoint().port;
  } else if (config.hasTwoSockets()) {
    stream << 0_u8 << config.getInputEndpoint().port;
  }
  else {
    stream << 0_u8;
  }

  *flagChar |= initFlagValue | regFlag;
}

void formRegPack(const Config& config, cs::OPackStream& stream, uint64_t** regPackConnId, const cs::PublicKey& pk) {
  stream.init(BaseFlags::NetworkMsg);

  stream << NetworkCommand::Registration << NODE_VERSION;

  addMyOut(config, stream);
  *regPackConnId = reinterpret_cast<uint64_t*>(stream.getCurrentPtr());

  stream << static_cast<ConnectionId>(0) << pk;
}

void formSSConnectPack(const Config& config, cs::OPackStream& stream, const cs::PublicKey& pk) {
  stream.init(BaseFlags::NetworkMsg);
  stream << NetworkCommand::SSRegistration
#ifdef _WIN32
         << Platform::Windows
#elif __APPLE__
         << Platform::MacOS
#else
         << Platform::Linux
#endif
         << NODE_VERSION;

  uint8_t flag = (config.getNodeType() == NodeType::Router) ? 8 : 0;
  addMyOut(config, stream, flag);

  stream << pk;
}
}  // namespace

Transport::~Transport() {
  delete net_;
}

void Transport::run() {
  net_->sendInit();
  acceptRegistrations_ = config_.getNodeType() == NodeType::Router;

  {
    SpinLock l(oLock_);
    oPackStream_.init(BaseFlags::NetworkMsg);
    formRegPack(config_, oPackStream_, &regPackConnId_, myPublicKey_);
    regPack_ = *(oPackStream_.getPackets());
    oPackStream_.clear();
  }

  refillNeighbourhood();

  // Okay, now let's get to business
  uint32_t ctr = 0;
  cswarning() << "+++++++>>> Transport Run Task Start <<<+++++++++++++++";

  // Check if thread is requested to stop ?
  while (Transport::gSignalStatus == 0)
  {
    ++ctr;

    bool askMissing    = true;
    bool resendPacks   = ctr % 4 == 0;
    bool sendPing      = ctr % 20 == 0;
    bool refreshLimits = ctr % 20 == 0;
    bool checkPending  = ctr % 100 == 0;
    bool checkSilent   = ctr % 150 == 0;

    if (askMissing) {
      askForMissingPackages();
    }

    if (checkPending) {
      nh_.checkPending(config_.getMaxNeighbours());
    }

    if (checkSilent) {
      nh_.checkSilent();
    }

    if (resendPacks) {
      nh_.resendPackets();
    }

    if (sendPing) {
      nh_.pingNeighbours();
    }

    if (refreshLimits) {
      nh_.refreshLimits();
    }

    poll_signal_flag();
    std::this_thread::sleep_for(std::chrono::milliseconds(50));
  }

  cswarning() << "[Transport::run STOPED!]";
}

template <>
uint16_t getHashIndex(const ip::udp::endpoint& ep) {
  uint16_t result = ep.port();

  if (ep.protocol() == ip::udp::v4()) {
    uint32_t addr = ep.address().to_v4().to_uint();
    result ^= *(reinterpret_cast<uint16_t*>(&addr));
    result ^= *(reinterpret_cast<uint16_t*>(&addr) + 1);
  } else {
    auto bytes = ep.address().to_v6().to_bytes();
    auto ptr = reinterpret_cast<uint8_t*>(&result);
    auto bytesPtr = bytes.data();
    for (size_t i = 0; i < 8; ++i)
      *ptr ^= *(bytesPtr++);
    ++ptr;
    for (size_t i = 8; i < 16; ++i)
      *ptr ^= *(bytesPtr++);
  }

  return result;
}

RemoteNodePtr Transport::getPackSenderEntry(const ip::udp::endpoint& ep) {
  auto& rn = remoteNodesMap_.tryStore(ep);

  if (!rn)  // Newcomer
    rn = remoteNodes_.emplace();

  rn->packets.fetch_add(1, std::memory_order_relaxed);
  return rn;
}

bool Transport::sendDirect(const Packet* pack, const Connection& conn) {
  uint32_t nextBytesCount = static_cast<uint32_t>(conn.lastBytesCount.load(std::memory_order_relaxed) + pack->size());
  if (nextBytesCount <= config_.getConnectionBandwidth()) {
    conn.lastBytesCount.fetch_add(static_cast<uint32_t>(pack->size()), std::memory_order_relaxed);
    net_->sendDirect(*pack, conn.getOut());
    return true;
  }

  return false;
}

void Transport::deliverDirect(const Packet* pack, const uint32_t size, ConnectionPtr conn) {
  const auto packEnd = pack + size;
  for (auto ptr = pack; ptr != packEnd; ++ptr) {
    nh_.registerDirect(ptr, conn);
    sendDirect(ptr, **conn);
  }
}

void Transport::deliverBroadcast(const Packet* pack, const uint32_t size) {
  const auto packEnd = pack + size;
  for (auto ptr = pack; ptr != packEnd; ++ptr) {
    sendBroadcast(ptr);
  }
}

// Processing network packages

void Transport::processNetworkTask(const TaskPtr<IPacMan>& task, RemoteNodePtr& sender) {
  iPackStream_.init(task->pack.getMsgData(), task->pack.getMsgSize());

  NetworkCommand cmd;
  iPackStream_ >> cmd;

  if (!iPackStream_.good()) {
    return sender->addStrike();
  }

  bool result = true;
  switch (cmd) {
    case NetworkCommand::Registration:
      result = gotRegistrationRequest(task, sender);
      break;
    case NetworkCommand::ConfirmationRequest:
      break;
    case NetworkCommand::ConfirmationResponse:
      break;
    case NetworkCommand::RegistrationConfirmed:
      result = gotRegistrationConfirmation(task, sender);
      break;
    case NetworkCommand::RegistrationRefused:
      result = gotRegistrationRefusal(task, sender);
      break;
    case NetworkCommand::Ping:
      gotPing(task, sender);
      break;
    case NetworkCommand::SSRegistration:
      gotSSRegistration(task, sender);
      break;
    case NetworkCommand::SSReRegistration:
      gotSSReRegistration();
      break;
    case NetworkCommand::SSFirstRound:
      gotSSDispatch(task);
      break;
    case NetworkCommand::SSRegistrationRefused:
      gotSSRefusal(task);
      break;
    case NetworkCommand::SSPingWhiteNode:
      gotSSPingWhiteNode(task);
      break;
    case NetworkCommand::SSLastBlock:
      try {
        gotSSLastBlock(task, node_->getBlockChain().getLastWrittenSequence(), node_->getBlockChain().getLastHash());
      }
      catch (std::out_of_range) {}
      break;
    case NetworkCommand::SSSpecificBlock: {
      uint32_t round;
      iPackStream_ >> round;

      try {
        gotSSLastBlock(task, round, node_->getBlockChain().getHashBySequence(round));
      }
      catch (const std::out_of_range&) {
        cswarning() << "VERY BIG HARD ROUND: " << round;
      }

      break;
    }
    case NetworkCommand::PackInform:
      gotPackInform(task, sender);
      break;
    case NetworkCommand::PackRenounce:
      gotPackRenounce(task, sender);
      break;
    case NetworkCommand::PackRequest:
      gotPackRequest(task, sender);
      break;
    default:
      result = false;
      cswarning() << "Unexpected network command";
  }

  if (!result) {
    sender->addStrike();
  }
}

void Transport::refillNeighbourhood() {
  if (config_.getBootstrapType() == BootstrapType::IpList) {
    for (auto& ep : config_.getIpList()) {
      if (!nh_.canHaveNewConnection()) {
        cswarning() << "Connections limit reached";
        break;
      }

      cslog() << "Creating connection to " << ep.ip;
      nh_.establishConnection(net_->resolve(ep));
    }
  }

  if (config_.getBootstrapType() == BootstrapType::SignalServer || config_.getNodeType() == NodeType::Router) {
    // Connect to SS logic
    ssEp_ = net_->resolve(config_.getSignalServerEndpoint());
    cslog() << "Connecting to Signal Server on " << ssEp_;

    {
      SpinLock l(oLock_);
      formSSConnectPack(config_, oPackStream_, myPublicKey_);
      ssStatus_ = SSBootstrapStatus::Requested;
      net_->sendDirect(*(oPackStream_.getPackets()), ssEp_);
    }
  }
}

bool Transport::parseSSSignal(const TaskPtr<IPacMan>& task) {
  iPackStream_.init(task->pack.getMsgData(), task->pack.getMsgSize());
  iPackStream_.safeSkip<uint8_t>(1);

  cs::RoundNumber rNum = 0;
  iPackStream_ >> rNum;

  auto trStart = iPackStream_.getCurrentPtr();

  uint8_t numConf;
  iPackStream_ >> numConf;
  if (!iPackStream_.good()) {
    return false;
  }

  iPackStream_.safeSkip<cs::PublicKey>(numConf + 1);

  auto trFinish = iPackStream_.getCurrentPtr();
  node_->getRoundTableSS(trStart, cs::numeric_cast<size_t>(trFinish - trStart), rNum);

  uint8_t numCirc;
  iPackStream_ >> numCirc;
  if (!iPackStream_.good()) {
    return false;
  }

  uint32_t ctr = nh_.size();
  if (config_.getBootstrapType() == BootstrapType::SignalServer) {
    for (uint8_t i = 0; i < numCirc; ++i) {
      EndpointData ep;
      ep.ipSpecified = true;

      iPackStream_ >> ep.ip >> ep.port;
      if (!iPackStream_.good())
        return false;

      if (++ctr <= config_.getMaxNeighbours())
        nh_.establishConnection(net_->resolve(ep));

      iPackStream_.safeSkip<cs::PublicKey>();
      if (!iPackStream_.good()) {
        return false;
      }
      if (!nh_.canHaveNewConnection()) {
        break;
      }
    }
  }

  ssStatus_ = SSBootstrapStatus::Complete;

  return true;
}

constexpr const uint32_t StrippedDataSize = sizeof(cs::RoundNumber) + sizeof(MsgTypes);
void Transport::processNodeMessage(const Message& msg) {
  auto type = msg.getFirstPack().getType();
  auto rNum = msg.getFirstPack().getRoundNum();

  switch(node_->chooseMessageAction(rNum, type)) {
  case Node::MessageActions::Process:
    return dispatchNodeMessage(type,
                               rNum,
                               msg.getFirstPack(),
                               msg.getFullData() + StrippedDataSize,
                               msg.getFullSize() - StrippedDataSize);
  case Node::MessageActions::Postpone:
    return postponePacket(rNum, type, msg.extractData());
  case Node::MessageActions::Drop:
    return;
  }
}

bool Transport::shouldSendPacket(const Packet& pack) {
  if (pack.isNetwork()) {
    return false;
  }
  const auto rLim = std::max(node_->getRoundNumber(), static_cast<cs::RoundNumber>(1)) - 1;

  if (!pack.isFragmented()) {
    return pack.getRoundNum() >= rLim;
  }
  auto& rn = fragOnRound_.tryStore(pack.getHeaderHash());

  if (pack.getFragmentId() == 0) {
    rn = pack.getRoundNum() + (pack.getType() != MsgTypes::Transactions ? 0 : 5);
  }

  return !rn || rn >= rLim;
}

void Transport::processNodeMessage(const Packet& pack) {
  auto type = pack.getType();
  auto rNum = pack.getRoundNum();

  switch(node_->chooseMessageAction(rNum, type)) {
  case Node::MessageActions::Process:
    return dispatchNodeMessage(type,
                               rNum,
                               pack,
                               pack.getMsgData() + StrippedDataSize,
                               pack.getMsgSize() - StrippedDataSize);
  case Node::MessageActions::Postpone:
    return postponePacket(rNum, type, pack);
  case Node::MessageActions::Drop:
    return;

  }
}

inline void Transport::postponePacket(const cs::RoundNumber rNum, const MsgTypes type, const Packet& pack) {
  (*postponed_)->emplace(rNum, type, pack);
}

void Transport::processPostponed(const cs::RoundNumber rNum) {
  auto& ppBuf = *postponed_[1];
  for (auto& pp : **postponed_) {
    if (pp.round > rNum) {
      ppBuf.emplace(std::move(pp));
    }
    else if (pp.round == rNum) {
      dispatchNodeMessage(pp.type, pp.round, pp.pack, pp.pack.getMsgData() + StrippedDataSize,
                          pp.pack.getMsgSize() - StrippedDataSize);
    }
  }

  (*postponed_)->clear();

  postponed_[1] = *postponed_;
  postponed_[0] = &ppBuf;

  csdebug() << "TRANSPORT> POSTPHONED finish";
}

void Transport::dispatchNodeMessage(const MsgTypes type, const cs::RoundNumber rNum, const Packet& firstPack,
                                    const uint8_t* data, size_t size) {
  if (size == 0) {
    cserror() << "Bad packet size, why is it zero?";
    return;
  }

  constexpr cs::RoundNumber roundDifferent = 5;

  // never cut packets
  switch (type) {
    case MsgTypes::BlockRequest:
      return node_->getBlockRequest(data, size, firstPack.getSender());
    case MsgTypes::RequestedBlock:
      return node_->getBlockReply(data, size, firstPack.getSender());
    default:
      break;
  }

  // cut slow packs
  if ((rNum + roundDifferent) < node_->getRoundNumber()) {
    csdebug() << "TRANSPORT> Ignore old packs, round " << rNum << " message type " << static_cast<int>(type);
    return;
  }

  // cut my packs
  if (firstPack.getSender() == node_->getNodeIdKey()) {
    csdebug() << "TRANSPORT> Ignore myself packs";
    return;
  }

  // packets which transport may cut
  switch (type) {
  case MsgTypes::RoundTableSS:
    return node_->getRoundTableSS(data, size, rNum);
  case MsgTypes::RoundTable:
    return node_->getRoundTable(data, size, rNum);
  case MsgTypes::ConsVector:
    return node_->getVector(data, size, firstPack.getSender());
  case MsgTypes::ConsMatrix:
    return node_->getMatrix(data, size, firstPack.getSender());
  case MsgTypes::BlockHash:
    return node_->getHash(data, size, firstPack.getSender());
  case MsgTypes::BlockHashV3:
    return node_->getHash_V3(data, size, rNum, firstPack.getSender());
  case MsgTypes::TransactionPacket:
    return node_->getTransactionsPacket(data, size);
  case MsgTypes::TransactionsPacketRequest:
    return node_->getPacketHashesRequest(data, size, rNum, firstPack.getSender());
  case MsgTypes::TransactionsPacketReply:
    return node_->getPacketHashesReply(data, size, rNum, firstPack.getSender());
  case MsgTypes::NewCharacteristic:
    return node_->getCharacteristic(data, size, rNum, firstPack.getSender());
  case MsgTypes::WriterNotification:
    return node_->getWriterNotification(data, size, firstPack.getSender());
  case MsgTypes::FirstStage:
    return node_->getStageOne(data, size, firstPack.getSender());
  case MsgTypes::FirstStageRequest:
    return node_->getStageOneRequest(data, size, firstPack.getSender());
  case MsgTypes::SecondStage:
    return node_->getStageTwo(data, size, firstPack.getSender());
  case MsgTypes::SecondStageRequest:
    return node_->getStageTwoRequest(data, size, firstPack.getSender());
  case MsgTypes::ThirdStage:
    return node_->getStageThree(data, size, firstPack.getSender());
  case MsgTypes::ThirdStageRequest:
    return node_->getStageTwoRequest(data, size, firstPack.getSender());
  case MsgTypes::RoundInfo:
    return node_->getRoundInfo(data, size, rNum, firstPack.getSender());
  case MsgTypes::RoundInfoRequest:
    return node_->getRoundInfoRequest(data, size, rNum, firstPack.getSender());
  case MsgTypes::RoundInfoReply:
    return node_->getRoundInfoReply(data, size, rNum, firstPack.getSender());
  default:
    cserror() << "TRANSPORT> Unknown message type " << static_cast<int>(type) << " pack round " << rNum;
    break;
  }
}

void Transport::registerTask(Packet* pack, const uint32_t packNum, const bool incrementWhenResend) {
  auto end = pack + packNum;
  
  for (auto ptr = pack; ptr != end; ++ptr) {
    SpinLock l(sendPacksFlag_);
    PackSendTask pst;
    pst.pack = *ptr;
    pst.incrementId = incrementWhenResend;
    sendPacks_.emplace(pst);
  }
}

void Transport::addTask(Packet* pack, const uint32_t packNum, bool incrementWhenResend, bool sendToNeighbours) {
  if (sendToNeighbours) {
    nh_.pourByNeighbours(pack, packNum);
  }

  if (packNum > 1) {
    net_->registerMessage(pack, packNum);
    registerTask(pack, 1, incrementWhenResend);
  }
  else if (sendToNeighbours) {
    registerTask(pack, packNum, incrementWhenResend);
  }
}

void Transport::clearTasks() {
  SpinLock l(sendPacksFlag_);
  sendPacks_.clear();
}

uint32_t Transport::getNeighboursCount() {
  return nh_.size();
}

uint32_t Transport::getMaxNeighbours() const {
  return config_.getMaxNeighbours();
}

ConnectionPtr Transport::getSyncRequestee(const uint32_t seq, bool& alreadyRequested) {
  return nh_.getNextSyncRequestee(seq, alreadyRequested);
}

ConnectionPtr Transport::getConnectionByKey(const cs::PublicKey& pk) {
  return nh_.getNeighbourByKey(pk);
}

<<<<<<< HEAD
ConnectionPtr Transport::getRandomNeighbour() {
  csdebug() << "Transport> Get random neighbour";
=======
ConnectionPtr Transport::getNeighbourByNumber(const std::size_t number)
{
  csdebug() << "Transport> Get neighbour by number: " << number;
  return nh_.getNeighbour(number);
}

ConnectionPtr Transport::getRandomNeighbour()
{
  csdebug() << "Transport> Get random neighbour for Sync";
>>>>>>> a23dd9bb
  return nh_.getRandomSyncNeighbour();
}

void Transport::syncReplied(const uint32_t seq) {
  return nh_.releaseSyncRequestee(seq);
}

<<<<<<< HEAD
void Transport::resetNeighbours() {
=======
bool Transport::isPingDone() {
  return nh_.isPingDone();
}

void Transport::resetNeighbours()
{
>>>>>>> a23dd9bb
  csdebug() << "Transport> Reset neighbours";
  return nh_.resetSyncNeighbours();
}

/* Sending network tasks */
void Transport::sendRegistrationRequest(Connection& conn) {
  cslog() << "Sending registration request to " << (conn.specialOut ? conn.out : conn.in);

  Packet req(netPacksAllocator_.allocateNext(cs::numeric_cast<uint32_t>(regPack_.size())));
  *regPackConnId_ = conn.id;
  memcpy(req.data(), regPack_.data(), regPack_.size());

  ++(conn.attempts);
  sendDirect(&req, conn);
}

void Transport::sendRegistrationConfirmation(const Connection& conn, const Connection::Id requestedId) {
  cslog() << "Confirming registration with " << conn.getOut();

  SpinLock l(oLock_);
  oPackStream_.init(BaseFlags::NetworkMsg);
  oPackStream_ << NetworkCommand::RegistrationConfirmed << requestedId << conn.id << myPublicKey_;

  sendDirect(oPackStream_.getPackets(), conn);
  oPackStream_.clear();
}

void Transport::sendRegistrationRefusal(const Connection& conn, const RegistrationRefuseReasons reason) {
  cslog() << "Refusing registration with " << conn.in;

  SpinLock l(oLock_);
  oPackStream_.init(BaseFlags::NetworkMsg);
  oPackStream_ << NetworkCommand::RegistrationRefused << conn.id << reason;

  sendDirect(oPackStream_.getPackets(), conn);
  oPackStream_.clear();
}

// Requests processing
bool Transport::gotRegistrationRequest(const TaskPtr<IPacMan>& task, RemoteNodePtr& sender) {
  cslog() << "Got registration request from " << task->sender;

  NodeVersion vers;
  iPackStream_ >> vers;
  if (!iPackStream_.good()) {
    return false;
  }

  Connection conn;
  conn.in     = task->sender;
  auto& flags = iPackStream_.peek<uint8_t>();

  if (flags & RegFlags::RedirectIP) {
    boost::asio::ip::address addr;
    iPackStream_ >> addr;

    conn.out.address(addr);
    conn.specialOut = true;
  } else {
    conn.specialOut = false;
    iPackStream_.skip<uint8_t>();
  }

  if (flags & RegFlags::RedirectPort) {
    Port port;
    iPackStream_ >> port;

    if (!conn.specialOut) {
      conn.specialOut = true;
      conn.out.address(task->sender.address());
    }
    conn.out.port(port);
  }
  else if (conn.specialOut) {
    conn.out.port(task->sender.port());
  }

  if (vers != NODE_VERSION) {
    sendRegistrationRefusal(conn, RegistrationRefuseReasons::BadClientVersion);
    return true;
  }

  iPackStream_ >> conn.id;
  iPackStream_ >> conn.key;

  if (!iPackStream_.good() || !iPackStream_.end()) {
    return false;
  }

  nh_.gotRegistration(std::move(conn), sender);
  return true;
}

bool Transport::gotRegistrationConfirmation(const TaskPtr<IPacMan>& task, RemoteNodePtr& sender) {
  cslog() << "Got registration confirmation from " << task->sender;

  ConnectionId myCId;
  ConnectionId realCId;
  cs::PublicKey    key;
  iPackStream_ >> myCId >> realCId >> key;

  if (!iPackStream_.good()) {
    return false;
  }

  nh_.gotConfirmation(myCId, realCId, task->sender, key, sender);
  return true;
}

bool Transport::gotRegistrationRefusal(const TaskPtr<IPacMan>& task, RemoteNodePtr&) {
  cslog() << "Got registration refusal from " << task->sender;

  RegistrationRefuseReasons reason;
  Connection::Id            id;
  iPackStream_ >> id >> reason;

  if (!iPackStream_.good() || !iPackStream_.end()) {
    return false;
  }

  nh_.gotRefusal(id);

  cslog() << "Registration to " << task->sender << " refused. Reason: " << static_cast<int>(reason);

  return true;
}

bool Transport::gotSSRegistration(const TaskPtr<IPacMan>& task, RemoteNodePtr& rNode) {
  if (ssStatus_ != SSBootstrapStatus::Requested) {
    cswarning() << "Unexpected Signal Server response";
    return false;
  }

  cslog() << "Connection to the Signal Server has been established";
  nh_.addSignalServer(task->sender, ssEp_, rNode);

  if (task->pack.getMsgSize() > 2) {
    if (!parseSSSignal(task)) {
      cswarning() << "Bad Signal Server response";
    }
  }
  else {
    ssStatus_ = SSBootstrapStatus::RegisteredWait;
  }

  return true;
}

bool Transport::gotSSReRegistration()
{
  cswarning() << "ReRegistration on Signal Server";

  {
    SpinLock l(oLock_);
    formSSConnectPack(config_, oPackStream_, myPublicKey_);
    net_->sendDirect(*(oPackStream_.getPackets()), ssEp_);
  }

  return true;
}

bool Transport::gotSSDispatch(const TaskPtr<IPacMan>& task) {
  if (ssStatus_ != SSBootstrapStatus::RegisteredWait) {
    cswarning() << "Unexpected Signal Server response";
  }

  if (!parseSSSignal(task)) {
    cswarning() << "Bad Signal Server response";
  }

  return true;
}

bool Transport::gotSSRefusal(const TaskPtr<IPacMan>&) {
  uint16_t expectedVersion;
  iPackStream_ >> expectedVersion;

  cserror() << "The Signal Server has refused the registration due to your bad client version. The expected version is "
            << expectedVersion;

  return true;
}

bool Transport::gotSSPingWhiteNode(const TaskPtr<IPacMan>& task) {
  Connection conn;
  conn.in         = task->sender;
  conn.specialOut = false;
  sendDirect(&task->pack, conn);
  return true;
}

bool Transport::gotSSLastBlock(const TaskPtr<IPacMan>& task, uint32_t lastBlock, const csdb::PoolHash& lastHash) {
#ifdef MONITOR_NODE
  return true;
#endif
  csunused(task);

  Connection conn;
  conn.in = net_->resolve(config_.getSignalServerEndpoint());
  conn.specialOut = false;

  oPackStream_.init(BaseFlags::NetworkMsg);
  oPackStream_ << NetworkCommand::SSLastBlock << NODE_VERSION;

  cs::Hash lastHash_;
  const auto hashBinary = lastHash.to_binary();
  std::copy(hashBinary.begin(), hashBinary.end(), lastHash_.begin());

  oPackStream_ << lastBlock << myPublicKey_ << lastHash_;

  sendDirect(oPackStream_.getPackets(), conn);
  return true;
}

void Transport::gotPacket(const Packet& pack, RemoteNodePtr& sender) {
  if (!pack.isFragmented())
    return;

  nh_.neighbourSentPacket(sender, pack.getHeaderHash());
}

void Transport::redirectPacket(const Packet& pack, RemoteNodePtr& sender) {
  ConnectionPtr conn = nh_.getConnection(sender);
  if (!conn) return;

  sendPackInform(pack, **conn);

  if (pack.isNeighbors()) return;  // Do not redirect packs

  if (pack.isFragmented() && pack.getFragmentsNum() > Packet::SmartRedirectTreshold) {
    nh_.redirectByNeighbours(&pack);
  }
  else {
    nh_.neighbourHasPacket(sender, pack.getHash(), false);
    sendBroadcast(&pack);
  }
}

void Transport::sendPackInform(const Packet& pack, const Connection& addr) {
  SpinLock l(oLock_);
  oPackStream_.init(BaseFlags::NetworkMsg);
  oPackStream_ << NetworkCommand::PackInform << (uint8_t)pack.isNeighbors() << pack.getHash();
  sendDirect(oPackStream_.getPackets(), addr);
  oPackStream_.clear();
}

bool Transport::gotPackInform(const TaskPtr<IPacMan>&, RemoteNodePtr& sender) {
  uint8_t isDirect;
  cs::Hash hHash;
  iPackStream_ >> isDirect >> hHash;
  if (!iPackStream_.good() || !iPackStream_.end()) return false;

  nh_.neighbourHasPacket(sender, hHash, isDirect);
  return true;
}

void Transport::sendPackRenounce(const cs::Hash& hash, const Connection& addr) {
  SpinLock l(oLock_);
  oPackStream_.init(BaseFlags::NetworkMsg);

  oPackStream_ << NetworkCommand::PackRenounce << hash;

  sendDirect(oPackStream_.getPackets(), addr);
  oPackStream_.clear();
}

bool Transport::gotPackRenounce(const TaskPtr<IPacMan>&, RemoteNodePtr& sender) {
  cs::Hash hHash;

  iPackStream_ >> hHash;

  if (!iPackStream_.good() || !iPackStream_.end()) {
    return false;
  }

  nh_.neighbourSentRenounce(sender, hHash);

  return true;
}

void Transport::askForMissingPackages() {
  typename decltype(uncollected_)::const_iterator ptr;
  MessagePtr msg;
  uint32_t i = 0;

  const uint64_t maxMask = 1ull << 63;

  while(true) {
    {
      SpinLock l(uLock_);
      if (i >= uncollected_.size())
        break;

      ptr = uncollected_.begin();
      for (uint32_t j = 0; j < i; ++j)
        ++ptr;

      msg = *ptr;
      ++i;
    }

    {
      SpinLock   l(msg->pLock_);
      const auto end = msg->packets_ + msg->packetsTotal_;

      uint16_t start = 0;
      uint64_t mask = 0;
      uint64_t req  = 0;

      for (auto s = msg->packets_; s != end; ++s) {
        if (!*s) {
          if (!mask) {
            mask = 1;
            start = cs::numeric_cast<uint16_t>(s - msg->packets_);
          }
          req |= mask;
        }

        if (mask == maxMask) {
          requestMissing(msg->headerHash_, start, req);

          if (s > (msg->packets_ + msg->maxFragment_) && (end - s) > 128) {
            break;
          }
          mask = 0;
        }
        else {
          mask <<= 1;
        }
      }

      if (mask) {
        requestMissing(msg->headerHash_, start, req);
      }
    }
  }
}

void Transport::requestMissing(const cs::Hash& hash, const uint16_t start, const uint64_t req) {
  Packet p;

  {
    SpinLock l(oLock_);
    oPackStream_.init(BaseFlags::NetworkMsg);
    oPackStream_ << NetworkCommand::PackRequest << hash << start << req;
    p = *(oPackStream_.getPackets());
    oPackStream_.clear();
  }

  ConnectionPtr requestee = nh_.getNextRequestee(hash);
  if (requestee) {
    sendDirect(&p, **requestee);
  }
}

void Transport::registerMessage(MessagePtr msg) {
  SpinLock l(uLock_);
  uncollected_.emplace(msg);
}

bool Transport::gotPackRequest(const TaskPtr<IPacMan>&, RemoteNodePtr& sender) {
  ConnectionPtr conn = nh_.getConnection(sender);
  if (!conn) return false;
  auto ep = conn->specialOut ? conn->out : conn->in;

  cs::Hash hHash;
  uint16_t start;
  uint64_t req;

  iPackStream_ >> hHash >> start >> req;
  if (!iPackStream_.good() || !iPackStream_.end()) {
    return false;
  }

  uint32_t reqd = 0, snt = 0;
  uint64_t mask = 1;
  while (mask) {
    if (mask & req) {
      ++reqd;
      if (net_->resendFragment(hHash, start, ep)) {
        ++snt;
      }
    }
    ++start;
    mask <<= 1;
  }

  return true;
}

void Transport::sendPingPack(const Connection& conn) {
  SpinLock l(oLock_);
  oPackStream_.init(BaseFlags::NetworkMsg);
  oPackStream_ << NetworkCommand::Ping << conn.id << node_->getBlockChain().getLastWrittenSequence() << myPublicKey_;
  sendDirect(oPackStream_.getPackets(), conn);
  oPackStream_.clear();
}

bool Transport::gotPing(const TaskPtr<IPacMan>& task, RemoteNodePtr& sender) {
  Connection::Id id = 0u;
  uint32_t lastSeq;
  cs::PublicKey pk;

  iPackStream_ >> id >> lastSeq >> pk;

  if (!iPackStream_.good() || !iPackStream_.end()) {
    return false;
  }

  nh_.validateConnectionId(sender, id, task->sender, pk, lastSeq);
  return true;
}<|MERGE_RESOLUTION|>--- conflicted
+++ resolved
@@ -603,20 +603,13 @@
   return nh_.getNeighbourByKey(pk);
 }
 
-<<<<<<< HEAD
-ConnectionPtr Transport::getRandomNeighbour() {
-  csdebug() << "Transport> Get random neighbour";
-=======
-ConnectionPtr Transport::getNeighbourByNumber(const std::size_t number)
-{
+ConnectionPtr Transport::getNeighbourByNumber(const std::size_t number) {
   csdebug() << "Transport> Get neighbour by number: " << number;
   return nh_.getNeighbour(number);
 }
 
-ConnectionPtr Transport::getRandomNeighbour()
-{
+ConnectionPtr Transport::getRandomNeighbour() {
   csdebug() << "Transport> Get random neighbour for Sync";
->>>>>>> a23dd9bb
   return nh_.getRandomSyncNeighbour();
 }
 
@@ -624,16 +617,11 @@
   return nh_.releaseSyncRequestee(seq);
 }
 
-<<<<<<< HEAD
-void Transport::resetNeighbours() {
-=======
 bool Transport::isPingDone() {
   return nh_.isPingDone();
 }
 
-void Transport::resetNeighbours()
-{
->>>>>>> a23dd9bb
+void Transport::resetNeighbours() {
   csdebug() << "Transport> Reset neighbours";
   return nh_.resetSyncNeighbours();
 }

--- conflicted
+++ resolved
@@ -105,8 +105,7 @@
     bool checkPending  = ctr % 100 == 0;
     bool checkSilent   = ctr % 150 == 0;
 
-<<<<<<< HEAD
-    if (askMissing)
+    if (askMissing) {
       askForMissingPackages();
 
     if (checkPending)
@@ -124,26 +123,6 @@
     if (refreshLimits)
       nh_.refreshLimits();
 
-=======
-    if (askMissing) {
-      askForMissingPackages();
-    }
-    if (checkPending) {
-      nh_.checkPending();
-    }
-    if (checkSilent) {
-      nh_.checkSilent();
-    }
-    if (resendPacks) {
-      nh_.resendPackets();
-    }
-    if (sendPing) {
-      nh_.pingNeighbours();
-    }
-    if (refreshLimits) {
-      nh_.refreshLimits();
-    }
->>>>>>> 28d86751
     std::this_thread::sleep_for(std::chrono::milliseconds(50));
   }
 }
@@ -180,7 +159,6 @@
   return rn;
 }
 
-<<<<<<< HEAD
 bool Transport::sendDirect(const Packet* pack, const Connection& conn) {
   uint32_t nextBytesCount = conn.lastBytesCount.load(std::memory_order_relaxed) + pack->size();
   if (nextBytesCount <= config_.getConnectionBandwidth()) {
@@ -197,13 +175,6 @@
   for (auto ptr = pack; ptr != packEnd; ++ptr) {
     nh_.registerDirect(pack, conn);
     sendDirect(ptr, **conn);
-=======
-void Transport::sendDirect(const Packet* pack, const Connection& conn) {
-  uint32_t nextBytesCount = conn.lastBytesCount.load(std::memory_order_relaxed) + cs::numeric_cast<uint32_t>(pack->size());
-  if (nextBytesCount <= conn.BytesLimit) {
-    conn.lastBytesCount.fetch_add(cs::numeric_cast<uint32_t>(pack->size()), std::memory_order_relaxed);
-    net_->sendDirect(*pack, conn.getOut());
->>>>>>> 28d86751
   }
 }
 
@@ -413,7 +384,24 @@
 }
 
 bool Transport::shouldSendPacket(const Packet& pack) {
-<<<<<<< HEAD
+  if (pack.isNetwork()) {
+    return false;
+  }
+  const auto rLim = std::max(node_->getRoundNumber(), static_cast<RoundNum>(1)) - 1;
+
+  if (!pack.isFragmented()) {
+    return pack.getRoundNum() >= rLim;
+  }
+  auto& rn = fragOnRound_.tryStore(pack.getHeaderHash());
+
+  if (pack.getFragmentId() == 0) {
+    rn = pack.getRoundNum();
+  }
+
+  return !rn || rn >= rLim;
+}
+
+bool Transport::shouldSendPacket(const Packet& pack) {
   if (pack.isNetwork()) return false;
   const auto rLim = std::max(node_->getRoundNumber(), (RoundNum)1) - 1;
 
@@ -422,21 +410,6 @@
 
   if (pack.getFragmentId() == 0)
     rn = pack.getRoundNum();
-=======
-  if (pack.isNetwork()) {
-    return false;
-  }
-  const auto rLim = std::max(node_->getRoundNumber(), static_cast<RoundNum>(1)) - 1;
-
-  if (!pack.isFragmented()) {
-    return pack.getRoundNum() >= rLim;
-  }
-  auto& rn = fragOnRound_.tryStore(pack.getHeaderHash());
-
-  if (pack.getFragmentId() == 0) {
-    rn = pack.getRoundNum();
-  }
->>>>>>> 28d86751
 
   return !rn || rn >= rLim;
 }
@@ -700,14 +673,11 @@
 
 bool Transport::gotRegistrationConfirmation(const TaskPtr<IPacMan>& task, RemoteNodePtr& sender) {
   LOG_EVENT("Got registration confirmation from " << task->sender);
-<<<<<<< HEAD
 
   ConnectionId myCId;
   ConnectionId realCId;
   PublicKey    key;
   iPackStream_ >> myCId >> realCId >> key;
-=======
->>>>>>> 28d86751
 
   ConnectionId myCId;
   ConnectionId realCId;
@@ -823,33 +793,24 @@
 }
 
 void Transport::redirectPacket(const Packet& pack, RemoteNodePtr& sender) {
-<<<<<<< HEAD
-  ConnectionPtr conn = nh_.getConnection(sender);
-  if (!conn) return;
-
-  sendPackInform(pack, **conn);
-
-  if (pack.isDirect()) return;  // Do not redirect direct packs
-
-=======
   auto conn = sender->connection.load(std::memory_order_relaxed);
   if (!conn){
     return;
   }
 
-  sendPackInform(pack, *conn);
-
-  // FIXME: result of comparison of constant 100000 with expression of type 'const uint16_t' (aka 'const unsigned short') is always false
->>>>>>> 28d86751
+void Transport::redirectPacket(const Packet& pack, RemoteNodePtr& sender) {
+  ConnectionPtr conn = nh_.getConnection(sender);
+  if (!conn) return;
+
+  sendPackInform(pack, **conn);
+
+  if (pack.isDirect()) return;  // Do not redirect direct packs
+
   if (pack.isFragmented() && pack.getFragmentsNum() > Packet::SmartRedirectTreshold) {
     nh_.redirectByNeighbours(&pack);
   }
   else {
-<<<<<<< HEAD
     nh_.neighbourHasPacket(sender, pack.getHash(), false);
-=======
-    nh_.neighbourHasPacket(sender, pack.getHash());
->>>>>>> 28d86751
     sendBroadcast(&pack);
   }
 }
@@ -857,32 +818,18 @@
 void Transport::sendPackInform(const Packet& pack, const Connection& addr) {
   SpinLock l(oLock_);
   oPackStream_.init(BaseFlags::NetworkMsg);
-<<<<<<< HEAD
   oPackStream_ << NetworkCommand::PackInform << (uint8_t)pack.isDirect() << pack.getHash();
-=======
-  oPackStream_ << NetworkCommand::PackInform << pack.getHash();
->>>>>>> 28d86751
   sendDirect(oPackStream_.getPackets(), addr);
   oPackStream_.clear();
 }
 
 bool Transport::gotPackInform(const TaskPtr<IPacMan>&, RemoteNodePtr& sender) {
-<<<<<<< HEAD
   uint8_t isDirect;
   Hash hHash;
   iPackStream_ >> isDirect >> hHash;
   if (!iPackStream_.good() || !iPackStream_.end()) return false;
 
   nh_.neighbourHasPacket(sender, hHash, isDirect);
-=======
-  cs::Hash hHash;
-  iPackStream_ >> hHash;
-  if (!iPackStream_.good() || !iPackStream_.end()) {
-    return false;
-  }
-
-  nh_.neighbourHasPacket(sender, hHash);
->>>>>>> 28d86751
   return true;
 }
 
@@ -990,15 +937,8 @@
 }
 
 bool Transport::gotPackRequest(const TaskPtr<IPacMan>&, RemoteNodePtr& sender) {
-<<<<<<< HEAD
   ConnectionPtr conn = nh_.getConnection(sender);
   if (!conn) return false;
-=======
-  Connection* conn = sender->connection.load(std::memory_order_acquire);
-  if (!conn) {
-    return false;
-  }
->>>>>>> 28d86751
   auto ep = conn->specialOut ? conn->out : conn->in;
 
   cs::Hash hHash;

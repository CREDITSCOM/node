/* Send blaming letters to @yrtimd */
#include <csnode/packstream.hpp>
#include <lib/system/allocators.hpp>
#include <lib/system/keys.hpp>
#include <lib/system/utils.hpp>

#include "network.hpp"
#include "transport.hpp"

// Variable to store Class signal status.
volatile std::sig_atomic_t Transport::gSignalStatus = 0;

// variable defined in client/main.cpp
volatile std::sig_atomic_t gSignalStatus = 0;

// Signal transport to stop and stop Node
static void stopNode() noexcept(false) {
  Transport::stop();
}

// Called periodically to poll the signal flag.
void poll_signal_flag() {
  if (gSignalStatus == 1) {
    gSignalStatus = 0;
    try {
      stopNode();
    }
    catch (...) {
      cserror() << "Poll signal error!";
      std::raise(SIGABRT);
    }
  }
}

// Extern function dfined in main.cpp to poll and handle signal status.
extern void poll_signal_flag();

enum RegFlags : uint8_t {
  UsingIPv6 = 1,
  RedirectIP = 1 << 1,
  RedirectPort = 1 << 2
};

enum Platform : uint8_t {
  Linux,
  MacOS,
  Windows
};

namespace {
// Packets formation

void addMyOut(const Config& config, cs::OPackStream& stream, const uint8_t initFlagValue = 0) {
  uint8_t regFlag = 0;
  if (!config.isSymmetric()) {
    if (config.getAddressEndpoint().ipSpecified) {
      regFlag |= RegFlags::RedirectIP;
      if (config.getAddressEndpoint().ip.is_v6()) {
        regFlag |= RegFlags::UsingIPv6;
      }
    }

    regFlag |= RegFlags::RedirectPort;
  }
  else if (config.hasTwoSockets()) {
    regFlag |= RegFlags::RedirectPort;
  }

  uint8_t* flagChar = stream.getCurrentPtr();

  if (!config.isSymmetric()) {
    if (config.getAddressEndpoint().ipSpecified) {
      stream << config.getAddressEndpoint().ip;
    }
    else {
      uint8_t c = 0_u8;
      stream << c;
    }

    stream << config.getAddressEndpoint().port;
  }
  else if (config.hasTwoSockets()) {
    stream << 0_u8 << config.getInputEndpoint().port;
  }
  else {
    stream << 0_u8;
  }

  *flagChar |= initFlagValue | regFlag;
}

void formRegPack(const Config& config, cs::OPackStream& stream, uint64_t** regPackConnId, const cs::PublicKey& pk) {
  stream.init(BaseFlags::NetworkMsg);

  stream << NetworkCommand::Registration << NODE_VERSION;

  addMyOut(config, stream);
  *regPackConnId = reinterpret_cast<uint64_t*>(stream.getCurrentPtr());

  stream << static_cast<ConnectionId>(0) << pk;
}

void formSSConnectPack(const Config& config, cs::OPackStream& stream, const cs::PublicKey& pk) {
  stream.init(BaseFlags::NetworkMsg);
  stream << NetworkCommand::SSRegistration
#ifdef _WIN32
         << Platform::Windows
#elif __APPLE__
         << Platform::MacOS
#else
         << Platform::Linux
#endif
         << NODE_VERSION;

  uint8_t flag = (config.getNodeType() == NodeType::Router) ? 8 : 0;
  addMyOut(config, stream, flag);

  stream << pk;
}
}  // namespace

Transport::~Transport() {
  delete net_;
}

void Transport::run() {
  net_->sendInit();
  acceptRegistrations_ = config_.getNodeType() == NodeType::Router;

  {
    cs::SpinGuard lock(oLock_);
    oPackStream_.init(BaseFlags::NetworkMsg);
    formRegPack(config_, oPackStream_, &regPackConnId_, myPublicKey_);
    regPack_ = *(oPackStream_.getPackets());
    oPackStream_.clear();
  }

  refillNeighbourhood();

  // Okay, now let's get to business
  uint32_t ctr = 0;
  cswarning() << "+++++++>>> Transport Run Task Start <<<+++++++++++++++";

  // Check if thread is requested to stop ?
  while (Transport::gSignalStatus == 0) {
    ++ctr;

    bool askMissing = true;
    bool resendPacks = ctr % 5 == 0;
    bool sendPing = ctr % 20 == 0;
    bool refreshLimits = ctr % 20 == 0;
    bool checkPending = ctr % 100 == 0;
    bool checkSilent = ctr % 150 == 0;

    if (askMissing) {
      askForMissingPackages();
    }

    if (checkPending) {
      nh_.checkPending(config_.getMaxNeighbours());
    }

    if (checkSilent) {
      nh_.checkSilent();
    }

    if (resendPacks) {
      nh_.resendPackets();
    }

    if (sendPing) {
      nh_.pingNeighbours();
    }

    if (refreshLimits) {
      nh_.refreshLimits();
    }

    poll_signal_flag();
    std::this_thread::sleep_for(std::chrono::milliseconds(50));
  }

  cswarning() << "[Transport::run STOPED!]";
}

template <>
uint16_t getHashIndex(const ip::udp::endpoint& ep) {
  uint16_t result = ep.port();

  if (ep.protocol() == ip::udp::v4()) {
    uint32_t address  = ep.address().to_v4().to_uint();
    uint16_t lowBits  = static_cast<uint16_t>(address);
    uint16_t highBits = address >> (sizeof(uint16_t) * CHAR_BIT);
    result ^= lowBits ^ highBits;
  }
  else {
    auto bytes = ep.address().to_v6().to_bytes();
    auto ptr = reinterpret_cast<uint8_t*>(&result);
    auto bytesPtr = bytes.data();
    for (size_t i = 0; i < 8; ++i) {
      *ptr ^= *(bytesPtr++);
    }

    ++ptr;

    for (size_t i = 8; i < 16; ++i) {
      *ptr ^= *(bytesPtr++);
    }
  }

  return result;
}

RemoteNodePtr Transport::getPackSenderEntry(const ip::udp::endpoint& ep) {
  auto& rn = remoteNodesMap_.tryStore(ep);

  if (!rn) {  // Newcomer
    rn = remoteNodes_.emplace();
  }

  rn->packets.fetch_add(1, std::memory_order_relaxed);
  return rn;
}

bool Transport::sendDirect(const Packet* pack, const Connection& conn) {
  uint32_t nextBytesCount = static_cast<uint32_t>(conn.lastBytesCount.load(std::memory_order_relaxed) + pack->size());
  if (nextBytesCount <= config_.getConnectionBandwidth()) {
    conn.lastBytesCount.fetch_add(static_cast<uint32_t>(pack->size()), std::memory_order_relaxed);
    net_->sendDirect(*pack, conn.getOut());
    return true;
  }

  return false;
}

void Transport::deliverDirect(const Packet* pack, const uint32_t size, ConnectionPtr conn) {
  const auto packEnd = pack + size;
  for (auto ptr = pack; ptr != packEnd; ++ptr) {
    nh_.registerDirect(ptr, conn);
    sendDirect(ptr, **conn);
  }
}

void Transport::deliverBroadcast(const Packet* pack, const uint32_t size) {
  const auto packEnd = pack + size;
  for (auto ptr = pack; ptr != packEnd; ++ptr) {
    sendBroadcast(ptr);
  }
}

// Processing network packages

void Transport::processNetworkTask(const TaskPtr<IPacMan>& task, RemoteNodePtr& sender) {
  iPackStream_.init(task->pack.getMsgData(), task->pack.getMsgSize());

  NetworkCommand cmd;
  iPackStream_ >> cmd;

  if (!iPackStream_.good()) {
    return sender->addStrike();
  }

  bool result = true;

  switch (cmd) {
    case NetworkCommand::Registration:
      result = gotRegistrationRequest(task, sender);
      break;
    case NetworkCommand::ConfirmationRequest:
      break;
    case NetworkCommand::ConfirmationResponse:
      break;
    case NetworkCommand::RegistrationConfirmed:
      result = gotRegistrationConfirmation(task, sender);
      break;
    case NetworkCommand::RegistrationRefused:
      result = gotRegistrationRefusal(task, sender);
      break;
    case NetworkCommand::Ping:
      gotPing(task, sender);
      break;
    case NetworkCommand::SSRegistration:
      gotSSRegistration(task, sender);
      break;
    case NetworkCommand::SSReRegistration:
      gotSSReRegistration();
      break;
    case NetworkCommand::SSFirstRound:
      gotSSDispatch(task);
      break;
    case NetworkCommand::SSRegistrationRefused:
      gotSSRefusal(task);
      break;
    case NetworkCommand::SSPingWhiteNode:
      gotSSPingWhiteNode(task);
      break;
    case NetworkCommand::SSLastBlock:
      gotSSLastBlock(task, node_->getBlockChain().getLastWrittenSequence(), node_->getBlockChain().getLastHash());
      break;
    case NetworkCommand::SSSpecificBlock: {
      try {
        cs::RoundNumber round = 0;
        iPackStream_ >> round;
        gotSSLastBlock(task, round, node_->getBlockChain().getHashBySequence(round));
      }
      catch (std::out_of_range&) { }
      break;
    }
    case NetworkCommand::PackInform:
      gotPackInform(task, sender);
      break;
    case NetworkCommand::PackRenounce:
      gotPackRenounce(task, sender);
      break;
    case NetworkCommand::PackRequest:
      gotPackRequest(task, sender);
      break;
    default:
      result = false;
      cswarning() << "Unexpected network command";
  }

  if (!result) {
    sender->addStrike();
  }
}

void Transport::refillNeighbourhood() {
  if (config_.getBootstrapType() == BootstrapType::IpList) {
    for (auto& ep : config_.getIpList()) {
      if (!nh_.canHaveNewConnection()) {
        cswarning() << "Connections limit reached";
        break;
      }

      cslog() << "Creating connection to " << ep.ip;
      nh_.establishConnection(net_->resolve(ep));
    }
  }

  if (config_.getBootstrapType() == BootstrapType::SignalServer || config_.getNodeType() == NodeType::Router) {
    // Connect to SS logic
    ssEp_ = net_->resolve(config_.getSignalServerEndpoint());
    cslog() << "Connecting to Signal Server on " << ssEp_;

    {
      cs::SpinGuard lock(oLock_);
      formSSConnectPack(config_, oPackStream_, myPublicKey_);
      ssStatus_ = SSBootstrapStatus::Requested;
      net_->sendDirect(*(oPackStream_.getPackets()), ssEp_);
    }
  }
}

bool Transport::parseSSSignal(const TaskPtr<IPacMan>& task) {
  iPackStream_.init(task->pack.getMsgData(), task->pack.getMsgSize());
  iPackStream_.safeSkip<uint8_t>(1);

  cs::RoundNumber rNum = 0;
  iPackStream_ >> rNum;

  auto trStart = iPackStream_.getCurrentPtr();

  uint8_t numConf;
  iPackStream_ >> numConf;

  if (!iPackStream_.good()) {
    return false;
  }

  iPackStream_.safeSkip<cs::PublicKey>(numConf + 1);

  auto trFinish = iPackStream_.getCurrentPtr();
  node_->getRoundTableSS(trStart, cs::numeric_cast<size_t>(trFinish - trStart), rNum);

  uint8_t numCirc;
  iPackStream_ >> numCirc;

  if (!iPackStream_.good()) {
    return false;
  }

  uint32_t ctr = nh_.size();

  if (config_.getBootstrapType() == BootstrapType::SignalServer) {
    for (uint8_t i = 0; i < numCirc; ++i) {
      EndpointData ep;
      ep.ipSpecified = true;

      iPackStream_ >> ep.ip >> ep.port;

      if (!iPackStream_.good())
        return false;

      if (++ctr <= config_.getMaxNeighbours()) {
        nh_.establishConnection(net_->resolve(ep));
      }

      iPackStream_.safeSkip<cs::PublicKey>();

      if (!iPackStream_.good()) {
        return false;
      }

      if (!nh_.canHaveNewConnection()) {
        break;
      }
    }
  }

  ssStatus_ = SSBootstrapStatus::Complete;
  return true;
}

constexpr const uint32_t StrippedDataSize = sizeof(cs::RoundNumber) + sizeof(MsgTypes);
void Transport::processNodeMessage(const Message& msg) {
  auto type = msg.getFirstPack().getType();
  auto rNum = msg.getFirstPack().getRoundNum();

  switch (node_->chooseMessageAction(rNum, type)) {
    case Node::MessageActions::Process:
      return dispatchNodeMessage(type, rNum, msg.getFirstPack(), msg.getFullData() + StrippedDataSize,
                                 msg.getFullSize() - StrippedDataSize);
    case Node::MessageActions::Postpone:
      return postponePacket(rNum, type, msg.extractData());
    case Node::MessageActions::Drop:
      return;
  }
}

bool Transport::shouldSendPacket(const Packet& pack) {
  if (pack.isNetwork()) {
    return false;
  }

  const auto rLim = std::max(node_->getRoundNumber(), static_cast<cs::RoundNumber>(1)) - 1;

  if (!pack.isFragmented()) {
    return pack.getRoundNum() >= rLim;
  }

  auto& rn = fragOnRound_.tryStore(pack.getHeaderHash());

  if (pack.getFragmentId() == 0) {
    rn = pack.getRoundNum() + (pack.getType() != MsgTypes::Transactions ? 0 : 5);
  }

  return !rn || rn >= rLim;
}

void Transport::processNodeMessage(const Packet& pack) {
  auto type = pack.getType();
  auto rNum = pack.getRoundNum();

  switch (node_->chooseMessageAction(rNum, type)) {
    case Node::MessageActions::Process:
      return dispatchNodeMessage(type, rNum, pack, pack.getMsgData() + StrippedDataSize,
                                 pack.getMsgSize() - StrippedDataSize);
    case Node::MessageActions::Postpone:
      return postponePacket(rNum, type, pack);
    case Node::MessageActions::Drop:
      return;
  }
}

inline void Transport::postponePacket(const cs::RoundNumber rNum, const MsgTypes type, const Packet& pack) {
  (*postponed_)->emplace(rNum, type, pack);
}

void Transport::processPostponed(const cs::RoundNumber rNum) {
  auto& ppBuf = *postponed_[1];
  for (auto& pp : **postponed_) {
    if (pp.round > rNum) {
      ppBuf.emplace(std::move(pp));
    }
    else if (pp.round == rNum) {
      dispatchNodeMessage(pp.type, pp.round, pp.pack, pp.pack.getMsgData() + StrippedDataSize,
                          pp.pack.getMsgSize() - StrippedDataSize);
    }
  }

  (*postponed_)->clear();

  postponed_[1] = *postponed_;
  postponed_[0] = &ppBuf;

  csdebug() << "TRANSPORT> POSTPHONED finish";
}

void Transport::dispatchNodeMessage(const MsgTypes type, const cs::RoundNumber rNum, const Packet& firstPack, const uint8_t* data, size_t size) {
  if (size == 0) {
    cserror() << "Bad packet size, why is it zero?";
    return;
  }

  constexpr cs::RoundNumber roundDifferent = 5;

  // never cut packets
  switch (type) {
    case MsgTypes::BlockRequest:
      return node_->getBlockRequest(data, size, firstPack.getSender());
    case MsgTypes::RequestedBlock:
      return node_->getBlockReply(data, size);
    case MsgTypes::BigBang: // any round (in theory) may be set
      return node_->getBigBang(data, size, rNum, type);
    case MsgTypes::RoundTableRequest: // old-round node may ask for round info
      return node_->getRoundTableRequest(data, size, rNum, firstPack.getSender());
    case MsgTypes::NodeStopRequest:
      return node_->getNodeStopRequest(data, size);
    default:
      break;
  }

  // cut slow packs
  if ((rNum + roundDifferent) < node_->getRoundNumber()) {
    csdebug() << "TRANSPORT> Ignore old packs, round " << rNum << ", type " << getMsgTypesString(type) << ", fragments " << firstPack.getFragmentsNum();
    return;
  }

  // cut my packs
  if (firstPack.getSender() == node_->getNodeIdKey()) {
    csdebug() << "TRANSPORT> Ignore myself packs";
    return;
  }

  // packets which transport may cut
  switch (type) {
  case MsgTypes::RoundTableSS:
    return node_->getRoundTableSS(data, size, rNum);
  case MsgTypes::BlockHash:
    return node_->getHash(data, size, rNum, firstPack.getSender());
  case MsgTypes::TransactionPacket:
    return node_->getTransactionsPacket(data, size);
  case MsgTypes::TransactionsPacketRequest:
    return node_->getPacketHashesRequest(data, size, rNum, firstPack.getSender());
  case MsgTypes::TransactionsPacketReply:
    return node_->getPacketHashesReply(data, size, rNum, firstPack.getSender());
  case MsgTypes::NewCharacteristic:
    return node_->getCharacteristic(data, size, rNum, firstPack.getSender());
  case MsgTypes::FirstStage:
    return node_->getStageOne(data, size, firstPack.getSender());
  case MsgTypes::SecondStage:
    return node_->getStageTwo(data, size, firstPack.getSender());
  case MsgTypes::FirstStageRequest:
    return node_->getStageRequest(MsgTypes::FirstStageRequest, data, size, firstPack.getSender());
  case MsgTypes::SecondStageRequest:
    return node_->getStageRequest(MsgTypes::SecondStageRequest, data, size, firstPack.getSender());
  case MsgTypes::ThirdStageRequest:
    return node_->getStageRequest(MsgTypes::ThirdStageRequest, data, size, firstPack.getSender());
  case MsgTypes::ThirdStage:
    return node_->getStageThree(data, size, firstPack.getSender());
  case MsgTypes::FirstSmartStage:
    return node_->getSmartStageOne(data, size, rNum, firstPack.getSender());
  case MsgTypes::SecondSmartStage:
    return node_->getSmartStageTwo(data, size, rNum, firstPack.getSender());
  case MsgTypes::ThirdSmartStage:
    return node_->getSmartStageThree(data, size, rNum, firstPack.getSender());
  case MsgTypes::RoundTable:
    return node_->getRoundTable(data, size, rNum, firstPack.getSender());
  case MsgTypes::RoundTableReply:
    return node_->getRoundTableReply(data, size, firstPack.getSender());
  default:
    cserror() << "TRANSPORT> Unknown message type " << getMsgTypesString(type) << " pack round " << rNum;
    break;
  }
}

void Transport::registerTask(Packet* pack, const uint32_t packNum, const bool incrementWhenResend) {
  auto end = pack + packNum;

  for (auto ptr = pack; ptr != end; ++ptr) {
    cs::SpinGuard lock(sendPacksFlag_);
    PackSendTask pst;
    pst.pack = *ptr;
    pst.incrementId = incrementWhenResend;
    sendPacks_.emplace(pst);
  }
}

void Transport::addTask(Packet* pack, const uint32_t packNum, bool incrementWhenResend) {
  nh_.pourByNeighbours(pack, packNum);
  if (packNum > 1) {
    net_->registerMessage(pack, packNum);
  }
  registerTask(pack, 1, incrementWhenResend);
}

void Transport::clearTasks() {
  cs::SpinGuard lock(sendPacksFlag_);
  sendPacks_.clear();
}

uint32_t Transport::getNeighboursCount() {
  return nh_.size();
}

uint32_t Transport::getNeighboursCountWithoutSS() {
  return nh_.getNeighboursCountWithoutSS();
}

uint32_t Transport::getMaxNeighbours() const {
  return config_.getMaxNeighbours();
}

ConnectionPtr Transport::getSyncRequestee(const cs::Sequence seq, bool& alreadyRequested) {
  return nh_.getNextSyncRequestee(seq, alreadyRequested);
}

ConnectionPtr Transport::getConnectionByKey(const cs::PublicKey& pk) {
  return nh_.getNeighbourByKey(pk);
}

ConnectionPtr Transport::getNeighbourByNumber(const std::size_t number) {
  return nh_.getNeighbour(number);
}

ConnectionPtr Transport::getRandomNeighbour() {
  csdebug() << "Transport> Get random neighbour for Sync";
  return nh_.getRandomSyncNeighbour();
}

const Connections Transport::getNeighbours() const {
  return nh_.getNeigbours();
}

const Connections Transport::getNeighboursWithoutSS() const {
  return nh_.getNeighboursWithoutSS();
}

void Transport::syncReplied(const cs::Sequence seq) {
  return nh_.releaseSyncRequestee(seq);
}

bool Transport::isPingDone() {
  return nh_.isPingDone();
}

void Transport::resetNeighbours() {
  csdebug() << "Transport> Reset neighbours";
  return nh_.resetSyncNeighbours();
}

/* Sending network tasks */
void Transport::sendRegistrationRequest(Connection& conn) {
  cslog() << "Sending registration request to " << (conn.specialOut ? conn.out : conn.in);

  Packet req(netPacksAllocator_.allocateNext(cs::numeric_cast<uint32_t>(regPack_.size())));
  *regPackConnId_ = conn.id;
  memcpy(req.data(), regPack_.data(), regPack_.size());

  ++(conn.attempts);
  sendDirect(&req, conn);
}

void Transport::sendRegistrationConfirmation(const Connection& conn, const Connection::Id requestedId) {
  cslog() << "Confirming registration with " << conn.getOut();

  cs::SpinGuard l(oLock_);
  oPackStream_.init(BaseFlags::NetworkMsg);
  oPackStream_ << NetworkCommand::RegistrationConfirmed << requestedId << conn.id << myPublicKey_;

  sendDirect(oPackStream_.getPackets(), conn);
  oPackStream_.clear();
}

void Transport::sendRegistrationRefusal(const Connection& conn, const RegistrationRefuseReasons reason) {
  cslog() << "Refusing registration with " << conn.in;

  cs::SpinGuard lock(oLock_);
  oPackStream_.init(BaseFlags::NetworkMsg);
  oPackStream_ << NetworkCommand::RegistrationRefused << conn.id << reason;

  sendDirect(oPackStream_.getPackets(), conn);
  oPackStream_.clear();
}

// Requests processing
bool Transport::gotRegistrationRequest(const TaskPtr<IPacMan>& task, RemoteNodePtr& sender) {
  cslog() << "Got registration request from " << task->sender;

  NodeVersion vers;
  iPackStream_ >> vers;

  if (!iPackStream_.good()) {
    return false;
  }

  Connection conn;
  conn.in = task->sender;
  auto& flags = iPackStream_.peek<uint8_t>();

  if (flags & RegFlags::RedirectIP) {
    boost::asio::ip::address addr;
    iPackStream_ >> addr;

    conn.out.address(addr);
    conn.specialOut = true;
  }
  else {
    conn.specialOut = false;
    iPackStream_.skip<uint8_t>();
  }

  if (flags & RegFlags::RedirectPort) {
    Port port = Port();
    iPackStream_ >> port;

    if (!conn.specialOut) {
      conn.specialOut = true;
      conn.out.address(task->sender.address());
    }
    conn.out.port(port);
  }
  else if (conn.specialOut) {
    conn.out.port(task->sender.port());
  }

  if (vers != NODE_VERSION) {
    sendRegistrationRefusal(conn, RegistrationRefuseReasons::BadClientVersion);
    return true;
  }

  iPackStream_ >> conn.id;
  iPackStream_ >> conn.key;

  if (!iPackStream_.good() || !iPackStream_.end()) {
    return false;
  }

  nh_.gotRegistration(std::move(conn), sender);
  return true;
}

bool Transport::gotRegistrationConfirmation(const TaskPtr<IPacMan>& task, RemoteNodePtr& sender) {
  cslog() << "Got registration confirmation from " << task->sender;

  ConnectionId myCId;
  ConnectionId realCId;
  cs::PublicKey key;
  iPackStream_ >> myCId >> realCId >> key;

  if (!iPackStream_.good()) {
    return false;
  }

  nh_.gotConfirmation(myCId, realCId, task->sender, key, sender);
  return true;
}

bool Transport::gotRegistrationRefusal(const TaskPtr<IPacMan>& task, RemoteNodePtr&) {
  cslog() << "Got registration refusal from " << task->sender;

  RegistrationRefuseReasons reason;
  Connection::Id id;
  iPackStream_ >> id >> reason;

  if (!iPackStream_.good() || !iPackStream_.end()) {
    return false;
  }

  nh_.gotRefusal(id);

  cslog() << "Registration to " << task->sender << " refused. Reason: " << static_cast<int>(reason);

  return true;
}

bool Transport::gotSSRegistration(const TaskPtr<IPacMan>& task, RemoteNodePtr& rNode) {
  if (ssStatus_ != SSBootstrapStatus::Requested) {
    cswarning() << "Unexpected Signal Server response " << (int) ssStatus_ << " instead of Requested";
    return false;
  }

  cslog() << "Connection to the Signal Server has been established";
  nh_.addSignalServer(task->sender, ssEp_, rNode);

  if (task->pack.getMsgSize() > 2) {
    if (!parseSSSignal(task)) {
      cswarning() << "Bad Signal Server response";
    }
  }
  else {
    ssStatus_ = SSBootstrapStatus::RegisteredWait;
  }

  return true;
}

bool Transport::gotSSReRegistration() {
  cswarning() << "ReRegistration on Signal Server";

  {
    cs::SpinGuard lock(oLock_);
    formSSConnectPack(config_, oPackStream_, myPublicKey_);
    net_->sendDirect(*(oPackStream_.getPackets()), ssEp_);
  }

  return true;
}

bool Transport::gotSSDispatch(const TaskPtr<IPacMan>& task) {
  if (ssStatus_ != SSBootstrapStatus::RegisteredWait) {
    cswarning() << "Unexpected Signal Server response " << (int)ssStatus_ << " instead of RegisteredWait";
  }

  if (!parseSSSignal(task)) {
    cswarning() << "Bad Signal Server response";
  }

  return true;
}

bool Transport::gotSSRefusal(const TaskPtr<IPacMan>&) {
  uint16_t expectedVersion;
  iPackStream_ >> expectedVersion;

  cserror() << "The Signal Server has refused the registration due to your bad client version. The expected version is "
            << expectedVersion;

  return true;
}

bool Transport::gotSSPingWhiteNode(const TaskPtr<IPacMan>& task) {
  Connection conn;
  conn.in = task->sender;
  conn.specialOut = false;
  sendDirect(&task->pack, conn);
  return true;
}

<<<<<<< HEAD
bool Transport::gotSSLastBlock(const TaskPtr<IPacMan>& task, cs::Sequence lastBlock, const csdb::PoolHash& lastHash) {
=======
bool Transport::gotSSLastBlock(const TaskPtr<IPacMan>& task, uint32_t lastBlock, const csdb::PoolHash& lastHash) {
#if !defined(MONITOR_NODE) && !defined(WEB_WALLET_NODE)
>>>>>>> 041bcc86
  csdebug() << "TRANSPORT> Got SS Last Block: " << lastBlock;
  csunused(task);

  Connection conn;
  conn.in = net_->resolve(config_.getSignalServerEndpoint());
  conn.specialOut = false;

  cs::SpinGuard lock(oLock_);
  oPackStream_.init(BaseFlags::NetworkMsg);
  oPackStream_ << NetworkCommand::SSLastBlock << NODE_VERSION;

  cs::Hash lastHash_;
  const auto hashBinary = lastHash.to_binary();
  std::copy(hashBinary.begin(), hashBinary.end(), lastHash_.begin());

  oPackStream_ << lastBlock << myPublicKey_ << lastHash_;

  sendDirect(oPackStream_.getPackets(), conn);
#endif
  return true;
}

void Transport::gotPacket(const Packet& pack, RemoteNodePtr& sender) {
  if (!pack.isFragmented())
    return;

  nh_.neighbourSentPacket(sender, pack.getHeaderHash());
}

void Transport::redirectPacket(const Packet& pack, RemoteNodePtr& sender) {
  ConnectionPtr conn = nh_.getConnection(sender);
  if (!conn)
    return;

  sendPackInform(pack, **conn);

  if (pack.isNeighbors()) {
    return;  // Do not redirect packs
  }

  if (pack.isFragmented() && pack.getFragmentsNum() > Packet::SmartRedirectTreshold) {
    nh_.redirectByNeighbours(&pack);
  }
  else {
    nh_.neighbourHasPacket(sender, pack.getHash(), false);
    sendBroadcast(&pack);
  }
}

void Transport::sendPackInform(const Packet& pack, const Connection& addr) {
  cs::SpinGuard lock(oLock_);
  oPackStream_.init(BaseFlags::NetworkMsg);
  oPackStream_ << NetworkCommand::PackInform << (uint8_t)pack.isNeighbors() << pack.getHash();
  sendDirect(oPackStream_.getPackets(), addr);
  oPackStream_.clear();
}

bool Transport::gotPackInform(const TaskPtr<IPacMan>&, RemoteNodePtr& sender) {
  uint8_t isDirect;
  cs::Hash hHash;
  iPackStream_ >> isDirect >> hHash;

  if (!iPackStream_.good() || !iPackStream_.end()) {
    return false;
  }

  nh_.neighbourHasPacket(sender, hHash, isDirect);
  return true;
}

void Transport::sendPackRenounce(const cs::Hash& hash, const Connection& addr) {
  cs::SpinGuard lock(oLock_);
  oPackStream_.init(BaseFlags::NetworkMsg);

  oPackStream_ << NetworkCommand::PackRenounce << hash;

  sendDirect(oPackStream_.getPackets(), addr);
  oPackStream_.clear();
}

bool Transport::gotPackRenounce(const TaskPtr<IPacMan>&, RemoteNodePtr& sender) {
  cs::Hash hHash;

  iPackStream_ >> hHash;

  if (!iPackStream_.good() || !iPackStream_.end()) {
    return false;
  }

  nh_.neighbourSentRenounce(sender, hHash);

  return true;
}

void Transport::askForMissingPackages() {
  typename decltype(uncollected_)::const_iterator ptr;
  MessagePtr msg;
  uint32_t i = 0;

  // magic numbers??
  const uint64_t maxMask = 1ull << 63;

  while (true) {
    {
      cs::SpinGuard lock(uLock_);

      if (i >= uncollected_.size()) {
        break;
      }

      ptr = uncollected_.begin();

      for (uint32_t j = 0; j < i; ++j) {
        ++ptr;
      }

      msg = *ptr;
      ++i;
    }

    {
      cs::SpinGuard lock(msg->pLock_);
      const auto end = msg->packets_ + msg->packetsTotal_;

      uint16_t start = 0;
      uint64_t mask = 0;
      uint64_t req = 0;

      for (auto s = msg->packets_; s != end; ++s) {
        if (!*s) {
          if (!mask) {
            mask = 1;
            start = cs::numeric_cast<uint16_t>(s - msg->packets_);
          }
          req |= mask;
        }

        if (mask == maxMask) {
          requestMissing(msg->headerHash_, start, req);

          if (s > (msg->packets_ + msg->maxFragment_) && (end - s) > 128) {
            break;
          }

          mask = 0;
        }
        else {
          mask <<= 1;
        }
      }

      if (mask) {
        requestMissing(msg->headerHash_, start, req);
      }
    }
  }
}

void Transport::requestMissing(const cs::Hash& hash, const uint16_t start, const uint64_t req) {
  Packet p;

  {
    cs::SpinGuard lock(oLock_);
    oPackStream_.init(BaseFlags::NetworkMsg);
    oPackStream_ << NetworkCommand::PackRequest << hash << start << req;
    p = *(oPackStream_.getPackets());
    oPackStream_.clear();
  }

  ConnectionPtr requestee = nh_.getNextRequestee(hash);

  if (requestee) {
    sendDirect(&p, **requestee);
  }
}

void Transport::registerMessage(MessagePtr msg) {
  cs::SpinGuard lock(uLock_);
  uncollected_.emplace(msg);
}

bool Transport::gotPackRequest(const TaskPtr<IPacMan>&, RemoteNodePtr& sender) {
  ConnectionPtr conn = nh_.getConnection(sender);
  if (!conn) {
    return false;
  }

  auto ep = conn->specialOut ? conn->out : conn->in;

  cs::Hash hHash;
  uint16_t start = 0u;
  uint64_t req = 0u;

  iPackStream_ >> hHash >> start >> req;

  if (!iPackStream_.good() || !iPackStream_.end()) {
    return false;
  }

  uint32_t reqd = 0, snt = 0;
  uint64_t mask = 1;

  while (mask) {
    if (mask & req) {
      ++reqd;
      if (net_->resendFragment(hHash, start, ep)) {
        ++snt;
      }
    }

    ++start;
    mask <<= 1;
  }

  return true;
}

void Transport::sendPingPack(const Connection& conn) {
  cs::SpinGuard lock(oLock_);
  oPackStream_.init(BaseFlags::NetworkMsg);
  oPackStream_ << NetworkCommand::Ping << conn.id << node_->getBlockChain().getLastWrittenSequence() << myPublicKey_;
  sendDirect(oPackStream_.getPackets(), conn);
  oPackStream_.clear();
}

bool Transport::gotPing(const TaskPtr<IPacMan>& task, RemoteNodePtr& sender) {
  Connection::Id id = 0u;
  cs::Sequence lastSeq = 0u;

  cs::PublicKey pk;
  iPackStream_ >> id >> lastSeq >> pk;

  if (!iPackStream_.good() || !iPackStream_.end()) {
    return false;
  }

  nh_.validateConnectionId(sender, id, task->sender, pk, lastSeq);

  if (lastSeq > maxBlock_) {
    maxBlock_ = lastSeq;
    maxBlockCount_ = 1;
  }

  nh_.validateConnectionId(sender, id, task->sender, pk, lastSeq);
  return true;
}<|MERGE_RESOLUTION|>--- conflicted
+++ resolved
@@ -828,12 +828,8 @@
   return true;
 }
 
-<<<<<<< HEAD
 bool Transport::gotSSLastBlock(const TaskPtr<IPacMan>& task, cs::Sequence lastBlock, const csdb::PoolHash& lastHash) {
-=======
-bool Transport::gotSSLastBlock(const TaskPtr<IPacMan>& task, uint32_t lastBlock, const csdb::PoolHash& lastHash) {
 #if !defined(MONITOR_NODE) && !defined(WEB_WALLET_NODE)
->>>>>>> 041bcc86
   csdebug() << "TRANSPORT> Got SS Last Block: " << lastBlock;
   csunused(task);
 

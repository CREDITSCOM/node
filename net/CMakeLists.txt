cmake_minimum_required(VERSION 3.10)

project(net)

add_library(net
  include/net/neighbourhood.hpp
  include/net/network.hpp
  include/net/packet.hpp
  include/net/pacmans.hpp
  include/net/transport.hpp
  src/neighbourhood.cpp
  src/network.cpp
  src/packet.cpp
  src/pacmans.cpp
  src/transport.cpp
)

add_dependencies(${PROJECT_NAME} csconnector)
target_include_directories(${PROJECT_NAME} PUBLIC ${CMAKE_CURRENT_SOURCE_DIR}/include
                                      ${CMAKE_CURRENT_SOURCE_DIR}/include/net
                                      ${CMAKE_CURRENT_SOURCE_DIR}/../api/include
                                      ${CMAKE_CURRENT_SOURCE_DIR}/../client/include
                                      ${CMAKE_CURRENT_SOURCE_DIR}/../csnode/include
                                      ${CMAKE_CURRENT_SOURCE_DIR}/../csdb/include
                                      ${CMAKE_CURRENT_SOURCE_DIR}/../third-party/thrift/lib/cpp/src
                                      ${CMAKE_CURRENT_SOURCE_DIR}/../third-party/libcuckoo
                                      ${CMAKE_CURRENT_SOURCE_DIR}/../csdb
                                      ${CMAKE_BINARY_DIR}/csdb/snappy
                                      ${CMAKE_BINARY_DIR}/api/api_gen
                                      ${CMAKE_BINARY_DIR}/api/executor_gen
                                      ${CMAKE_BINARY_DIR}/third-party/thrift
                                      ${CMAKE_CURRENT_SOURCE_DIR}/../third-party/lz4
                                      ${CMAKE_BINARY_DIR}/third-party/libsodium/include
<<<<<<< HEAD
                                      ${CMAKE_CURRENT_SOURCE_DIR}/../solver/Solver/Include
                                      ${CMAKE_CURRENT_SOURCE_DIR}/../solver2/include
=======
                                      ${CMAKE_CURRENT_SOURCE_DIR}/../solver/solver/include
>>>>>>> 28d86751
                                      ${CMAKE_CURRENT_SOURCE_DIR}/../lib/include)

set_property(TARGET ${PROJECT_NAME} PROPERTY CXX_STANDARD 17)
set_property(TARGET ${PROJECT_NAME} PROPERTY CMAKE_CXX_STANDARD_REQUIRED ON)

target_link_libraries (net snappy libsodium lib)

set (Boost_USE_MULTITHREADED ON)
set (Boost_USE_STATIC_LIBS ON)
set (Boost_USE_STATIC_RUNTIME ON)

find_package (Boost REQUIRED COMPONENTS system filesystem)
target_link_libraries (net Boost::system Boost::filesystem Boost::disable_autolinking)<|MERGE_RESOLUTION|>--- conflicted
+++ resolved
@@ -31,12 +31,8 @@
                                       ${CMAKE_BINARY_DIR}/third-party/thrift
                                       ${CMAKE_CURRENT_SOURCE_DIR}/../third-party/lz4
                                       ${CMAKE_BINARY_DIR}/third-party/libsodium/include
-<<<<<<< HEAD
-                                      ${CMAKE_CURRENT_SOURCE_DIR}/../solver/Solver/Include
+                                      ${CMAKE_CURRENT_SOURCE_DIR}/../solver/solver/include
                                       ${CMAKE_CURRENT_SOURCE_DIR}/../solver2/include
-=======
-                                      ${CMAKE_CURRENT_SOURCE_DIR}/../solver/solver/include
->>>>>>> 28d86751
                                       ${CMAKE_CURRENT_SOURCE_DIR}/../lib/include)
 
 set_property(TARGET ${PROJECT_NAME} PROPERTY CXX_STANDARD 17)

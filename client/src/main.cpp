--- conflicted
+++ resolved
@@ -169,13 +169,8 @@
         (argSeed, "enter with seed instead of keys")
         (argSetBCTop, po::value<uint64_t>(), "all blocks in blockchain with higher sequence will be removed")
         ("disable-auto-shutdown", "node will be prohibited to shutdown in case of fatal errors")
-<<<<<<< HEAD
         ("version", "show node version")
         ("db-path", po::value<std::string>(), "path to DB (default: \"db/\")")
-=======
-        (argVersion, "show node version")
-        (argDBPath, po::value<std::string>(), "path to DB (default: \"db/\")")
->>>>>>> c2fce792
         ("config-file", po::value<std::string>(), "path to configuration file (default: \"config.ini\")")
         ("public-key-file", po::value<std::string>(), "path to public key file (default: \"NodePublic.txt\")")
         ("private-key-file", po::value<std::string>(), "path to private key file (default: \"NodePrivate.txt\")")

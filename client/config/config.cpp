#include <iostream>
#include <regex>
#include <stdexcept>
#include <string>

#include <boost/algorithm/string.hpp>
#include <boost/asio.hpp>
#include <boost/filesystem.hpp>
#include <boost/log/utility/setup/settings_parser.hpp>
#include <boost/property_tree/ini_parser.hpp>
#include <boost/property_tree/json_parser.hpp>
#include <boost/property_tree/xml_parser.hpp>

#include <base58.h>

#include <lib/system/logger.hpp>
#include <lib/system/utils.hpp>

#include <cscrypto/cscrypto.hpp>
#include "config.hpp"

#ifdef _WIN32
#include <windows.h>
#include <conio.h>
#else
#include <termios.h>
#include <unistd.h>
#endif

<<<<<<< HEAD
const NodeVersion NODE_VERSION = 524;
=======
const NodeVersion NODE_VERSION = 525;
>>>>>>> 119a7a7d

const std::string BLOCK_NAME_PARAMS = "params";
const std::string BLOCK_NAME_HOST_INPUT = "host_input";
const std::string BLOCK_NAME_HOST_OUTPUT = "host_output";
const std::string BLOCK_NAME_HOST_ADDRESS = "host_address";
const std::string BLOCK_NAME_POOL_SYNC = "pool_sync";
const std::string BLOCK_NAME_API = "api";
const std::string BLOCK_NAME_CONVEYER = "conveyer";
const std::string BLOCK_NAME_EVENT_REPORTER = "event_report";
const std::string BLOCK_NAME_DBSQL = "dbsql";

const std::string PARAM_NAME_HOSTS_FILENAME = "hosts_filename";
const std::string PARAM_NAME_INITIAL_TRUSTED = "init_trusted_filename";
const std::string PARAM_NAME_USE_IPV6 = "ipv6";
const std::string PARAM_NAME_MIN_NEIGHBOURS = "min_neighbours";
const std::string PARAM_NAME_MAX_NEIGHBOURS = "max_neighbours";
const std::string PARAM_NAME_RESTRICT_NEIGHBOURS = "restrict_neighbours";
const std::string PARAM_NAME_CONNECTION_BANDWIDTH = "connection_bandwidth";
const std::string PARAM_NAME_OBSERVER_WAIT_TIME = "observer_wait_time";
const std::string PARAM_NAME_ROUND_ELAPSE_TIME = "round_elapse_time";
const std::string PARAM_NAME_STORE_BLOCK_ELAPSE_TIME = "store_block_elapse_time";
const std::string PARAM_NAME_ALWAYS_EXECUTE_CONTRACTS = "always_execute_contracts";
const std::string PARAM_NAME_MIN_COMPATIBLE_VERSION = "min_compatible_version";
const std::string PARAM_NAME_COMPATIBLE_VERSION = "compatible_version";
const std::string PARAM_NAME_TRAVERSE_NAT = "traverse_nat";

const std::string PARAM_NAME_CONVEYER_MAX_PACKET_LIFETIME = "max_packet_life_time";

const std::string PARAM_NAME_ID = "id";
const std::string PARAM_NAME_IP = "ip";
const std::string PARAM_NAME_PORT = "port";

const std::string PARAM_NAME_POOL_SYNC_POOLS_COUNT = "block_pools_count";
const std::string PARAM_NAME_POOL_SYNC_SEQ_VERIF_FREQ = "sequences_verification_frequency";

const std::string PARAM_NAME_API_PORT = "port";
const std::string PARAM_NAME_AJAX_PORT = "ajax_port";
const std::string PARAM_NAME_DIAG_PORT = "diag_port";
const std::string PARAM_NAME_EXECUTOR_PORT = "executor_port";
const std::string PARAM_NAME_APIEXEC_PORT = "apiexec_port";
const std::string PARAM_NAME_EXECUTOR_SEND_TIMEOUT = "executor_send_timeout";
const std::string PARAM_NAME_EXECUTOR_RECEIVE_TIMEOUT = "executor_receive_timeout";
const std::string PARAM_NAME_SERVER_SEND_TIMEOUT = "server_send_timeout";
const std::string PARAM_NAME_SERVER_RECEIVE_TIMEOUT = "server_receive_timeout";
const std::string PARAM_NAME_AJAX_SERVER_SEND_TIMEOUT = "ajax_server_send_timeout";
const std::string PARAM_NAME_AJAX_SERVER_RECEIVE_TIMEOUT = "ajax_server_receive_timeout";
const std::string PARAM_NAME_EXECUTOR_IP = "executor_ip";
const std::string PARAM_NAME_EXECUTOR_CMDLINE = "executor_command";
const std::string PARAM_NAME_EXECUTOR_RUN_DELAY = "executor_run_delay";
const std::string PARAM_NAME_EXECUTOR_BACKGROUND_THREAD_DELAY = "executor_background_thread_delay";
const std::string PARAM_NAME_EXECUTOR_CHECK_VERSION_DELAY = "executor_check_version_delay";
const std::string PARAM_NAME_EXECUTOR_MULTI_INSTANCE = "executor_multi_instance";
const std::string PARAM_NAME_EXECUTOR_VERSION_COMMIT_MIN = "executor_commit_min";
const std::string PARAM_NAME_EXECUTOR_VERSION_COMMIT_MAX = "executor_commit_max";
const std::string PARAM_NAME_JPS_COMMAND_LINE = "jps_command";

const std::string PARAM_NAME_EVENTS_ACTIVE = "active";
const std::string PARAM_NAME_EVENTS_COLLECTOR_ID = "collector";
const std::string PARAM_NAME_EVENTS_CONSENSUS_LIAR = "consensus_liar";
const std::string PARAM_NAME_EVENTS_CONSENSUS_SILENT = "consensus_silent";
const std::string PARAM_NAME_EVENTS_CONSENSUS_FAILED = "consensus_failed";
const std::string PARAM_NAME_EVENTS_CONTRACTS_LIAR = "contracts_liar";
const std::string PARAM_NAME_EVENTS_CONTRACTS_SILENT = "contracts_silent";
const std::string PARAM_NAME_EVENTS_CONTRACTS_FAILED = "contracts_failed";
const std::string PARAM_NAME_EVENTS_ADD_GRAY_LIST = "add_gray_list";
const std::string PARAM_NAME_EVENTS_ERASE_GRAY_LIST = "erase_gray_list";
const std::string PARAM_NAME_EVENTS_REJECT_TRANSACTION = "reject_transaction";
const std::string PARAM_NAME_EVENTS_REJECT_CONTRACT_EXECUTION = "reject_contract_execution";
const std::string PARAM_NAME_EVENTS_REJECT_CONTRACT_CONSENSUS = "reject_contract_consensus";
const std::string PARAM_NAME_EVENTS_ALARM_INVALID_BLOCK = "alarm_invalid_block";

const std::string PARAM_NAME_DBSQL_HOST = "host";
const std::string PARAM_NAME_DBSQL_PORT = "port";
const std::string PARAM_NAME_DBSQL_NAME = "name";
const std::string PARAM_NAME_DBSQL_USER = "user";
const std::string PARAM_NAME_DBSQL_PASSWORD = "password";

const std::string ARG_NAME_CONFIG_FILE = "config-file";
const std::string ARG_NAME_DB_PATH = "db-path";
const std::string ARG_NAME_PUBLIC_KEY_FILE = "public-key-file";
const std::string ARG_NAME_PRIVATE_KEY_FILE = "private-key-file";
const std::string ARG_NAME_ENCRYPT_KEY_FILE = "encryptkey";
const std::string ARG_NAME_RECREATE_INDEX = "recreate-index";
const std::string ARG_NAME_NEW_BC_TOP = "set-bc-top";
const std::string ARG_NAME_DISABLE_AUTO_SHUTDOWN = "disable-auto-shutdown";

const uint32_t MIN_PASSWORD_LENGTH = 3;
const uint32_t MAX_PASSWORD_LENGTH = 128;

const std::map<std::string, BootstrapType> BOOTSTRAP_TYPES_MAP = {{"list", BootstrapType::IpList}};

static const size_t DEFAULT_NODE_KEY_ID = 0;
static const double kTimeoutSeconds = 5;
static std::regex ipv4Regex("^([0-9]{1,3}\\.[0-9]{1,3}\\.[0-9]{1,3}\\.[0-9]{1,3})\\:([0-9]{1,5}) ([[:alnum:]]{32,})$");
static std::regex ipv6Regex("^\\[([0-9a-z\\:\\.]+)\\]\\:([0-9]{1,5})$");

static EndpointData readEndpoint(const boost::property_tree::ptree& config, const std::string& propName) {
    const boost::property_tree::ptree& epTree = config.get_child(propName);

    EndpointData result;

    if (epTree.count(PARAM_NAME_ID)) {
        result.id = epTree.get<std::string>(PARAM_NAME_ID);
    }

    if (epTree.count(PARAM_NAME_IP)) {
        result.ipSpecified = true;
        result.ip = epTree.get<std::string>(PARAM_NAME_IP);
    }
    else {
        result.ipSpecified = false;
    }

    result.port = epTree.get<Port>(PARAM_NAME_PORT);

    return result;
}

EndpointData EndpointData::fromString(const std::string& str) {
    std::smatch match;
    EndpointData result;

    if (std::regex_match(str, match, ipv4Regex)) {
        result.ip = match[1];
    }
    else if (std::regex_match(str, match, ipv6Regex)) {
        result.ip = match[1];
    }
    else {
        throw std::invalid_argument(str);
    }

    result.port = static_cast<uint16_t>(std::stoul(match[2]));
    result.id = match[3];

    return result;
}

template <typename MapType>
typename MapType::mapped_type getFromMap(const std::string& pName, const MapType& map) {
    auto it = map.find(pName);

    if (it != map.end()) {
        return it->second;
    }

    throw boost::property_tree::ptree_bad_data("Bad param value", pName);
}

static inline std::string getArgFromCmdLine(const po::variables_map& vm, const std::string& name, const std::string& defVal) {
    return vm.count(name) ? vm[name].as<std::string>() : defVal;
}

static inline void writeFile(const std::string name, const std::string data) {
    std::ofstream file(name);
    file << data;
    file.close();
}

void Config::dumpJSONKeys(const std::string& fName) const {
    auto sk = privateKey_.access();

    auto pk58 = EncodeBase58(publicKey_.data(), publicKey_.data() + publicKey_.size());
    auto sk58 = EncodeBase58(sk.data(), sk.data() + sk.size());

    std::ofstream f(fName);
    f << "{\"key\":{\"public\":\"" << pk58 << "\",\"private\":\"" << sk58 << "\"}}";

    cscrypto::fillWithZeros(const_cast<char*>(pk58.data()), pk58.size());
    cscrypto::fillWithZeros(const_cast<char*>(sk58.data()), sk58.size());
}

void Config::swap(Config& config) {
    Config temp = std::move(config);
    config = std::move(*this);
    (*this) = std::move(temp);
}

void Config::updateKnownHosts(std::vector<cs::PeerData>& peers) const {
  if (peers.empty()) return;

  std::ofstream f(hostsFileName_);
  if (!f.is_open()) return;

  for (auto& p : peers) {
    f << p.ip << ":" << p.port << " " << p.id << std::endl;
  }
}

Config::Config(const ConveyerData& conveyerData)
: conveyerData_(conveyerData) {
}

Config Config::read(po::variables_map& vm) {
    Config result = readFromFile(getArgFromCmdLine(vm, ARG_NAME_CONFIG_FILE, DEFAULT_PATH_TO_CONFIG));

    result.recreateIndex_ = vm.count(ARG_NAME_RECREATE_INDEX);
    result.autoShutdownEnabled_ = !vm.count(ARG_NAME_DISABLE_AUTO_SHUTDOWN);
    result.pathToDb_ = getArgFromCmdLine(vm, ARG_NAME_DB_PATH, DEFAULT_PATH_TO_DB);

    if (vm.count(ARG_NAME_NEW_BC_TOP)) {
        result.newBlockchainTop_ = true;
        result.newBlockchainTopSeq_ =
            vm[ARG_NAME_NEW_BC_TOP].as<decltype(result.newBlockchainTopSeq_)>();
    }

    return result;
}

#ifndef _WIN32
int getch() {
    int ch;
    struct termios t_old, t_new;

    tcgetattr(STDIN_FILENO, &t_old);
    t_new = t_old;
    t_new.c_lflag &= ~(ICANON | ECHO);
    tcsetattr(STDIN_FILENO, TCSANOW, &t_new);

    ch = getchar();

    tcsetattr(STDIN_FILENO, TCSANOW, &t_old);
    return ch;
}

static int _getch() {
    return getch();
}

static int _kbhit() {
    static const int STDIN = 0;
    static bool initialized = false;

    if (! initialized) {
        // Use termios to turn off line buffering
        termios term;
        tcgetattr(STDIN, &term);
        term.c_lflag &= ~ICANON;
        tcsetattr(STDIN, TCSANOW, &term);
        setbuf(stdin, NULL);
        initialized = true;
    }

    int bytesWaiting;
    ioctl(STDIN, FIONREAD, &bytesWaiting);
    return bytesWaiting;
}
#endif

template <typename T>
static bool readPasswordFromCin(T& mem) {
    auto ptr = mem.data();
    unsigned char ch = 0;

#ifdef _WIN32
    const char BACKSPACE = 8;
    const char RETURN = 13;

    DWORD con_mode;
    DWORD dwRead;

    HANDLE hIn = GetStdHandle(STD_INPUT_HANDLE);

    GetConsoleMode(hIn, &con_mode);
    SetConsoleMode(hIn, con_mode & ~(ENABLE_ECHO_INPUT | ENABLE_LINE_INPUT));

    while (ReadConsoleA(hIn, &ch, 1, &dwRead, nullptr) && ch != RETURN) {
#else
    const char BACKSPACE = 127;
    const char RETURN = 10;

    while ((ch = getch()) != RETURN) {
#endif
        if (ch == BACKSPACE) {
            if (ptr != mem.data()) {
                *(ptr--) = '\0';
                std::cout << "\b \b" << std::flush;
            }
        }
        else if ((size_t)(ptr - mem.data()) < (mem.size() - 1) && ch >= 32 && ch <= 126) {
            *(ptr++) = ch;
            std::cout << '*' << std::flush;
        }
        else
            break;
    }

    *ptr = '\0';
    std::cout << std::endl;

    const auto sz = strlen(mem.data());
    if (!sz)
        return false;

    return ferror(stdin) == 0;
}

static bool encryptWithPassword(const cscrypto::PrivateKey& sk, std::vector<uint8_t>& skBytes) {
    bool pGood = false;
    cscrypto::MemGuard<char, 256> pass;

    while (!pGood) {
        std::cout << "Enter password: " << std::flush;
        if (!readPasswordFromCin(pass)) {
            return false;
        }
        const auto pLen = strlen(pass.data());

        if (pLen < MIN_PASSWORD_LENGTH) {
            std::cout << "Password is too short, minimum length is " << MIN_PASSWORD_LENGTH << std::endl;
            continue;
        }
        else if (pLen > MAX_PASSWORD_LENGTH) {
            std::cout << "Password is too long, maximum length is " << MAX_PASSWORD_LENGTH << std::endl;
            continue;
        }

        std::cout << "Confirm password: " << std::flush;
        cscrypto::MemGuard<char, 256> passConf;
        if (!readPasswordFromCin(passConf))
            return false;

        if (strcmp(pass.data(), passConf.data()) != 0) {
            std::cout << "Passwords do not match" << std::endl;
            continue;
        }

        pGood = true;
    }

    skBytes = sk.getEncrypted(pass.data(), std::strlen(pass.data()));
    return true;
}

static bool getBufFromFile(std::string& buf) {
    std::string pathToFile;
    std::fstream f;
    while (!f.is_open()) {
        std::cout << "\nEnter path to file (will be used as cipher key): " << std::flush;
        std::cin >> pathToFile;
        f.open(pathToFile, std::fstream::binary | std::fstream::in);
        if (!f.is_open()) {
            std::cout << "Can't open file " << pathToFile
                      << ", try another? (y/n): " << std::flush;
            char choice = '\0';
            std::cin >> choice;
            if (choice != 'y') {
                return false;
            }
        }
    }
    std::stringstream ss;
    ss << f.rdbuf();
    buf = ss.str();
    return true;
}

static bool encryptWithFile(const cscrypto::PrivateKey& sk, std::vector<uint8_t>& skBytes) {
    std::string buf;
    if (!getBufFromFile(buf)) {
        return false;
    }
    skBytes = sk.getEncrypted(buf.data(), buf.size());
    return true;
}

static bool usePassword() {
    char choice = '\0';
    while (choice != 'p' && choice != 'f') {
        std::cout << "\nTo use password for encrytion/decryption press \"p\", to use file press \"f\": "
                  << std::flush;
        std::cin >> choice;
        std::cout << std::endl;
    }
    if (choice == 'p') {
        return true;
    }
    return false;
}

static bool getEncryptedPrivateBytes(const cscrypto::PrivateKey& sk, std::vector<uint8_t>& skBytes) {
    if (!std::cin.good()) {
        return false;
    }
    if (usePassword()) {
        return encryptWithPassword(sk, skBytes);
    }
    return encryptWithFile(sk, skBytes);
}

static bool findWordInDictionary(const char* word, size_t& index) {
    using cscrypto::mnemonic::langs::en;
    bool found = false;
    for (size_t i = 0; i < en.size(); ++i) {
        if (std::strcmp(word, en[i]) == 0) {
            found = true;
            index = i;
        }
    }
    return found;
}

bool Config::enterWithSeed() {
    std::cout << "Type seed phrase (24 words devided with spaces):" << std::endl << std::flush;
    std::string seedPhrase;
    std::getline(std::cin, seedPhrase);
    std::stringstream ss(seedPhrase);
    cscrypto::mnemonic::WordList words;
    bool allValid = true;

    for (auto it = words.begin(); it != words.end(); ++it) {
        if (!ss) {
            allValid = false;
            break;
        }
        std::string word;
        ss >> word;
        size_t index;
        if (!findWordInDictionary(word.c_str(), index)) {
            allValid = false;
            break;
        }
        *it = cscrypto::mnemonic::langs::en[index];
    }

    if (!allValid) {
        cslog() << "Invalid seed phrase";
        return false;
    }
    auto ms = cscrypto::mnemonic::wordsToMasterSeed(words);
    auto keys = cscrypto::keys_derivation::deriveKeyPair(ms, DEFAULT_NODE_KEY_ID);
    publicKey_ = keys.first;
    privateKey_ = keys.second;
    return true;
}

void Config::showKeys(const std::string& pk58) {
    double secondsPassed = 0;
    double prevSec = 0;
    std::cout << "To show your keys not encrypted press \"s\"." << std::endl;
    std::cout << "Seconds left:" << std::endl;
    std::clock_t start = std::clock();
    while (secondsPassed < kTimeoutSeconds) {
        secondsPassed = static_cast<double>(std::clock() - start) / CLOCKS_PER_SEC;
        if (prevSec < secondsPassed) {
            std::cout << static_cast<int>(kTimeoutSeconds - secondsPassed) << "\r" << std::flush;
            prevSec = secondsPassed + 1;
        }
        if (_kbhit()) {
            if (_getch() == 's') {
                std::cout << "\n\nPress any key to continue...\n" << std::endl;
                auto sk = privateKey_.access();
                std::string sk58tmp = EncodeBase58(sk.data(), sk.data() + sk.size());
                std::cout << "PublicKey: " << pk58 << " PrivateKey: " << sk58tmp << std::flush;
                cscrypto::fillWithZeros(sk58tmp.data(), sk58tmp.size());
                _getch();
                std::cout << "\r" << std::string(cscrypto::kPrivateKeySize * 5, 'x') << std::endl
                          << std::flush;
                break;
            }
        }
    }
}

void Config::changePasswordOption(const std::string& pathToSk) {
    std::cout << "To change password press \"p\".\n" << std::flush;
    std::cout << "Seconds left:" << std::endl;
    double secondsPassed = 0;
    double prevSec = 0;
    std::clock_t start = std::clock();
    while (secondsPassed < kTimeoutSeconds) {
        secondsPassed = static_cast<double>(std::clock() - start) / CLOCKS_PER_SEC;

        if (prevSec < secondsPassed) {
            std::cout << static_cast<int>(kTimeoutSeconds - secondsPassed) << "\r" << std::flush;
            prevSec = secondsPassed + 1;
        }

        if (_kbhit()) {
            if (_getch() == 'p') {
                std::cout << "Encrypting the private key file with new password..." << std::endl;
                std::vector<uint8_t> skBytes;
                const bool encSucc = getEncryptedPrivateBytes(privateKey_, skBytes);
                if (encSucc) {
                    std::string sk58tmp = EncodeBase58(skBytes.data(), skBytes.data() + skBytes.size());
                    writeFile(pathToSk, sk58tmp);
                    cscrypto::fillWithZeros(const_cast<char*>(sk58tmp.data()), sk58tmp.size());
                    cslog() << "Key in " << pathToSk << " has been encrypted successfully";
                } else {
                    cslog() << "Not encrypting the private key file due to errors";
                }
                break;
            }
        }
    }
}

/*private*/
bool Config::readKeys(const std::string& pathToPk, const std::string& pathToSk, const bool encrypt) {
    // First read private
    std::ifstream skFile(pathToSk);
    std::string pk58;
    bool callShowKeys = false;

    if (skFile.is_open()) {
        std::string sk58;
        std::vector<uint8_t> sk;

        std::getline(skFile, sk58);
        skFile.close();
        DecodeBase58(sk58, sk);

        bool encFlag = false;
        if (sk.size() < cscrypto::kPrivateKeySize) {
            cserror() << "Bad private key file in " << pathToSk;
            return false;
        }
        else if (sk.size() > cscrypto::kPrivateKeySize) {
            encFlag = true;
            callShowKeys = true;
        }

        if (encFlag) {  // Check the encryption flag
            std::cout << "The key file seems to be encrypted" << std::endl;

            while (!privateKey_) {
                if (!std::cin.good())
                    return false;
                if (usePassword()) {
                    std::cout << "Enter password: " << std::flush;
                    cscrypto::MemGuard<char, 256> pass;
                    if (!readPasswordFromCin(pass)) {
                        return false;
                    }
                    std::cout << "Trying to open file..." << std::endl;
                    privateKey_ = cscrypto::PrivateKey::readFromEncrypted(sk, pass.data(), std::strlen(pass.data()));
                }
                else {
                    std::string buf;
                    if (!getBufFromFile(buf)) {
                        return false;
                    }
                    privateKey_ = cscrypto::PrivateKey::readFromEncrypted(sk, buf.data(), buf.size());
                }

                if (!privateKey_) {
                    std::cout << "Incorrect password (or corrupted file)" << std::endl;
                }
            }
            changePasswordOption(pathToSk);
        }
        else {
            privateKey_ = cscrypto::PrivateKey::readFromBytes(sk);

            if (!privateKey_) {
                cserror() << "Bad private key in " << pathToSk;
                return false;
            }

            cscrypto::fillWithZeros(sk.data(), sk.size());
            cscrypto::fillWithZeros(sk58.data(), sk58.size());

            if (encrypt) {
                callShowKeys = true;
                std::cout << "Encrypting the private key file..." << std::endl;
                std::vector<uint8_t> skBytes;
                const bool encSucc = getEncryptedPrivateBytes(privateKey_, skBytes);
                if (encSucc) {
                    std::string sk58tmp = EncodeBase58(skBytes.data(), skBytes.data() + skBytes.size());
                    writeFile(pathToSk, sk58tmp);
                    cscrypto::fillWithZeros(const_cast<char*>(sk58tmp.data()), sk58tmp.size());
                    cslog() << "Key in " << pathToSk << " has been encrypted successfully";
                }
                else {
                    cslog() << "Not encrypting the private key file due to errors";
                }
            }
        }

        publicKey_ = cscrypto::getMatchingPublic(privateKey_);
        pk58 = EncodeBase58(publicKey_.data(), publicKey_.data() + publicKey_.size());
    }
    else {
        // No private key detected
        for (;;) {
            std::cout << "No suitable keys were found. Type \"g\" to generate or \"q\" to quit." << std::endl;
            char flag;
            std::cin >> flag;

            if (flag == 'g') {
                std::vector<uint8_t> skBytes;
                auto ms = cscrypto::keys_derivation::generateMasterSeed();
                auto keys = cscrypto::keys_derivation::deriveKeyPair(ms, DEFAULT_NODE_KEY_ID);
                privateKey_ = keys.second;
                publicKey_ = keys.first;

                std::cout << "\nSave this phrase to restore your keys in future, and press any key to continue:" << std::endl;
                auto words = cscrypto::mnemonic::masterSeedToWords(ms);
                for (auto w : words) {
                    std::cout << w << " ";
                }
                std::cout << std::flush;
                _getch();
                std::cout << "\r" << std::string(ms.size() * 10, 'x') << std::endl << std::flush;

                std::cout << "Choose your private key file encryption type (enter number):" << std::endl;
                std::cout << "[1] Encrypt with password (recommended)" << std::endl;
                std::cout << "[2] No encryption" << std::endl;
                std::cout << "[q] Quit" << std::endl;

                char sChoice = '\0';
                while (sChoice != '1' && sChoice != '2' && sChoice != 'q') {
                    std::cout << "Enter choice: " << std::flush;
                    std::cin >> sChoice;
                    if (!std::cin.good())
                        return false;
                }

                if (sChoice == 'q')
                    return false;
                else if (sChoice == '1') {
                    callShowKeys = true;
                    if (!getEncryptedPrivateBytes(privateKey_, skBytes))
                        return false;
                }
                else {
                    auto sk = privateKey_.access();
                    skBytes.assign(sk.data(), sk.data() + sk.size());
                }

                pk58 = EncodeBase58(publicKey_.data(), publicKey_.data() + publicKey_.size());
                std::string sk58 = EncodeBase58(skBytes.data(), skBytes.data() + skBytes.size());

                writeFile(pathToPk, pk58);
                writeFile(pathToSk, sk58);

                // Just in case...
                cscrypto::fillWithZeros(const_cast<char*>(sk58.data()), sk58.size());
                cscrypto::fillWithZeros(const_cast<uint8_t*>(skBytes.data()), skBytes.size());

                cslog() << "Keys generated";
                break;
            }
            else if (flag == 'q')
                return false;
        }
    }

    // Okay so by now we have both public and private key fields filled up
    std::ifstream pkFile(pathToPk);
    bool pkGood = false;

    if (pkFile.is_open()) {
        std::string pkFileCont;
        std::getline(pkFile, pkFileCont);
        pkFile.close();

        pkGood = (pkFileCont == pk58);
    }

    if (!pkGood) {
        std::cout << "The PUBLIC key file not found or doesn't contain a valid key (matching the provided private key). Type \"f\" to rewrite the PUBLIC key file." << std::endl;
        char flag;
        std::cin >> flag;
        if (flag == 'f')
            writeFile(pathToPk, pk58);
        else
            return false;
    }

    if (callShowKeys) {
        showKeys(pk58);
    }

    return true;
}

/*public*/
bool Config::readKeys(const po::variables_map& vm) {
    return readKeys(getArgFromCmdLine(vm, ARG_NAME_PUBLIC_KEY_FILE, DEFAULT_PATH_TO_PUBLIC_KEY),
        getArgFromCmdLine(vm, ARG_NAME_PRIVATE_KEY_FILE, DEFAULT_PATH_TO_PRIVATE_KEY), vm.count(ARG_NAME_ENCRYPT_KEY_FILE));
}

Config Config::readFromFile(const std::string& fileName) {
    Config result;

    boost::property_tree::ptree config;

    try {
        auto ext = boost::filesystem::extension(fileName);
        boost::algorithm::to_lower(ext);
        if (ext == "json") {
            boost::property_tree::read_json(fileName, config);
        }
        else if (ext == "xml") {
            boost::property_tree::read_xml(fileName, config);
        }
        else {
            boost::property_tree::read_ini(fileName, config);
        }

        result.inputEp_ = readEndpoint(config, BLOCK_NAME_HOST_INPUT);

        if (config.count(BLOCK_NAME_HOST_OUTPUT)) {
            result.outputEp_ = readEndpoint(config, BLOCK_NAME_HOST_OUTPUT);

            result.twoSockets_ = true; /*(result.outputEp_.ip != result.inputEp_.ip ||
                                         result.outputEp_.port != result.inputEp_.port);*/
        }
        else {
            result.twoSockets_ = false;
        }

        const boost::property_tree::ptree& params = config.get_child(BLOCK_NAME_PARAMS);

        result.ipv6_ = !(params.count(PARAM_NAME_USE_IPV6) && params.get<std::string>(PARAM_NAME_USE_IPV6) == "false");

        if (params.count(PARAM_NAME_TRAVERSE_NAT)) {
            result.traverseNAT_ = (params.get<std::string>(PARAM_NAME_TRAVERSE_NAT) == "true");
        }

        result.minNeighbours_ = params.count(PARAM_NAME_MIN_NEIGHBOURS) ? params.get<uint32_t>(PARAM_NAME_MIN_NEIGHBOURS) : DEFAULT_MIN_NEIGHBOURS;
        result.maxNeighbours_ = params.count(PARAM_NAME_MAX_NEIGHBOURS) ? params.get<uint32_t>(PARAM_NAME_MAX_NEIGHBOURS) : DEFAULT_MAX_NEIGHBOURS;
        result.restrictNeighbours_ = params.count(PARAM_NAME_RESTRICT_NEIGHBOURS) ? params.get<bool>(PARAM_NAME_RESTRICT_NEIGHBOURS) : false;

        if (result.maxNeighbours_ > Neighbourhood::kMaxNeighbours) {
            // see neighbourhood.hpp, some containers are of static size
            result.maxNeighbours_ = Neighbourhood::kMaxNeighbours;
        }

        if (params.count(PARAM_NAME_COMPATIBLE_VERSION)) {
            result.compatibleVersion_ = params.get<bool>(PARAM_NAME_COMPATIBLE_VERSION);
        }

        result.connectionBandwidth_ = params.count(PARAM_NAME_CONNECTION_BANDWIDTH) ? params.get<uint64_t>(PARAM_NAME_CONNECTION_BANDWIDTH) : DEFAULT_CONNECTION_BANDWIDTH;
        result.observerWaitTime_ = params.count(PARAM_NAME_OBSERVER_WAIT_TIME) ? params.get<uint64_t>(PARAM_NAME_OBSERVER_WAIT_TIME) : DEFAULT_OBSERVER_WAIT_TIME;
        result.roundElapseTime_ = params.count(PARAM_NAME_ROUND_ELAPSE_TIME) ? params.get<uint64_t>(PARAM_NAME_ROUND_ELAPSE_TIME) : DEFAULT_ROUND_ELAPSE_TIME;
        result.storeBlockElapseTime_ = params.count(PARAM_NAME_STORE_BLOCK_ELAPSE_TIME) ? params.get<uint64_t>(PARAM_NAME_STORE_BLOCK_ELAPSE_TIME) : DEFAULT_STORE_BLOCK_ELAPSE_TIME;

        if (config.count(BLOCK_NAME_HOST_ADDRESS)) {
            result.hostAddressEp_ = readEndpoint(config, BLOCK_NAME_HOST_ADDRESS);
            result.symmetric_ = false;
        }
        else {
            result.symmetric_ = true;
        }

        result.hostsFileName_ = params.get<std::string>(PARAM_NAME_HOSTS_FILENAME);

        std::string initTrustedFileName;
        try {
            initTrustedFileName = params.get<std::string>(PARAM_NAME_INITIAL_TRUSTED);
        } catch (...) {}

        std::string line;

        std::ifstream hostsFile;
        hostsFile.exceptions(std::ifstream::failbit);
        try {
            hostsFile.open(result.hostsFileName_);
        }
        catch (std::ios_base::failure& fail) {
            cserror() << "failed to open file " << result.hostsFileName_;
            throw fail;
        }
        hostsFile.exceptions(std::ifstream::goodbit);

        while (getline(hostsFile, line)) {
            if (!line.empty()) {
                result.bList_.push_back(EndpointData::fromString(line));
            }
        }

        if (result.bList_.empty()) {
            throw std::length_error("No hosts specified");
        }

        hostsFile.close();
        hostsFile.open(initTrustedFileName);

        cs::Bytes bytes;
        while (getline(hostsFile, line)) {
            if (!line.empty() && DecodeBase58(line, bytes)) {
                cs::PublicKey key;
                std::copy(bytes.begin(), bytes.end(), key.begin());
                result.initialConfidants_.push_back(key);
            }
        }

        if (result.initialConfidants_.empty()) {
            csdebug() << "No initial confidants specified.";
        }

        if (params.count(PARAM_NAME_ALWAYS_EXECUTE_CONTRACTS) > 0) {
            result.alwaysExecuteContracts_ = params.get<bool>(PARAM_NAME_ALWAYS_EXECUTE_CONTRACTS);
        }
        if (params.count(PARAM_NAME_MIN_COMPATIBLE_VERSION) > 0) {
            result.minCompatibleVersion_ = params.get<NodeVersion>(PARAM_NAME_MIN_COMPATIBLE_VERSION);
        }

        result.setLoggerSettings(config);
        result.readPoolSynchronizerData(config);
        result.readApiData(config);
        result.readConveyerData(config);
        result.readEventsReportData(config);
        result.readDbSQLData(config);

        result.good_ = true;
    }
    catch (boost::property_tree::ini_parser_error& e) {
        cserror() << "Couldn't read config file \"" << fileName << "\": " << e.what();
        result.good_ = false;
    }
    catch (boost::property_tree::ptree_bad_data& e) {
        cserror() << e.what() << ": " << e.data<std::string>();
    }
    catch (boost::property_tree::ptree_error& e) {
        cserror() << "Errors in config file: " << e.what();
    }
    catch (std::invalid_argument& e) {
        cserror() << "Parsing error at \"" << e.what() << "\".";
    }
    catch (std::ifstream::failure& e) {
        cserror() << "Cannot open file: " << e.what();
    }
    catch (std::exception& e) {
        cserror() << e.what();
    }
    catch (...) {
        cserror() << "Errors in config file";
    }

    return result;
}

void Config::setLoggerSettings(const boost::property_tree::ptree& config) {
    boost::property_tree::ptree settings;
    auto core = config.get_child_optional("Core");
    if (core) {
        settings.add_child("Core", *core);
    }
    auto sinks = config.get_child_optional("Sinks");
    if (sinks) {
        for (const auto& val : *sinks) {
            settings.add_child(boost::property_tree::ptree::path_type("Sinks." + val.first, '/'), val.second);
        }
    }
    for (const auto& item : config) {
        if (item.first.find("Sinks.") == 0)
            settings.add_child(boost::property_tree::ptree::path_type(item.first, '/'), item.second);
    }
    std::stringstream ss;
    boost::property_tree::write_ini(ss, settings);
    loggerSettings_ = boost::log::parse_settings(ss);
}

void Config::readPoolSynchronizerData(const boost::property_tree::ptree& config) {
    const std::string& block = BLOCK_NAME_POOL_SYNC;

    if (!config.count(block)) {
        return;
    }

    const boost::property_tree::ptree& data = config.get_child(block);

    checkAndSaveValue(data, block, PARAM_NAME_POOL_SYNC_POOLS_COUNT, poolSyncData_.blockPoolsCount);
    checkAndSaveValue(data, block, PARAM_NAME_POOL_SYNC_SEQ_VERIF_FREQ, poolSyncData_.sequencesVerificationFrequency);
}

void Config::readApiData(const boost::property_tree::ptree& config) {
    if (!config.count(BLOCK_NAME_API)) {
        return;
    }

    const boost::property_tree::ptree& data = config.get_child(BLOCK_NAME_API);

    checkAndSaveValue(data, BLOCK_NAME_API, PARAM_NAME_API_PORT, apiData_.port);
    checkAndSaveValue(data, BLOCK_NAME_API, PARAM_NAME_AJAX_PORT, apiData_.ajaxPort);
    checkAndSaveValue(data, BLOCK_NAME_API, PARAM_NAME_DIAG_PORT, apiData_.diagPort);
    checkAndSaveValue(data, BLOCK_NAME_API, PARAM_NAME_EXECUTOR_PORT, apiData_.executorPort);
    checkAndSaveValue(data, BLOCK_NAME_API, PARAM_NAME_EXECUTOR_SEND_TIMEOUT, apiData_.executorSendTimeout);
    checkAndSaveValue(data, BLOCK_NAME_API, PARAM_NAME_EXECUTOR_RECEIVE_TIMEOUT, apiData_.executorReceiveTimeout);
    checkAndSaveValue(data, BLOCK_NAME_API, PARAM_NAME_EXECUTOR_RUN_DELAY, apiData_.executorRunDelay);
    checkAndSaveValue(data, BLOCK_NAME_API, PARAM_NAME_EXECUTOR_BACKGROUND_THREAD_DELAY, apiData_.executorBackgroundThreadDelay);
    checkAndSaveValue(data, BLOCK_NAME_API, PARAM_NAME_EXECUTOR_CHECK_VERSION_DELAY, apiData_.executorCheckVersionDelay);
    checkAndSaveValue(data, BLOCK_NAME_API, PARAM_NAME_EXECUTOR_MULTI_INSTANCE, apiData_.executorMultiInstance);
    checkAndSaveValue(data, BLOCK_NAME_API, PARAM_NAME_SERVER_SEND_TIMEOUT, apiData_.serverSendTimeout);
    checkAndSaveValue(data, BLOCK_NAME_API, PARAM_NAME_SERVER_RECEIVE_TIMEOUT, apiData_.serverReceiveTimeout);
    checkAndSaveValue(data, BLOCK_NAME_API, PARAM_NAME_AJAX_SERVER_SEND_TIMEOUT, apiData_.ajaxServerSendTimeout);
    checkAndSaveValue(data, BLOCK_NAME_API, PARAM_NAME_AJAX_SERVER_RECEIVE_TIMEOUT, apiData_.ajaxServerReceiveTimeout);
    checkAndSaveValue(data, BLOCK_NAME_API, PARAM_NAME_APIEXEC_PORT, apiData_.apiexecPort);
    checkAndSaveValue(data, BLOCK_NAME_API, PARAM_NAME_EXECUTOR_VERSION_COMMIT_MIN, apiData_.executorCommitMin);
    checkAndSaveValue(data, BLOCK_NAME_API, PARAM_NAME_EXECUTOR_VERSION_COMMIT_MAX, apiData_.executorCommitMax);

    if (data.count(PARAM_NAME_EXECUTOR_IP)) {
        apiData_.executorHost = data.get<std::string>(PARAM_NAME_EXECUTOR_IP);
    }

    if (data.count(PARAM_NAME_EXECUTOR_CMDLINE)) {
        apiData_.executorCmdLine = data.get<std::string>(PARAM_NAME_EXECUTOR_CMDLINE);
    }

    if (data.count(PARAM_NAME_JPS_COMMAND_LINE)) {
        apiData_.jpsCmdLine = data.get<std::string>(PARAM_NAME_JPS_COMMAND_LINE);
    }
}

void Config::readConveyerData(const boost::property_tree::ptree& config) {
    if (!config.count(BLOCK_NAME_CONVEYER)) {
        return;
    }

    const boost::property_tree::ptree& data = config.get_child(BLOCK_NAME_CONVEYER);

    checkAndSaveValue(data, BLOCK_NAME_CONVEYER, PARAM_NAME_CONVEYER_MAX_PACKET_LIFETIME, conveyerData_.maxPacketLifeTime);
}

void Config::readEventsReportData(const boost::property_tree::ptree& config) {
    if (config.count(BLOCK_NAME_EVENT_REPORTER) == 0) {
        eventsReport_.is_active = false;
        return;
    }

    const boost::property_tree::ptree& data = config.get_child(BLOCK_NAME_EVENT_REPORTER);
    checkAndSaveValue(data, BLOCK_NAME_EVENT_REPORTER, PARAM_NAME_EVENTS_ACTIVE, eventsReport_.is_active);
    if (!eventsReport_.is_active) {
        return;
    }

    if (data.count(PARAM_NAME_EVENTS_COLLECTOR_ID)) {
        eventsReport_.collector_id = data.get<std::string>(PARAM_NAME_EVENTS_COLLECTOR_ID);
    }
    if (eventsReport_.collector_id.empty()) {
        eventsReport_.is_active = false;
        return;
    }
    checkAndSaveValue(data, BLOCK_NAME_EVENT_REPORTER, PARAM_NAME_EVENTS_CONSENSUS_LIAR, eventsReport_.consensus_liar);
    checkAndSaveValue(data, BLOCK_NAME_EVENT_REPORTER, PARAM_NAME_EVENTS_CONSENSUS_SILENT, eventsReport_.consensus_silent);
    checkAndSaveValue(data, BLOCK_NAME_EVENT_REPORTER, PARAM_NAME_EVENTS_CONSENSUS_FAILED, eventsReport_.consensus_failed);
    checkAndSaveValue(data, BLOCK_NAME_EVENT_REPORTER, PARAM_NAME_EVENTS_CONTRACTS_LIAR, eventsReport_.contracts_liar);
    checkAndSaveValue(data, BLOCK_NAME_EVENT_REPORTER, PARAM_NAME_EVENTS_CONTRACTS_SILENT, eventsReport_.contracts_silent);
    checkAndSaveValue(data, BLOCK_NAME_EVENT_REPORTER, PARAM_NAME_EVENTS_CONTRACTS_FAILED, eventsReport_.contracts_failed);
    checkAndSaveValue(data, BLOCK_NAME_EVENT_REPORTER, PARAM_NAME_EVENTS_ADD_GRAY_LIST, eventsReport_.add_to_gray_list);
    checkAndSaveValue(data, BLOCK_NAME_EVENT_REPORTER, PARAM_NAME_EVENTS_ERASE_GRAY_LIST, eventsReport_.erase_from_gray_list);
    checkAndSaveValue(data, BLOCK_NAME_EVENT_REPORTER, PARAM_NAME_EVENTS_REJECT_TRANSACTION, eventsReport_.reject_transaction);
    checkAndSaveValue(data, BLOCK_NAME_EVENT_REPORTER, PARAM_NAME_EVENTS_REJECT_CONTRACT_EXECUTION, eventsReport_.reject_contract_execution);
    checkAndSaveValue(data, BLOCK_NAME_EVENT_REPORTER, PARAM_NAME_EVENTS_REJECT_CONTRACT_CONSENSUS, eventsReport_.reject_contract_consensus);
    checkAndSaveValue(data, BLOCK_NAME_EVENT_REPORTER, PARAM_NAME_EVENTS_ALARM_INVALID_BLOCK, eventsReport_.alarm_invalid_block);
}

void Config::readDbSQLData(const boost::property_tree::ptree& config) {
    const std::string& block = BLOCK_NAME_DBSQL;

    if (!config.count(block)) {
        return;
    }

    const boost::property_tree::ptree& data = config.get_child(block);
    checkAndSaveValue(data, block, PARAM_NAME_DBSQL_HOST, dbSQLData_.host);
    checkAndSaveValue(data, block, PARAM_NAME_DBSQL_PORT, dbSQLData_.port);
    checkAndSaveValue(data, block, PARAM_NAME_DBSQL_NAME, dbSQLData_.name);
    checkAndSaveValue(data, block, PARAM_NAME_DBSQL_USER, dbSQLData_.user);
    checkAndSaveValue(data, block, PARAM_NAME_DBSQL_PASSWORD, dbSQLData_.password);
}

template <typename T>
bool Config::checkAndSaveValue(const boost::property_tree::ptree& data, const std::string& block, const std::string& param, T& value) {
    if (data.count(param)) {
        const auto readValue = std::is_same_v<T, bool> ? data.get<bool>(param) : data.get<T>(param);
        const auto max = static_cast<T>(cs::getMax(value));
        const auto min = static_cast<T>(cs::getMin(value));

        if (readValue > max || readValue < min) {
            std::cout << "[warning] Config.ini> Please, check the block: [" << block << "], so that param: [" << param << "],  will be: [" << cs::numeric_cast<T>(min) << ", "
                      << cs::numeric_cast<T>(max) << "]" << std::endl;
            return false;
        }
        value = cs::numeric_cast<T>(readValue);
        return true;
    }
    return false;
}

bool Config::checkAndSaveValue(const boost::property_tree::ptree& data, const std::string& block, const std::string& param, std::string& value) {
    if (data.count(param)) {
        auto readValue = data.get<std::string>(param);
        if (readValue.empty()) {
            std::cout << "[warning] Config.ini> Please, check the block: [" << block << "], so that param: [" << param << "] is empty" << std::endl;
            return false;
        }
        value = std::move(readValue);
        return true;
    }
    return false;
}

bool operator==(const EndpointData& lhs, const EndpointData& rhs) {
    return lhs.ip == rhs.ip &&
           lhs.port == rhs.port &&
           lhs.ipSpecified == rhs.ipSpecified;
}

bool operator!=(const EndpointData& lhs, const EndpointData& rhs) {
    return !(lhs == rhs);
}

bool operator==(const PoolSyncData& lhs, const PoolSyncData& rhs) {
    return lhs.blockPoolsCount == rhs.blockPoolsCount &&
           lhs.sequencesVerificationFrequency && rhs.sequencesVerificationFrequency;
}

bool operator!=(const PoolSyncData& lhs, const PoolSyncData& rhs) {
    return !(lhs == rhs);
}

bool operator==(const ApiData& lhs, const ApiData& rhs) {
    return lhs.port == rhs.port &&
           lhs.ajaxPort == rhs.ajaxPort &&
           lhs.executorPort == rhs.executorPort &&
           lhs.apiexecPort == rhs.apiexecPort &&
           lhs.executorSendTimeout == rhs.executorSendTimeout &&
           lhs.executorReceiveTimeout == rhs.executorReceiveTimeout &&
           lhs.serverSendTimeout == rhs.serverSendTimeout &&
           lhs.serverReceiveTimeout == rhs.serverReceiveTimeout &&
           lhs.ajaxServerSendTimeout == rhs.ajaxServerSendTimeout &&
           lhs.ajaxServerReceiveTimeout == rhs.ajaxServerReceiveTimeout &&
           lhs.executorHost == rhs.executorHost &&
           lhs.executorCmdLine == rhs.executorCmdLine &&
           lhs.executorRunDelay == rhs.executorRunDelay &&
           lhs.executorBackgroundThreadDelay == rhs.executorBackgroundThreadDelay &&
           lhs.executorCheckVersionDelay == rhs.executorCheckVersionDelay &&
           lhs.executorMultiInstance == rhs.executorMultiInstance &&
           lhs.executorCommitMin == rhs.executorCommitMin &&
           lhs.executorCommitMax == rhs.executorCommitMax &&
           lhs.jpsCmdLine == rhs.jpsCmdLine;
}

bool operator!=(const ApiData& lhs, const ApiData& rhs) {
    return !(lhs == rhs);
}

bool operator==(const ConveyerData& lhs, const ConveyerData& rhs) {
    return lhs.maxPacketLifeTime == rhs.maxPacketLifeTime;
}

bool operator!=(const ConveyerData& lhs, const ConveyerData& rhs) {
    return !(lhs == rhs);
}

bool operator==(const EventsReportData& lhs, const EventsReportData rhs) {
    return lhs.is_active == rhs.is_active &&
        lhs.add_to_gray_list == rhs.add_to_gray_list &&
        lhs.alarm_invalid_block == rhs.alarm_invalid_block &&
        lhs.consensus_failed == rhs.consensus_failed &&
        lhs.consensus_liar == rhs.consensus_liar &&
        lhs.consensus_silent == rhs.consensus_silent &&
        lhs.contracts_failed == rhs.contracts_failed &&
        lhs.contracts_liar == rhs.contracts_liar &&
        lhs.contracts_silent == rhs.contracts_silent &&
        lhs.erase_from_gray_list == rhs.erase_from_gray_list &&
        lhs.reject_contract_consensus == rhs.reject_contract_consensus &&
        lhs.reject_contract_execution == rhs.reject_contract_execution &&
        lhs.reject_transaction == rhs.reject_transaction &&
        lhs.collector_id == rhs.collector_id;
}

bool operator!=(const EventsReportData& lhs, const EventsReportData& rhs) {
    return !(lhs == rhs);
}

bool operator==(const DbSQLData& lhs, const DbSQLData& rhs) {
    return lhs.host == rhs.host &&
           lhs.port == rhs.port &&
           lhs.name == rhs.name &&
           lhs.user == rhs.user &&
           lhs.password == rhs.password;
}

bool operator!=(const DbSQLData& lhs, const DbSQLData& rhs) {
    return !(lhs == rhs);
}

// logger settings not checked
bool operator==(const Config& lhs, const Config& rhs) {
    return lhs.good_ == rhs.good_ &&
        lhs.inputEp_ == rhs.inputEp_ &&
        lhs.twoSockets_ == rhs.twoSockets_ &&
        lhs.outputEp_ == rhs.outputEp_ &&
        lhs.ipv6_ == rhs.ipv6_ &&
        lhs.minNeighbours_ == rhs.minNeighbours_ &&
        lhs.maxNeighbours_ == rhs.maxNeighbours_ &&
        lhs.restrictNeighbours_ == rhs.restrictNeighbours_ &&
        lhs.connectionBandwidth_ == rhs.connectionBandwidth_ &&
        lhs.symmetric_ == rhs.symmetric_ &&
        lhs.hostAddressEp_ == rhs.hostAddressEp_ &&
        lhs.bList_ == rhs.bList_ &&
        lhs.pathToDb_ == rhs.pathToDb_ &&
        lhs.publicKey_ == rhs.publicKey_ &&
        lhs.privateKey_ == rhs.privateKey_ &&
        lhs.poolSyncData_ == rhs.poolSyncData_ &&
        lhs.apiData_ == rhs.apiData_ &&
        lhs.alwaysExecuteContracts_ == rhs.alwaysExecuteContracts_ &&
        lhs.compatibleVersion_ == rhs.compatibleVersion_ &&
        lhs.recreateIndex_ == rhs.recreateIndex_ &&
        lhs.observerWaitTime_ == rhs.observerWaitTime_ &&
        lhs.roundElapseTime_ == rhs.roundElapseTime_ &&
        lhs.storeBlockElapseTime_ == rhs.storeBlockElapseTime_ &&
        lhs.conveyerData_ == rhs.conveyerData_ &&
        lhs.minCompatibleVersion_ == rhs.minCompatibleVersion_ &&
        lhs.eventsReport_ == rhs.eventsReport_;
}

bool operator!=(const Config& lhs, const Config& rhs) {
    return !(lhs == rhs);
}<|MERGE_RESOLUTION|>--- conflicted
+++ resolved
@@ -27,11 +27,7 @@
 #include <unistd.h>
 #endif
 
-<<<<<<< HEAD
-const NodeVersion NODE_VERSION = 524;
-=======
 const NodeVersion NODE_VERSION = 525;
->>>>>>> 119a7a7d
 
 const std::string BLOCK_NAME_PARAMS = "params";
 const std::string BLOCK_NAME_HOST_INPUT = "host_input";

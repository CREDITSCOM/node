/* Send blaming letters to @yrtimd */
#ifndef CONFIG_HPP
#define CONFIG_HPP

#include <string>

#include <boost/asio.hpp>
#include <boost/log/utility/setup/settings.hpp>
#include <boost/program_options.hpp>

#include <lib/system/common.hpp>
#include <lib/system/reflection.hpp>

#include <net/neighbourhood.hpp> // using Neighbourhood::MaxNeighbours constant

namespace po = boost::program_options;
namespace ip = boost::asio::ip;

using NodeVersion = cs::Version;
extern const NodeVersion NODE_VERSION;

const std::string DEFAULT_PATH_TO_CONFIG = "config.ini";
const std::string DEFAULT_PATH_TO_DB = "db";
const std::string DEFAULT_PATH_TO_KEY = "keys.dat";

const std::string DEFAULT_PATH_TO_PUBLIC_KEY = "NodePublic.txt";
const std::string DEFAULT_PATH_TO_PRIVATE_KEY = "NodePrivate.txt";

<<<<<<< HEAD
const uint32_t DEFAULT_MIN_NEIGHBOURS = Neighbourhood::kMinNeighbours;
const uint32_t DEFAULT_MAX_NEIGHBOURS = Neighbourhood::kMaxNeighbours;
const uint32_t DEFAULT_CONNECTION_BANDWIDTH = 1 << 19;
const uint32_t DEFAULT_OBSERVER_WAIT_TIME = 5 * 60 * 1000;  // ms
const uint32_t DEFAULT_ROUND_ELAPSE_TIME = 1000 * 60; // ms
const uint32_t DEFAULT_STORE_BLOCK_ELAPSE_TIME = 1000 * 40; // ms

const size_t DEFAULT_CONVEYER_MAX_PACKET_LIFETIME = 10; // rounds
=======
const uint32_t DEFAULT_MIN_NEIGHBOURS = 5;
const uint32_t DEFAULT_MAX_NEIGHBOURS = 24; // Neighbourhood::MaxNeighbours;
const uint32_t DEFAULT_CONNECTION_BANDWIDTH = 1 << 19;
const uint32_t DEFAULT_OBSERVER_WAIT_TIME = 5 * 60 * 1000;  // ms
const uint32_t DEFAULT_ROUND_ELAPSE_TIME = 1000 * 60; // ms
const double DEFAULT_BROADCAST_FILLING = 100 / 3.; // 33.3%

const size_t DEFAULT_CONVEYER_MAX_RESENDS_SEND_CACHE = 10;       // retries
const size_t DEFAULT_CONVEYER_MAX_PACKET_LIFETIME = 10;          // rounds
const size_t DEFAULT_CONVEYER_SEND_CACHE_VALUE = (DEFAULT_CONVEYER_MAX_PACKET_LIFETIME/2 > 10) ? 10 : DEFAULT_CONVEYER_MAX_PACKET_LIFETIME/2;              // rounds
>>>>>>> b93ad517

using Port = short unsigned;

struct EndpointData {
    bool ipSpecified = false;

    std::string id;
    std::string ip;
    short unsigned port = 0;

    static EndpointData fromString(const std::string&);
};

enum BootstrapType {
    IpList
};

struct PoolSyncData {
    cs::Sequence blockPoolsCount = 25;               // max block count in one request: cannot be 0
    uint16_t sequencesVerificationFrequency = 350;   // sequences received verification frequency : 0-never; 1-once per round: other- in ms;
};

struct ApiData {
    uint16_t port = 9090;
    uint16_t ajaxPort = 8081;
    uint16_t executorPort = 9080;
    uint16_t apiexecPort = 9070;
    int executorSendTimeout = 4000;
    int executorReceiveTimeout = 4000;
    int serverSendTimeout = 30000;
    int serverReceiveTimeout = 30000;
    int ajaxServerSendTimeout = 30000;
    int ajaxServerReceiveTimeout = 30000;
    std::string executorHost{ "localhost" };
    std::string executorCmdLine{};
    int executorRunDelay = 100;
    int executorBackgroundThreadDelay = 100;
    int executorCheckVersionDelay = 5000;
    bool executorMultiInstance = false;
    int executorCommitMin = 1506;   // first commit with support of checking
    int executorCommitMax{-1};      // unlimited range on the right
    std::string jpsCmdLine = "jps";
};

struct ConveyerData {
<<<<<<< HEAD
=======
    size_t sendCacheValue = DEFAULT_CONVEYER_SEND_CACHE_VALUE;
    size_t maxResendsSendCache = DEFAULT_CONVEYER_MAX_RESENDS_SEND_CACHE;
>>>>>>> b93ad517
    size_t maxPacketLifeTime = DEFAULT_CONVEYER_MAX_PACKET_LIFETIME;
};

struct EventsReportData {
    // event reports collector address
    EndpointData collector_ep;

    // general on/off
    bool on = false;

    // report filters, only actual if on is true

    // report every liar in consensus
    bool consensus_liar = false;
    // report every silent trusted node in consensus
    bool consensus_silent = false;
    // report consensus is not achieved
    bool consensus_failed = true;
    // report every liar in smart contracts consensus
    bool contracts_liar = false;
    // report every silent trusted node in smart contracts consensus
    bool contracts_silent = false;
    // report smart contracts consensus is not achieved
    bool contracts_failed = true;
    // report put node into gray list
    bool add_to_gray_list = true;
    // report remove node from gray list
    bool erase_from_gray_list = false;
    // basic transaction is rejected by final consensus
    bool reject_transaction = true;
    // contract-related transaction is rejected just after execution, before consensus started
    bool reject_contract_execution = true;
    // contract-related transaction is rejected by final basic consensus
    bool reject_contract_consensus = true;
    // invalid block detected by node
    bool alarm_invalid_block = true;
};

struct DbSQLData {
    // SQL server host name or ip address
    std::string host { "localhost" };
    // connection port 5432 by default
    int port = 5432;
    // name of database
    std::string name { "roundinfo" };
    // username and password for access
    std::string user { "postgres" };
    std::string password { "postgres" };
};

class Config {
public:
    Config() = default;

    explicit Config(const ConveyerData& conveyerData);

    Config(const Config&) = default;
    Config(Config&&) = default;
    Config& operator=(const Config&) = default;
    Config& operator=(Config&&) = default;

    static Config read(po::variables_map&);
<<<<<<< HEAD
    
=======

    template<typename T, typename ... Ts, typename = cs::IsConvertToString<T, Ts...>>
    static bool replaceBlock(T&& blockName, Ts&& ... newLines);

>>>>>>> b93ad517
    const EndpointData& getInputEndpoint() const {
        return inputEp_;
    }

    const EndpointData& getOutputEndpoint() const {
        return outputEp_;
    }

    const std::vector<EndpointData>& getIpList() const {
        return bList_;
    }

    const std::vector<cs::PublicKey>& getInitialConfidants() const {
        return initialConfidants_;
    }

    const std::string& getPathToDB() const {
        return pathToDb_;
    }

    bool isGood() const {
        return good_;
    }

    bool useIPv6() const {
        return ipv6_;
    }

    bool hasTwoSockets() const {
        return twoSockets_;
    }

    uint32_t getMinNeighbours() const {
        return minNeighbours_;
    }

    uint32_t getMaxNeighbours() const {
        return maxNeighbours_;
    }

<<<<<<< HEAD
=======
    bool restrictNeighbours() const {
        return restrictNeighbours_;
    }

>>>>>>> b93ad517
    uint64_t getConnectionBandwidth() const {
        return connectionBandwidth_;
    }

    bool isSymmetric() const {
        return symmetric_;
    }

    const EndpointData& getAddressEndpoint() const {
        return hostAddressEp_;
    }

    const boost::log::settings& getLoggerSettings() const {
        return loggerSettings_;
    }

    const PoolSyncData& getPoolSyncSettings() const {
        return poolSyncData_;
    }

    const ApiData& getApiSettings() const {
        return apiData_;
    }

    bool recreateIndex() const {
        return recreateIndex_;
    }

    bool autoShutdownEnabled() const {
        return autoShutdownEnabled_;
    }

    const cs::PublicKey& getMyPublicKey() const {
        return publicKey_;
    }

    const cs::PrivateKey& getMyPrivateKey() const {
        return privateKey_;
    }

    static NodeVersion getNodeVersion() {
        return NODE_VERSION;
    }

    NodeVersion getMinCompatibleVersion() const {
        return minCompatibleVersion_;
    }

    void dumpJSONKeys(const std::string& fName) const;

    bool alwaysExecuteContracts() const {
        return alwaysExecuteContracts_;
    }

    bool newBlockchainTop() const {
        return newBlockchainTop_;
    }

    bool isCompatibleVersion() const {
        return compatibleVersion_;
    }

    bool traverseNAT() const {
        return traverseNAT_;
    }

    uint64_t newBlockchainTopSeq() const {
        return newBlockchainTopSeq_;
    }

    uint64_t observerWaitTime() const {
        return observerWaitTime_;
    }

    uint64_t roundElapseTime() const {
        return roundElapseTime_;
    }

<<<<<<< HEAD
    uint64_t storeBlockElapseTime() const {
        return storeBlockElapseTime_;
=======
    double getBroadcastCoefficient() const {
        return broadcastCoefficient_;
>>>>>>> b93ad517
    }

    bool readKeys(const po::variables_map& vm);
    bool enterWithSeed();

    const ConveyerData& conveyerData() const {
        return conveyerData_;
    }

    void swap(Config& config);

    const EventsReportData& getEventsReportData() const {
        return eventsReport_;
    }

    const DbSQLData& getDbSQLData() const {
        return dbSQLData_;
    }

private:
    static Config readFromFile(const std::string& fileName);

    void setLoggerSettings(const boost::property_tree::ptree& config);
    void readPoolSynchronizerData(const boost::property_tree::ptree& config);
    void readApiData(const boost::property_tree::ptree& config);
    void readConveyerData(const boost::property_tree::ptree& config);
    void readEventsReportData(const boost::property_tree::ptree& config);
    void readDbSQLData(const boost::property_tree::ptree& config);

    bool readKeys(const std::string& pathToPk, const std::string& pathToSk, const bool encrypt);
    void showKeys(const std::string& pk58);

    void changePasswordOption(const std::string& pathToSk);

    template <typename T>
    bool checkAndSaveValue(const boost::property_tree::ptree& data, const std::string& block, const std::string& param, T& value);
    bool checkAndSaveValue(const boost::property_tree::ptree& data, const std::string& block, const std::string& param, std::string& value);

    bool good_ = false;

    EndpointData inputEp_;

    bool twoSockets_ = false;

    EndpointData outputEp_;

    NodeVersion minCompatibleVersion_ = NODE_VERSION;

    bool ipv6_ = false;

    uint32_t minNeighbours_ = DEFAULT_MIN_NEIGHBOURS;
    uint32_t maxNeighbours_ = DEFAULT_MAX_NEIGHBOURS;
    bool restrictNeighbours_ = false;
    uint64_t connectionBandwidth_ = DEFAULT_CONNECTION_BANDWIDTH;
    double broadcastCoefficient_ = DEFAULT_BROADCAST_FILLING / 100;

    bool symmetric_ = false;

    EndpointData hostAddressEp_;

    std::vector<EndpointData> bList_;
    std::vector<cs::PublicKey> initialConfidants_;

    std::string pathToDb_;

    cs::PublicKey publicKey_{};
    cs::PrivateKey privateKey_{};

    boost::log::settings loggerSettings_{};

    PoolSyncData poolSyncData_;
    ApiData apiData_;
    DbSQLData dbSQLData_;

    bool alwaysExecuteContracts_ = false;
    bool recreateIndex_ = false;
    bool newBlockchainTop_ = false;
    bool autoShutdownEnabled_ = true;
    bool compatibleVersion_ = true;
    bool traverseNAT_ = false;
    uint64_t newBlockchainTopSeq_;

    uint64_t observerWaitTime_ = DEFAULT_OBSERVER_WAIT_TIME;
    uint64_t roundElapseTime_ = DEFAULT_ROUND_ELAPSE_TIME;
    uint64_t storeBlockElapseTime_ = DEFAULT_STORE_BLOCK_ELAPSE_TIME;

    ConveyerData conveyerData_;

    EventsReportData eventsReport_;

    friend bool operator==(const Config&, const Config&);
};

// all operators
bool operator==(const EndpointData& lhs, const EndpointData& rhs);
bool operator!=(const EndpointData& lhs, const EndpointData& rhs);

bool operator==(const PoolSyncData& lhs, const PoolSyncData& rhs);
bool operator!=(const PoolSyncData& lhs, const PoolSyncData& rhs);

bool operator==(const ApiData& lhs, const ApiData& rhs);
bool operator!=(const ApiData& lhs, const ApiData& rhs);

bool operator==(const DbSQLData& lhs, const DbSQLData& rhs);
bool operator!=(const DbSQLData& lhs, const DbSQLData& rhs);

bool operator==(const ConveyerData& lhs, const ConveyerData& rhs);
bool operator!=(const ConveyerData& lhs, const ConveyerData& rhs);

bool operator==(const Config& lhs, const Config& rhs);
bool operator!=(const Config& lhs, const Config& rhs);

#endif  // CONFIG_HPP<|MERGE_RESOLUTION|>--- conflicted
+++ resolved
@@ -26,7 +26,6 @@
 const std::string DEFAULT_PATH_TO_PUBLIC_KEY = "NodePublic.txt";
 const std::string DEFAULT_PATH_TO_PRIVATE_KEY = "NodePrivate.txt";
 
-<<<<<<< HEAD
 const uint32_t DEFAULT_MIN_NEIGHBOURS = Neighbourhood::kMinNeighbours;
 const uint32_t DEFAULT_MAX_NEIGHBOURS = Neighbourhood::kMaxNeighbours;
 const uint32_t DEFAULT_CONNECTION_BANDWIDTH = 1 << 19;
@@ -35,18 +34,6 @@
 const uint32_t DEFAULT_STORE_BLOCK_ELAPSE_TIME = 1000 * 40; // ms
 
 const size_t DEFAULT_CONVEYER_MAX_PACKET_LIFETIME = 10; // rounds
-=======
-const uint32_t DEFAULT_MIN_NEIGHBOURS = 5;
-const uint32_t DEFAULT_MAX_NEIGHBOURS = 24; // Neighbourhood::MaxNeighbours;
-const uint32_t DEFAULT_CONNECTION_BANDWIDTH = 1 << 19;
-const uint32_t DEFAULT_OBSERVER_WAIT_TIME = 5 * 60 * 1000;  // ms
-const uint32_t DEFAULT_ROUND_ELAPSE_TIME = 1000 * 60; // ms
-const double DEFAULT_BROADCAST_FILLING = 100 / 3.; // 33.3%
-
-const size_t DEFAULT_CONVEYER_MAX_RESENDS_SEND_CACHE = 10;       // retries
-const size_t DEFAULT_CONVEYER_MAX_PACKET_LIFETIME = 10;          // rounds
-const size_t DEFAULT_CONVEYER_SEND_CACHE_VALUE = (DEFAULT_CONVEYER_MAX_PACKET_LIFETIME/2 > 10) ? 10 : DEFAULT_CONVEYER_MAX_PACKET_LIFETIME/2;              // rounds
->>>>>>> b93ad517
 
 using Port = short unsigned;
 
@@ -92,11 +79,6 @@
 };
 
 struct ConveyerData {
-<<<<<<< HEAD
-=======
-    size_t sendCacheValue = DEFAULT_CONVEYER_SEND_CACHE_VALUE;
-    size_t maxResendsSendCache = DEFAULT_CONVEYER_MAX_RESENDS_SEND_CACHE;
->>>>>>> b93ad517
     size_t maxPacketLifeTime = DEFAULT_CONVEYER_MAX_PACKET_LIFETIME;
 };
 
@@ -159,14 +141,7 @@
     Config& operator=(Config&&) = default;
 
     static Config read(po::variables_map&);
-<<<<<<< HEAD
     
-=======
-
-    template<typename T, typename ... Ts, typename = cs::IsConvertToString<T, Ts...>>
-    static bool replaceBlock(T&& blockName, Ts&& ... newLines);
-
->>>>>>> b93ad517
     const EndpointData& getInputEndpoint() const {
         return inputEp_;
     }
@@ -207,13 +182,6 @@
         return maxNeighbours_;
     }
 
-<<<<<<< HEAD
-=======
-    bool restrictNeighbours() const {
-        return restrictNeighbours_;
-    }
-
->>>>>>> b93ad517
     uint64_t getConnectionBandwidth() const {
         return connectionBandwidth_;
     }
@@ -292,13 +260,8 @@
         return roundElapseTime_;
     }
 
-<<<<<<< HEAD
     uint64_t storeBlockElapseTime() const {
         return storeBlockElapseTime_;
-=======
-    double getBroadcastCoefficient() const {
-        return broadcastCoefficient_;
->>>>>>> b93ad517
     }
 
     bool readKeys(const po::variables_map& vm);
@@ -353,7 +316,6 @@
     uint32_t maxNeighbours_ = DEFAULT_MAX_NEIGHBOURS;
     bool restrictNeighbours_ = false;
     uint64_t connectionBandwidth_ = DEFAULT_CONNECTION_BANDWIDTH;
-    double broadcastCoefficient_ = DEFAULT_BROADCAST_FILLING / 100;
 
     bool symmetric_ = false;
 

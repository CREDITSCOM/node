--- conflicted
+++ resolved
@@ -14,11 +14,7 @@
 namespace ip = boost::asio::ip;
 
 typedef uint16_t NodeVersion;
-<<<<<<< HEAD
 const NodeVersion NODE_VERSION = 422;
-=======
-const NodeVersion NODE_VERSION = 421;
->>>>>>> dfa8fd1c
 
 const std::string DEFAULT_PATH_TO_CONFIG = "config.ini";
 const std::string DEFAULT_PATH_TO_DB = "test_db";

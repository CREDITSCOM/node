--- conflicted
+++ resolved
@@ -1,6 +1,6 @@
 #pragma once
 
-#define MONITOR_NODE
+//#define MONITOR_NODE
 //#define SPAM_MAIN
 //#define STARTER
 #define AJAX_IFACE
@@ -11,13 +11,9 @@
 #define TRX_SLEEP_TIME 10000 //microseconds
 #define FAKE_BLOCKS
 #ifndef MONITOR_NODE 
-<<<<<<< HEAD
 #define SPAMMER
-=======
-//#define SPAMMER
 #else
 #define STATS
->>>>>>> 9e689812
 #endif
 #define SYNCRO
 #define MYLOG

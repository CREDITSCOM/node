////////////////////////////////////////////////////////////////////////////////////////////////////////////
//                    Created by Analytical Solytions Core Team 07.09.2018                                //
////////////////////////////////////////////////////////////////////////////////////////////////////////////

#pragma once

#include <csdb/csdb.h>
#include <memory>
#include <thread>

#include <api_types.h>
#include <functional>

#include <atomic>
#include <functional>
#include <shared_mutex>

#include <set>
#include <string>
#include <thread>
#include <vector>

#include <api_types.h>
#include <csdb/transaction.h>
#include <boost/asio.hpp>

#include <lib/system/keys.hpp>
#include <client/params.hpp>
#include "../../../../csnode/include/csnode/nodecore.h"

#include "Timer/Timer.h"

//#define MONITOR_NODE
//#define SPAM_MAIN

class Node;

namespace Credits {
    typedef std::string Vector;
    typedef std::string Matrix;

    class Generals;
    struct Hash_
    {
        Hash_(uint8_t* a)
        {
            memcpy(val, a, 32);
        }
        Hash_() {}
        uint8_t val[32];

    };
    struct Signature
    {
        Signature(void* a)
        {
            memcpy(val, a, 64);
        }
        Signature() {}
        uint8_t val[64];

    };
#pragma pack(push, 1)
    struct HashVector
    {
        uint8_t Sender;
        //uint32_t roundNum;
        Hash_ hash;
        Signature sig;
    };
    struct HashMatrix
    {
        uint8_t Sender;
        //uint32_t roundNum;
        HashVector hmatr[100];
        Signature sig;
    };
    struct NormalState
    {
        bool isOn;
        bool rtStartReceived;
        bool transactionSend;
        bool newBlockReceived;
        bool hashSent;
    };
    struct MainState
    {
        bool isOn;
        bool rtStartReceived;
        bool transactinReceived;
        bool newBlockReceived;
        bool rtFinishReceived;
        bool tlSent;
    };
    struct TrustedState
    {
        bool isOn;
        bool rtStartReceived;
        bool tlReceived;
        bool vectorSent;
        bool allVectorsReceived;
        bool matrixSent;
        bool allMatricesReceived;
        bool writerConfirmationSent;
        bool newBlockReceived;
        bool hashSent;
    };
    struct WriterState
    {
        bool isOn;
        bool writerConfirmationReceived;
        bool newBlockSent;
        bool hashesReceived;
        bool trSent;
    };

    struct SolverStates
    {
        NormalState normal;
        MainState main;
        TrustedState trusted;
        WriterState writer;

    };

#pragma pack(pop)
    class State {
    };

<<<<<<< HEAD
    class Solver
    {
    public:
        Solver(Node*);
        ~Solver();
=======
  class State {

};

  class Solver {
  public:
    Solver(Node*);
    ~Solver();
>>>>>>> feed8a71

    Solver(const Solver &) = delete;
    Solver &operator=(const Solver &) = delete;

<<<<<<< HEAD
        void set_keys(const std::vector<uint8_t>& pub, const std::vector<uint8_t>& priv);

        // Solver solves stuff
        void gotTransaction(csdb::Transaction&&);
        void gotTransactionsPacket(cs::TransactionsPacket&& packet);
        void gotPacketHashesRequest(std::vector<cs::TransactionsPacketHash>&& hashes);
        void gotPacketHashesReply(cs::TransactionsPacket&& packet);
        void gotRound(cs::RoundInfo&& round);
        void gotTransactionList(csdb::Pool&&);
        void gotBlockCandidate(csdb::Pool&&);
        void gotVector(HashVector&&);
        void gotMatrix(HashMatrix&&);
        void gotBlock(csdb::Pool&&, const PublicKey&);
        void gotHash(Hash&, const PublicKey&);
        void gotBlockRequest(csdb::PoolHash&&, const PublicKey&);
        void gotBlockReply(csdb::Pool&&);
        void gotBadBlockHandler(csdb::Pool&&, const PublicKey&);
        void sendTL();
        void applyCharacteristic(const std::vector<uint8_t>& characteristic, const csdb::Pool& metaInfoPool);

        // API methods
        void initApi();
        uint32_t getTLsize();
        void addInitialBalance();
        cs::RoundNumber currentRoundNumber();

        void send_wallet_transaction(const csdb::Transaction& transaction);

        void nextRound();
        bool mPoolClosed();
        void setLastRoundTransactionsGot(size_t trNum);

        //remove it!!!
        void buildBlock(csdb::Pool& block);

        HashVector getMyVector();
        HashMatrix getMyMatrix();
        void initConfRound();
        void sendZeroVector();
        void checkVectorsReceived(size_t _rNum);
        void checkMatrixReceived();
        void addConfirmation(uint8_t confNumber_);
        bool getIPoolClosed();
        bool getBigBangStatus();
        void setBigBangStatus(bool _status);
        void setRNum(size_t _rNum);

    private:
        void _initApi();

        void runMainRound();
        void closeMainRound();

        void flushTransactions();

        void writeNewBlock();
        void prepareBlockForSend(csdb::Pool& block);

#ifdef SPAM_MAIN
        void createPool();

        std::atomic_bool createSpam;
        std::thread spamThread;

        csdb::Pool testPool;
#endif //SPAM_MAIN

        bool verify_signature(uint8_t signature[64], uint8_t public_key[32], uint8_t* message, size_t message_len);

        std::vector<uint8_t> myPublicKey;
        std::vector<uint8_t> myPrivateKey;

        Node* node_;
        std::unique_ptr<Generals> generals;

        HashVector hvector;


        size_t lastRoundTransactionsGot;
        std::set<PublicKey> receivedVec_ips;
        bool receivedVecFrom[100];
        uint8_t trustedCounterVector;

        std::set<PublicKey> receivedMat_ips;
        bool receivedMatFrom[100];
        uint8_t trustedCounterMatrix;

        std::vector<Hash> hashes;
        std::vector<PublicKey> ips;

        std::vector<std::string> vector_datas;

        csdb::Pool m_pool;
        csdb::Pool m_uncharacterizedPool;

        cs::RoundInfo mRound;

        csdb::Pool v_pool;
        csdb::Pool b_pool;
        bool m_pool_closed = true;

        bool sentTransLastRound = false;

        bool vectorComplete = false;
        bool consensusAchieved = false;
        bool blockCandidateArrived = false;
        bool round_table_sent = false;
        bool transactionListReceived = false;
        bool vectorReceived = false;
        bool gotBlockThisRound = false;
        bool writingConfirmationGot = false;
        bool gotBigBang = false;

        bool writingConfGotFrom[100];
        uint8_t writingCongGotCurrent;
        size_t rNum = 0;

        cs::SharedMutex mHashTableMutex;
        cs::SpinLock mSpinLock;

        std::vector<csdb::Transaction> m_transactions;
        csdb::Pool m_transactions_;
        cs::TransactionsPacketHashTable mHashTable;

#ifdef SPAMMER
        std::atomic_bool spamRunning{ false };
        std::thread spamThread;
        void spamWithTransactions();
#endif
    };
=======
    void set_keys(const std::vector<uint8_t>& pub, const std::vector<uint8_t>& priv);

    // Solver solves stuff

    void gotTransaction(csdb::Transaction&&);
    void gotTransactionList(csdb::Pool&&);
    void gotBlockCandidate(csdb::Pool&&);
    void gotVector(HashVector&&);
    void gotMatrix(HashMatrix&&);
    void gotBlock(csdb::Pool&&, const PublicKey&);
    void gotHash(Hash&, const PublicKey&);
    void gotBlockRequest(csdb::PoolHash&&, const PublicKey&);
    void gotBlockReply(csdb::Pool&&);
    void gotBadBlockHandler(csdb::Pool&&, const PublicKey&);
    void sendTL();
    // API methods

    void initApi();
    uint32_t getTLsize();
    void addInitialBalance();

    void send_wallet_transaction(const csdb::Transaction& transaction);

    void nextRound();
    bool mPoolClosed();
    void setLastRoundTransactionsGot(size_t trNum);
    //remove it!!!
    void buildBlock(csdb::Pool& block);

    HashVector getMyVector();
    HashMatrix getMyMatrix();
    void initConfRound();
    void sendZeroVector();
    void checkVectorsReceived(size_t _rNum);
    void checkMatrixReceived();
    void addConfirmation(uint8_t confNumber_);
    bool getIPoolClosed();
    bool getBigBangStatus();
    void setBigBangStatus(bool _status);
    void setRNum(size_t _rNum);

  private:
    void _initApi();

    void runMainRound();
    void closeMainRound();

    void flushTransactions();

    void writeNewBlock();
    void prepareBlockForSend(csdb::Pool& block);

#ifdef SPAM_MAIN
    void createPool();

    std::atomic_bool createSpam;
    std::thread spamThread;

    csdb::Pool testPool;
#endif //SPAM_MAIN

    bool verify_signature(uint8_t signature[64], uint8_t public_key[32], uint8_t* message, size_t message_len);

    void addTransaction(const csdb::Transaction & transaction);

    std::vector<uint8_t> myPublicKey;
    std::vector<uint8_t> myPrivateKey;

    Node* node_;
    std::unique_ptr<Generals> generals;

    HashVector hvector;

    size_t lastRoundTransactionsGot;
    std::set<PublicKey> receivedVec_ips;
    bool receivedVecFrom[100];
    uint8_t trustedCounterVector;

    std::set<PublicKey> receivedMat_ips;
    bool receivedMatFrom[100];
    uint8_t trustedCounterMatrix;
    void checkMatrixCame();

    std::vector<Hash> hashes;
    std::vector<PublicKey> ips;

    std::vector<std::string> vector_datas;

    csdb::Pool m_pool;

    //std::vector<csdb::Transaction> v_pool;

    csdb::Pool              v_pool;
    csdb::Pool              b_pool;
    std::vector<csdb::Pool> m_TransactionsPacket;

    bool m_pool_closed           = true;
    bool sentTransLastRound      = false;
    bool vectorComplete          = false;
    bool consensusAchieved       = false;
    bool blockCandidateArrived   = false;
    bool round_table_sent        = false;
    bool transactionListReceived = false;
    bool vectorReceived          = false;
    bool gotBlockThisRound       = false;
    bool writingConfirmationGot  = false;
    bool gotBigBang              = false;

    bool    writingConfGotFrom[100];
    uint8_t writingCongGotCurrent;

    size_t     rNum = 0;
    std::mutex m_trans_mut;
    CTimer     m_SendingPacketTimer;

#ifdef SPAMMER
    std::atomic_bool spamRunning{ false };
    std::thread spamThread;
    void spamWithTransactions();
#endif

  };
>>>>>>> feed8a71
}<|MERGE_RESOLUTION|>--- conflicted
+++ resolved
@@ -26,9 +26,8 @@
 
 #include <lib/system/keys.hpp>
 #include <client/params.hpp>
+#include <Timer/Timer.h>
 #include "../../../../csnode/include/csnode/nodecore.h"
-
-#include "Timer/Timer.h"
 
 //#define MONITOR_NODE
 //#define SPAM_MAIN
@@ -127,27 +126,15 @@
     class State {
     };
 
-<<<<<<< HEAD
     class Solver
     {
     public:
         Solver(Node*);
         ~Solver();
-=======
-  class State {
-
-};
-
-  class Solver {
-  public:
-    Solver(Node*);
-    ~Solver();
->>>>>>> feed8a71
-
-    Solver(const Solver &) = delete;
-    Solver &operator=(const Solver &) = delete;
-
-<<<<<<< HEAD
+
+        Solver(const Solver &) = delete;
+        Solver &operator=(const Solver &) = delete;
+
         void set_keys(const std::vector<uint8_t>& pub, const std::vector<uint8_t>& priv);
 
         // Solver solves stuff
@@ -172,7 +159,9 @@
         void initApi();
         uint32_t getTLsize();
         void addInitialBalance();
+
         cs::RoundNumber currentRoundNumber();
+        void addTransaction(const csdb::Transaction& transaction);
 
         void send_wallet_transaction(const csdb::Transaction& transaction);
 
@@ -270,7 +259,11 @@
 
         std::vector<csdb::Transaction> m_transactions;
         csdb::Pool m_transactions_;
+
         cs::TransactionsPacketHashTable mHashTable;
+        cs::TransactionsBlock mTransactionsBlock;
+
+        Credits::CTimer m_SendingPacketTimer;
 
 #ifdef SPAMMER
         std::atomic_bool spamRunning{ false };
@@ -278,128 +271,4 @@
         void spamWithTransactions();
 #endif
     };
-=======
-    void set_keys(const std::vector<uint8_t>& pub, const std::vector<uint8_t>& priv);
-
-    // Solver solves stuff
-
-    void gotTransaction(csdb::Transaction&&);
-    void gotTransactionList(csdb::Pool&&);
-    void gotBlockCandidate(csdb::Pool&&);
-    void gotVector(HashVector&&);
-    void gotMatrix(HashMatrix&&);
-    void gotBlock(csdb::Pool&&, const PublicKey&);
-    void gotHash(Hash&, const PublicKey&);
-    void gotBlockRequest(csdb::PoolHash&&, const PublicKey&);
-    void gotBlockReply(csdb::Pool&&);
-    void gotBadBlockHandler(csdb::Pool&&, const PublicKey&);
-    void sendTL();
-    // API methods
-
-    void initApi();
-    uint32_t getTLsize();
-    void addInitialBalance();
-
-    void send_wallet_transaction(const csdb::Transaction& transaction);
-
-    void nextRound();
-    bool mPoolClosed();
-    void setLastRoundTransactionsGot(size_t trNum);
-    //remove it!!!
-    void buildBlock(csdb::Pool& block);
-
-    HashVector getMyVector();
-    HashMatrix getMyMatrix();
-    void initConfRound();
-    void sendZeroVector();
-    void checkVectorsReceived(size_t _rNum);
-    void checkMatrixReceived();
-    void addConfirmation(uint8_t confNumber_);
-    bool getIPoolClosed();
-    bool getBigBangStatus();
-    void setBigBangStatus(bool _status);
-    void setRNum(size_t _rNum);
-
-  private:
-    void _initApi();
-
-    void runMainRound();
-    void closeMainRound();
-
-    void flushTransactions();
-
-    void writeNewBlock();
-    void prepareBlockForSend(csdb::Pool& block);
-
-#ifdef SPAM_MAIN
-    void createPool();
-
-    std::atomic_bool createSpam;
-    std::thread spamThread;
-
-    csdb::Pool testPool;
-#endif //SPAM_MAIN
-
-    bool verify_signature(uint8_t signature[64], uint8_t public_key[32], uint8_t* message, size_t message_len);
-
-    void addTransaction(const csdb::Transaction & transaction);
-
-    std::vector<uint8_t> myPublicKey;
-    std::vector<uint8_t> myPrivateKey;
-
-    Node* node_;
-    std::unique_ptr<Generals> generals;
-
-    HashVector hvector;
-
-    size_t lastRoundTransactionsGot;
-    std::set<PublicKey> receivedVec_ips;
-    bool receivedVecFrom[100];
-    uint8_t trustedCounterVector;
-
-    std::set<PublicKey> receivedMat_ips;
-    bool receivedMatFrom[100];
-    uint8_t trustedCounterMatrix;
-    void checkMatrixCame();
-
-    std::vector<Hash> hashes;
-    std::vector<PublicKey> ips;
-
-    std::vector<std::string> vector_datas;
-
-    csdb::Pool m_pool;
-
-    //std::vector<csdb::Transaction> v_pool;
-
-    csdb::Pool              v_pool;
-    csdb::Pool              b_pool;
-    std::vector<csdb::Pool> m_TransactionsPacket;
-
-    bool m_pool_closed           = true;
-    bool sentTransLastRound      = false;
-    bool vectorComplete          = false;
-    bool consensusAchieved       = false;
-    bool blockCandidateArrived   = false;
-    bool round_table_sent        = false;
-    bool transactionListReceived = false;
-    bool vectorReceived          = false;
-    bool gotBlockThisRound       = false;
-    bool writingConfirmationGot  = false;
-    bool gotBigBang              = false;
-
-    bool    writingConfGotFrom[100];
-    uint8_t writingCongGotCurrent;
-
-    size_t     rNum = 0;
-    std::mutex m_trans_mut;
-    CTimer     m_SendingPacketTimer;
-
-#ifdef SPAMMER
-    std::atomic_bool spamRunning{ false };
-    std::thread spamThread;
-    void spamWithTransactions();
-#endif
-
-  };
->>>>>>> feed8a71
 }
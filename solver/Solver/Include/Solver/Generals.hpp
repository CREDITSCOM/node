--- conflicted
+++ resolved
@@ -5,10 +5,8 @@
 
 #include <blake2-impl.h>
 #include <blake2.h>
-<<<<<<< HEAD
 #include <map>
-=======
->>>>>>> 70109cfb
+
 #include <string>
 #include <vector>
 
@@ -18,7 +16,6 @@
 #include <csnode/node.hpp>
 #include <lib/system/keys.hpp>
 
-<<<<<<< HEAD
 namespace cs {
 class Solver;
 
@@ -67,61 +64,4 @@
 
   Characteristic m_characteristic;
 };
-}  // namespace cs
-=======
-namespace Credits {
-
-class Solver;
-
-class Generals {
- public:
-  Generals();
-  ~Generals();
-
-  Generals(const Generals&) = delete;
-  Generals& operator=(const Generals&) = delete;
-
-  // Rewrite method//
-  void chooseHeadAndTrusted(std::map<std::string, std::string>);
-  void chooseHeadAndTrustedFake(std::vector<std::string>& hashes);
-
-  Hash_ buildvector(csdb::Pool& _pool, csdb::Pool& new_pool, size_t num_of_trusted, csdb::Pool& new_bpool);
-
-  void addvector(const HashVector& vector);
-  void addmatrix(const HashMatrix& matrix, const std::vector<PublicKey>& confidantNodes);
-
-  // take desision
-  uint8_t take_decision(const std::vector<PublicKey>&, const uint8_t myConfNum, const csdb::PoolHash& lasthash);
-
-  const HashMatrix& getMatrix() const;
-
-  void addSenderToMatrix(uint8_t myConfNum);
-
-  void fake_block(std::string);
-
- private:
-  csdb::Amount countFee(csdb::Transaction& transation, size_t numOfTrustedNodesInRound,
-                        size_t numOfTransactionsInRound);
-
-  struct hash_weight {
-    char    a_hash[32];
-    uint8_t a_weight;
-  };
-  // unsigned char hash_vector[97];
-  // unsigned char hash_matrix[9700];
-  // unsigned char got_matrix[9700];
-  HashMatrix  hMatrix;
-  uint8_t     find_untrusted[10000];
-  uint8_t     new_trusted[100];
-  hash_weight hw_total[100];
-
-  // void encrypt_vector(std::string& vector_string
-  //  ,std::vector<int64_t>& vector_data);
-
-  // int decode_matrix(std::string& matrix);
-
-  // std::vector<std::string> vector_datas;
-  // std::vector<std::string> matrix_data;
-};
-}  // namespace Credits
->>>>>>> 70109cfb
+}  // namespace cs
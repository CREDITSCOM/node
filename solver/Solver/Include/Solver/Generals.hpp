--- conflicted
+++ resolved
@@ -47,12 +47,9 @@
         void fake_block(std::string);
     private:	
 
-<<<<<<< HEAD
         WalletsState& walletsState;
-=======
 		csdb::Amount countFee(csdb::Transaction& transation, size_t numOfTrustedNodesInRound,
 			size_t numOfTransactionsInRound);
->>>>>>> 53c11d40
 
 		struct hash_weight {
 			char a_hash[32];

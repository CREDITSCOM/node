--- conflicted
+++ resolved
@@ -76,20 +76,12 @@
 
 void Solver::prepareBlockForSend(csdb::Pool& block)
 {
-<<<<<<< HEAD
-  struct timeb t;
-  ftime(&t);
-  //addTimestampToPool(block);
+  std::cout << "SOLVER> Before time stamp" << std::endl;
+  addTimestampToPool(block);
   std::cout << "SOLVER> Before write pub key" << std::endl;
   block.set_writer_public_key(myPublicKey);
-  std::cout << "SOLVER> Before time stamp" << std::endl;
-  block.add_user_field(0, std::to_string((uint64_t)((uint64_t)(t.time) * 1000ll) + t.millitm));
-  std::cout << "SOLVER> Before write last sequence" << std::endl;
-=======
-  addTimestampToPool(block);
-  block.set_writer_public_key(myPublicKey);
->>>>>>> fc28517a
-  block.set_sequence((node_->getBlockChain().getLastWrittenSequence()) + 1);
+   std::cout << "SOLVER> Before write last sequence" << std::endl;
+    block.set_sequence((node_->getBlockChain().getLastWrittenSequence()) + 1);
   std::cout << "SOLVER> Before private key" << std::endl;
   block.sign(myPrivateKey);
   std::cout << "last sequence: " << (node_->getBlockChain().getLastWrittenSequence()) << ", last time:" << node_->getBlockChain().loadBlock(node_->getBlockChain().getLastHash()).user_field(0).value<std::string>().c_str() << std::endl;
@@ -115,11 +107,6 @@
   //node_->sendFirstTransaction();
     node_->becomeWriter();
 	std::cout << "Solver -> Node Level changed 2 -> 3" << std::endl;
-<<<<<<< HEAD
-
-    //addTimestampToPool(m_pool);
-=======
->>>>>>> fc28517a
 
 #ifdef SPAM_MAIN
     createSpam = false;

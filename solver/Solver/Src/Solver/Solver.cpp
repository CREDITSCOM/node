////////////////////////////////////////////////////////////////////////////////////////////////////////////
//                    Created by Analytical Solytions Core Team 07.09.2018                                //
////////////////////////////////////////////////////////////////////////////////////////////////////////////
#include <iostream>
#include <random>
#include <sstream>
#include <fstream>
#include <chrono>

#include <csdb/address.h>
#include <csdb/currency.h>
#include <csdb/wallet.h>

#include <csnode/node.hpp>

#include "Solver/Generals.hpp"
#include "Solver/Solver.hpp"
#include <algorithm>
#include <cmath>

#include <lib/system/logger.hpp>

#include <base58.h>
#include <sodium.h>

// aav: as we use #define so I can do that:
#define STRINGIFY2(X) #X
#define STRINGIFY(X) STRINGIFY2(X)

// comment next line to block console output of timer_service content on end of every round
#define TIMER_SERVICE_TO_CONSOLE

namespace {
void addTimestampToPool(csdb::Pool& pool)
{
  auto now_time = std::chrono::system_clock::now();
  pool.add_user_field(0, std::to_string(
    std::chrono::duration_cast<std::chrono::milliseconds>(
      now_time.time_since_epoch()).count()));
}

// method is replaced with RunAfterEx instances:
#if 0
void runAfter(const std::chrono::milliseconds& ms, std::function<void()> cb)
{    
 // std::cout << "SOLVER> Before calback" << std::endl;
  const auto tp = std::chrono::system_clock::now() + ms;
  std::thread tr([tp, cb]() {

    std::this_thread::sleep_until(tp);
  //  LOG_WARN("Inserting callback");
    CallsQueue::instance().insert(cb);
  });
 // std::cout << "SOLVER> After calback" << std::endl;
  tr.detach();
}
#endif // 0

#if defined(SPAM_MAIN) || defined(SPAMMER)
static int
randFT(int min, int max)
{
  return rand() % (max - min + 1) + min;
}
#endif
} // anonimous namespace

namespace Credits {
using ScopedLock = std::lock_guard<std::mutex>;
constexpr short min_nodes = 3;

Solver::Solver(Node* node)
  : node_(node)
  , generals(std::unique_ptr<Generals>(new Generals()))
  , vector_datas()
  , m_pool()
  , v_pool()
  , b_pool()
	, sendRoundTableRequestCall([this](int cur_rNum) {
		timer_service.TimeConsoleOut("sendRoundTableRequest()", cur_rNum);
		node_->sendRoundTableRequest(cur_rNum);
	}, "sendRoundTableRequest()")
	, flushTransactionsCall([this]() {
		//timer_service.TimeConsoleOut("flushTransactions()", currentRound);
		flushTransactions();
	}, "flushTransactions()")
	, writeNewBlockCall([this]() {
		timer_service.TimeConsoleOut("writeNewBlock()", currentRound);
		writeNewBlock();
	}, "writeNewBlock()")
	, onRoundExpiredCall([this]() {
		timer_service.TimeConsoleOut("onRoundExpired()", currentRound);
		onRoundExpired();
	}, "onRoundExpired()")
	, closeMainRoundCall([this]() {
		timer_service.TimeConsoleOut("closeMainRound()", currentRound);
		closeMainRound();
	}, "closeMainRound()")
{}

Solver::~Solver()
{
	// stop possible calls
	sendRoundTableRequestCall.WaitCancel(40); // msec
	flushTransactionsCall.WaitCancel(40); // msec
	writeNewBlockCall.WaitCancel(40); // msec
	onRoundExpiredCall.WaitCancel(40); // msec
	closeMainRoundCall.WaitCancel(40); // msec
	//		csconnector::stop();
  //		csstats::stop();
}

void Solver::set_keys(const std::vector<uint8_t>& pub, const std::vector<uint8_t>& priv)
{
	myPublicKey = pub;
	myPrivateKey = priv;
}

void Solver::buildBlock(csdb::Pool& block)
{
  csdb::Transaction transaction;

  transaction.set_target(csdb::Address::from_string("0000000000000000000000000000000000000000000000000000000000000003"));
  transaction.set_source(csdb::Address::from_string("0000000000000000000000000000000000000000000000000000000000000002"));

  transaction.set_currency(csdb::Currency("CS"));
  transaction.set_amount(csdb::Amount(10, 0));
  transaction.set_balance(csdb::Amount(100, 0));
  transaction.set_innerID(0);

  block.add_transaction(transaction);

  transaction.set_target(csdb::Address::from_string("0000000000000000000000000000000000000000000000000000000000000004"));
  transaction.set_source(csdb::Address::from_string("0000000000000000000000000000000000000000000000000000000000000002"));

  transaction.set_currency(csdb::Currency("CS"));
  transaction.set_amount(csdb::Amount(10, 0));
  transaction.set_balance(csdb::Amount(100, 0));
  transaction.set_innerID(0);

  block.add_transaction(transaction);

}


void Solver::prepareBlockForSend(csdb::Pool& block)
{
  //std::cout << "SOLVER> Before time stamp" << std::endl;
//block is build in buildvector
  addTimestampToPool(block);
  //std::cout << "SOLVER> Before write pub key" << std::endl;
  block.set_writer_public_key(myPublicKey);
   //std::cout << "SOLVER> Before write last sequence" << std::endl;
  block.set_sequence((node_->getBlockChain().getLastWrittenSequence()) + 1);
  csdb::PoolHash prev_hash;
  prev_hash.from_string("");
  block.set_previous_hash(prev_hash);
 // std::cout << "SOLVER> Before private key" << std::endl;
  block.sign(myPrivateKey);
#ifdef MYLOG
  std::cout << "last sequence: " << (node_->getBlockChain().getLastWrittenSequence()) << std::endl;// ", last time:" << node_->getBlockChain().loadBlock(node_->getBlockChain().getLastHash()).user_field(0).value<std::string>().c_str() 
  std::cout << "prev_hash: " << node_->getBlockChain().getLastHash().to_string() << " <- Not sending!!!" << std::endl;
  std::cout << "new sequence: " << block.sequence() << ", new time:" << block.user_field(0).value<std::string>().c_str() << std::endl;
  #endif
}




void Solver::sendTL()
{
  if (gotBigBang) return;
  uint32_t tNum = v_pool.transactions_count();
  std::cout << "AAAAAAAAAAAAAAAAAAAAAAAA -= TRANSACTION RECEIVING IS OFF =- AAAAAAAAAAAAAAAAAAAAAAAAAAAA" << std::endl;
 // std::cout << "                          Total received " << tNum << " transactions" << std::endl;
  std::cout << "========================================================================================" << std::endl;
  m_pool_closed = true;  
  std::cout << "Solver -> Sending " << tNum << " transactions " << std::endl;
  v_pool.set_sequence(node_->getRoundNumber());
  //std::cout << "Solver -> Sending TransactionList to ALL" << std::endl;//<< byteStreamToHex(it.str, 32)  //<< 
  node_->sendTransactionList(std::move(v_pool)); // Correct sending, better when to all one time

}

uint32_t Solver::getTLsize()
{
  return v_pool.transactions_count();
}


void Solver::setLastRoundTransactionsGot(size_t trNum)
{
  lastRoundTransactionsGot = trNum;
}

void Solver::closeMainRound()
{
  if (node_->getRoundNumber()==1)// || (lastRoundTransactionsGot==0)) //the condition of getting 0 transactions by previous main node should be added!!!!!!!!!!!!!!!!!!!!!
  //node_->sendFirstTransaction();
  
  {
      node_->becomeWriter();
#ifdef MYLOG
	std::cout << "Solver -> Node Level changed 2 -> 3" << std::endl;
  #endif
#ifdef SPAM_MAIN
    createSpam = false;
    spamThread.join();
    prepareBlockForSend(testPool);
    node_->sendBlock(testPool);
#else
    prepareBlockForSend(m_pool);

    b_pool.set_sequence((node_->getBlockChain().getLastWrittenSequence()) + 1);
    csdb::PoolHash prev_hash;
    prev_hash.from_string("");
    b_pool.set_previous_hash(prev_hash);
	
    std::cout << "Solver -> new sequence: " << m_pool.sequence() << ", new time:" << m_pool.user_field(0).value<std::string>().c_str() << std::endl;
 
    node_->sendBlock(std::move(m_pool));
    node_->sendBadBlock(std::move(b_pool));
	std::cout << "Solver -> Block is sent ... awaiting hashes" << std::endl;
#endif
	node_->getBlockChain().setGlobalSequence(m_pool.sequence());
#ifdef MYLOG
	std::cout << "Solver -> Global Sequence: "  << node_->getBlockChain().getGlobalSequence() << std::endl;
	std::cout << "Solver -> Writing New Block"<< std::endl;
  #endif
    node_->getBlockChain().putBlock(m_pool);
    }
}

bool Solver::mPoolClosed()
{
  return m_pool_closed;
}

void Solver::runMainRound()
{
	timer_service.TimeConsoleOut( "runMainRound()", node_->getRoundNumber());
  m_pool_closed = false;
  std::cout << "========================================================================================" << std::endl;
  std::cout << "VVVVVVVVVVVVVVVVVVVVVVVVV -= TRANSACTION RECEIVING IS ON =- VVVVVVVVVVVVVVVVVVVVVVVVVVVV" << std::endl;
 
  if(node_->getRoundNumber()==1) 
  {
	  // original logic: 2000 msec for 1st round
	  constexpr uint32_t delay1st = 2000;
	  timer_service.TimeStore("schedule (2000) closeMainRound()", node_->getRoundNumber());
	  closeMainRoundCall.Schedule(delay1st, LaunchScheme::single);
  }
  else
  {
	  constexpr uint32_t delay = TIME_TO_COLLECT_TRXNS;
	  timer_service.TimeStore("schedule (" STRINGIFY(TIME_TO_COLLECT_TRXNS) ") closeMainRound()", node_->getRoundNumber());
	  closeMainRoundCall.Schedule(delay, LaunchScheme::single);
 }

}

HashVector Solver::getMyVector()
{
  return hvector;
}

HashMatrix Solver::getMyMatrix()
{
 return (generals->getMatrix());
}



void Solver::flushTransactions()
{
	if (node_->getMyLevel() != NodeLevel::Normal) {
		return;
	}
	{
		std::lock_guard<std::mutex> l(m_trans_mut);
		if (m_transactions.size()) {
			node_->sendTransaction(std::move(m_transactions));
			sentTransLastRound = true;
#ifdef MYLOG
			std::cout << "FlushTransaction ..." << std::endl;
#endif
			std::ostringstream os;
			os << "flushTransactions(): " << m_transactions.size();
			m_transactions.clear();
		}
		else {
			return;
		}
	}
}

bool Solver::getIPoolClosed() {
  return m_pool_closed;
}

void Solver::gotTransaction(csdb::Transaction&& transaction)
{
#ifdef MYLOG
	//std::cout << "SOLVER> Got Transaction" << std::endl;
#endif
	if (m_pool_closed)
	{
#ifdef MYLOG
		LOG_EVENT("m_pool_closed already, cannot accept your transactions");
#endif
		return;
	}

	if (transaction.is_valid())
		{
#ifndef SPAMMER
			auto v = transaction.to_byte_stream_for_sig();
			size_t msg_len = v.size();
<<<<<<< HEAD
			TRACE(msg_len);
			uint8_t* message = new uint8_t[msg_len];
			for (size_t i = 0; i < msg_len; i++)
				message[i] = v[i];
=======
			uint8_t* message = (uint8_t *)malloc(msg_len);
			memcpy(message, v.data(), msg_len);

			/*for (size_t i = 0; i < msg_len; i++)
				message[i] = v[i];*/
>>>>>>> 09515e63

			auto vec = transaction.source().public_key();
			uint8_t public_key[32];
			memcpy(public_key, vec.data(), 32);

			/*for (int i = 0; i < 32; i++)
				public_key[i] = vec[i];*/

			// vkaryagin: todo: need direct data pointer
			std::string sig_str = transaction.signature();

			uint8_t* signature = (uint8_t*)sig_str.c_str();

			if (verify_signature(signature, public_key, message, msg_len))
			{
#endif
				v_pool.add_transaction(transaction);
#ifndef SPAMMER
			}
			else
			{
				LOG_EVENT("Wrong signature");
			}
			free(message);
#endif
		}
		else
		{
#ifdef MYLOG
		LOG_EVENT("Invalid transaction received");
#endif
		}
}

void Solver::initConfRound()
{
	timer_service.TimeConsoleOut("initConfRound()", node_->getRoundNumber());
  memset(receivedVecFrom, 0, 100);
  memset(receivedMatFrom, 0, 100);
  trustedCounterVector = 0;
  trustedCounterMatrix = 0;
  if (gotBigBang) sendZeroVector();
  //size_t _rNum = rNum;
  //runAfter(std::chrono::milliseconds(TIME_TO_AWAIT_ACTIVITY),
  //  [this, _rNum]() { if(!transactionListReceived) node_->sendTLRequest(_rNum); });
}

void Solver::gotTransactionList(csdb::Pool&& _pool)
{
<<<<<<< HEAD
	timer_service.TimeConsoleOut("gotTransactionList()", node_->getRoundNumber());
=======
  if(transactionListReceived) return;
>>>>>>> 09515e63
  transactionListReceived = true;
  uint8_t numGen = node_->getConfidants().size();
//	std::cout << "SOLVER> GotTransactionList" << std::endl;
  m_pool = csdb::Pool{};
  Hash_ result = generals->buildvector(_pool, m_pool, node_->getConfidants().size(), b_pool);
  receivedVecFrom[node_->getMyConfNumber()] = true;
	hvector.Sender = node_->getMyConfNumber();
	hvector.hash = result;
	receivedVecFrom[node_->getMyConfNumber()] = true;
	generals->addvector(hvector);
	node_->sendVector(std::move(hvector));
    timer_service.TimeConsoleOut("gotTransactionList(): vector sent", node_->getRoundNumber());
    trustedCounterVector++;
  if(trustedCounterVector==numGen) 
  {
    vectorComplete = true;

    memset(receivedVecFrom, 0, 100);
    trustedCounterVector = 0;
    //compose and send matrix!!!
    //receivedMat_ips.insert(node_->getMyId());
    generals->addSenderToMatrix(node_->getMyConfNumber());
    receivedMatFrom[node_->getMyConfNumber()] = true;
    trustedCounterMatrix++;
    node_->sendMatrix(generals->getMatrix());
    generals->addmatrix(generals->getMatrix(), node_->getConfidants());//MATRIX SHOULD BE DECOMPOSED HERE!!!
#ifdef MYLOG
    std::cout << "SOLVER> Matrix added" << std::endl;
    #endif
	timer_service.TimeConsoleOut("gotTransactionList(): matrix added and sent", node_->getRoundNumber());
  }
}

void Solver::sendZeroVector()
{

  if (transactionListReceived && !getBigBangStatus()) return;
  std::cout << "SOLVER> Generating ZERO TransactionList" << std::endl;
  csdb::Pool test_pool = csdb::Pool{};
  gotTransactionList(std::move(test_pool));

}


void Solver::gotVector(HashVector&& vector)
{
#ifdef MYLOG
	std::cout << "SOLVER> GotVector" << std::endl;
  #endif
 // runAfter(std::chrono::milliseconds(200),
 //   [this]() { sendZeroVector(); });

  uint8_t numGen = node_->getConfidants().size();
  //if (vector.roundNum==node_->getRoundNumber())
  //{
	 // std::cout << "SOLVER> This is not the information of this round" << std::endl;
	 // return;
  //}
  if (receivedVecFrom[vector.Sender]==true) 
  {
#ifdef MYLOG
		std::cout << "SOLVER> I've already got the vector from this Node" << std::endl;
    #endif
		return;
  }
  receivedVecFrom[vector.Sender] = true;
  generals->addvector(vector);//building matrix
  trustedCounterVector++;

  timer_service.TimeConsoleOut("gotVector(): new vector", node_->getRoundNumber());
  if (trustedCounterVector == numGen)
  {
	  timer_service.TimeConsoleOut("gotVector(): all received", node_->getRoundNumber());

	  //std::cout << "SOLVER> GotVector : " << std::endl;
    vectorComplete = true;

	  memset(receivedVecFrom, 0, 100);
	  trustedCounterVector = 0;
	  //compose and send matrix!!!
      //receivedMat_ips.insert(node_->getMyId());
	  generals->addSenderToMatrix(node_->getMyConfNumber());
	  receivedMatFrom[node_->getMyConfNumber()] = true;
	  trustedCounterMatrix++;
	  node_->sendMatrix(generals->getMatrix());
	  generals->addmatrix(generals->getMatrix(), node_->getConfidants());//MATRIX SHOULD BE DECOMPOSED HERE!!!
      //   std::cout << "SOLVER> Matrix added" << std::endl;

<<<<<<< HEAD
    if (trustedCounterMatrix == numGen)
    {
      memset(receivedMatFrom, 0, 100);
      trustedCounterMatrix = 0;
      uint8_t wTrusted = (generals->take_decision(node_->getConfidants(), node_->getMyConfNumber(), node_->getBlockChain().getHashBySequence(node_->getRoundNumber()-1)));

      if (wTrusted == 100)
      {
//        std::cout << "SOLVER> CONSENSUS WASN'T ACHIEVED!!!" << std::endl;
		timer_service.TimeConsoleOut("schedule (" STRINGIFY(TIME_TO_COLLECT_TRXNS) ") writeNewBlock()", node_->getRoundNumber());
		writeNewBlockCall.Schedule(TIME_TO_COLLECT_TRXNS, LaunchScheme::single);
      }
      else
      {
        consensusAchieved = true;
 //       std::cout << "SOLVER> wTrusted = " << (int)wTrusted << std::endl;
        if (wTrusted == node_->getMyConfNumber())
        {
          node_->becomeWriter();
		  timer_service.TimeConsoleOut("schedule (" STRINGIFY(TIME_TO_COLLECT_TRXNS) ") writeNewBlock()", node_->getRoundNumber());
		  writeNewBlockCall.Schedule(TIME_TO_COLLECT_TRXNS, LaunchScheme::single);
        }
          //LOG_WARN("This should NEVER happen, NEVER");
      }
    }
=======
    if (trustedCounterMatrix == numGen) takeDecWorkaround();
>>>>>>> 09515e63
  }
#ifdef MYLOG
  std::cout << "Solver>  VECTOR GOT SUCCESSFULLY!!!" << std::endl;
  #endif
}

void Solver::takeDecWorkaround()
{
  memset(receivedMatFrom, 0, 100);
  trustedCounterMatrix = 0;
  uint8_t wTrusted = (generals->take_decision(node_->getConfidants(), node_->getMyConfNumber(), node_->getBlockChain().getHashBySequence(node_->getRoundNumber() - 1)));

  if (wTrusted == 100)
  {
    //        std::cout << "SOLVER> CONSENSUS WASN'T ACHIEVED!!!" << std::endl;
    runAfter(std::chrono::milliseconds(TIME_TO_COLLECT_TRXNS),
      [this]() { writeNewBlock(); });
  }
  else
  {
    consensusAchieved = true;
    //       std::cout << "SOLVER> wTrusted = " << (int)wTrusted << std::endl;
    if (wTrusted == node_->getMyConfNumber())
    {
      node_->becomeWriter();
      runAfter(std::chrono::milliseconds(TIME_TO_COLLECT_TRXNS),
        [this]() { writeNewBlock(); });
    }
    //LOG_WARN("This should NEVER happen, NEVER");
  }
}



void Solver::checkMatrixReceived()
{
  if (trustedCounterMatrix < 2) node_->sendMatrix(generals->getMatrix());
  
}

void Solver::setRNum(size_t _rNum)
{
  rNum = _rNum;
}


void Solver::checkVectorsReceived(size_t _rNum)
{
  if (_rNum < rNum) return;
  uint8_t numGen = node_->getConfidants().size();
  if (trustedCounterVector == numGen) return;

}

void Solver::gotMatrix(HashMatrix&& matrix)
{
  //runAfter(std::chrono::milliseconds(500),
  //  [this]() { checkVectorsReceived(); });
	//std::cout << "SOLVER> Got Matrix" << std::endl;
	uint8_t numGen = node_->getConfidants().size();
  /*for(uint8_t i=0; i<numGen; i++)
  {
    if(!receivedVecFrom[i]) node_->sendVectorRequest(node_->getConfidants()[i]);
  }*/
  //if(trustedCounterMatrix==0)
  //{
  //      runAfter(std::chrono::milliseconds(TIME_TO_COLLECT_TRXNS/5),
  //      [this]() { writeNewBlock();});
  //}

  if(gotBlockThisRound) return;
	if (receivedMatFrom[matrix.Sender])
	{
#ifdef MYLOG
		std::cout << "SOLVER> I've already got the matrix from this Node" << std::endl;
#endif
		return;
	}
	receivedMatFrom[matrix.Sender] = true;
	trustedCounterMatrix++;
	generals->addmatrix(matrix, node_->getConfidants());
#ifdef MYLOG
  std::cout << "SOLVER> Matrix added" << std::endl;
//<<<<<<< HEAD:solver/Solver/Src/Solver/Solver.cpp
#endif
<<<<<<< HEAD
  timer_service.TimeConsoleOut("gotMatrix(): useful", currentRound);
  if (trustedCounterMatrix == numGen)
  {

 //   std::cout << "SOLVER> We are going to take decision" << std::endl;
	  timer_service.TimeConsoleOut("gotMatrix(): all received", currentRound);
	  allMatricesReceived = true;

	  memset(receivedMatFrom, 0, 100);
	  trustedCounterMatrix = 0;
	  uint8_t wTrusted = (generals->take_decision(node_->getConfidants(), node_->getMyConfNumber(),node_->getBlockChain().getHashBySequence(node_->getRoundNumber()-1)));
 
	  if (wTrusted == 100)
	  {
#ifdef MYLOG
		  std::cout << "SOLVER> CONSENSUS WASN'T ACHIEVED!!!" << std::endl;
      #endif
		  timer_service.TimeConsoleOut("schedule (" STRINGIFY(TIME_TO_COLLECT_TRXNS) ") writeNewBlock()", node_->getRoundNumber());
		  writeNewBlockCall.Schedule(TIME_TO_COLLECT_TRXNS, LaunchScheme::single);
	  }

	  else
	  {
		  consensusAchieved = true;
		  if (wTrusted == node_->getMyConfNumber())
		  {
			  node_->becomeWriter();
			  timer_service.TimeConsoleOut("schedule (" STRINGIFY(TIME_TO_COLLECT_TRXNS) ") writeNewBlock()", node_->getRoundNumber());
			  writeNewBlockCall.Schedule(TIME_TO_COLLECT_TRXNS, LaunchScheme::single);
		  }
		  else
		  {
			  //LOG_WARN("This should NEVER happen, NEVER");
		  }
     }
	}
=======
  if (trustedCounterMatrix == numGen) takeDecWorkaround();
>>>>>>> 09515e63
}


//what block does this function write???
void Solver::writeNewBlock()
{
#ifdef MYLOG
	std::cout << "Solver -> writeNewBlock ... start";
  #endif
  if (consensusAchieved &&
    node_->getMyLevel() == NodeLevel::Writer) {
    prepareBlockForSend(m_pool);
    node_->sendBlock(std::move(m_pool));
    node_->getBlockChain().putBlock(m_pool);
    node_->getBlockChain().setGlobalSequence(m_pool.sequence());
    b_pool.set_sequence((node_->getBlockChain().getLastWrittenSequence()) + 1);
    csdb::PoolHash prev_hash;
    prev_hash.from_string("");
    b_pool.set_previous_hash(prev_hash);

#ifdef MYLOG
<<<<<<< HEAD
	std::cout << "Solver -> writeNewBlock ... finish" << std::endl;
  #endif
	consensusAchieved = false;

	timer_service.TimeConsoleOut("writeNewBlock(): done", node_->getRoundNumber());
=======
	  std::cout << "Solver -> writeNewBlock ... finish" << std::endl;
#endif
	  consensusAchieved = false;
>>>>>>> 09515e63
  }
  else {
    //LOG_WARN("Consensus achieved: " << (consensusAchieved ? 1 : 0) << ", ml=" << (int)node_->getMyLevel());
  }
}

void Solver::gotBlock(csdb::Pool&& block, const PublicKey& sender)
{
	if (node_->getMyLevel() == NodeLevel::Writer)
		return;
  timer_service.TimeConsoleOut("gotBlock()", node_->getRoundNumber());
  gotBigBang = false;
  gotBlockThisRound = true;
#ifdef MONITOR_NODE
  addTimestampToPool(block);
#endif
  uint32_t g_seq = block.sequence();
#ifdef MYLOG
  std::cout << "GOT NEW BLOCK: global sequence = " << g_seq << std::endl;
  #endif
  if(g_seq > node_->getRoundNumber()) return; // remove this line when the block candidate signing of all trusted will be implemented
  
  node_->getBlockChain().setGlobalSequence(g_seq);
  if (g_seq == node_->getBlockChain().getLastWrittenSequence() + 1)
  {
		std::cout << "Solver -> getblock calls writeLastBlock" << std::endl;		if(block.verify_signature()) //INCLUDE SIGNATURES!!!
		{
      node_->getBlockChain().putBlock(block);
#ifndef MONITOR_NODE
		  if ((node_->getMyLevel() != NodeLevel::Writer) && (node_->getMyLevel() != NodeLevel::Main))
		  {
				timer_service.TimeConsoleOut("gotBlock(): send hash", node_->getRoundNumber());
			  //std::cout << "Solver -> before sending hash to writer" << std::endl;
			  Hash test_hash((char*)(node_->getBlockChain().getLastWrittenHash().to_binary().data()));//getLastWrittenHash().to_binary().data()));//SENDING HASH!!!
			  node_->sendHash(test_hash, sender);
#ifdef MYLOG
        std::cout << "SENDING HASH: " << byteStreamToHex(test_hash.str,32) << std::endl;
#endif
		  }
#endif
    }

		//std::cout << "Solver -> finishing gotBlock" << std::endl;
  }

  // the last round when request for RoundTable was sent
  // it helps to prevent extra duplicated requests during the same round
  timer_service.TimeConsoleOut("schedule (" STRINGIFY(TIME_TO_AWAIT_ACTIVITY) ") sendRoundTableRequest()", node_->getRoundNumber());
  sendRoundTableRequestCall.Schedule(
	  TIME_TO_AWAIT_ACTIVITY,
	  LaunchScheme::single,
	  (int) node_->getRoundNumber());

}


bool Solver::getBigBangStatus()
{
  return gotBigBang;
}

void Solver::setBigBangStatus(bool _status)
{
  gotBigBang = _status;
}


void Solver::gotBadBlockHandler(csdb::Pool&& _pool, const PublicKey& sender)
{
  //insert code here
}

void Solver::gotBlockCandidate(csdb::Pool&& block)
{
#ifdef MYLOG
	std::cout << "Solver -> getBlockCanditate" << std::endl;
  #endif
  if (blockCandidateArrived)
    return;

  //m_pool = std::move(block);

  blockCandidateArrived = true;
 // writeNewBlock();
}

void Solver::gotHash(Hash& hash, const PublicKey& sender)
{
	if (round_table_sent) return;

	//std::cout << "Solver -> gotHash: " << hash.to_string() << "from sender: " << sender.to_string() << std::endl;//<-debug feature
	Hash myHash((char*)(node_->getBlockChain().getLastWrittenHash().to_binary().data()));
#ifdef MYLOG
	std::cout << "Solver -> My Hash: " << byteStreamToHex(myHash.str,32) << std::endl;
#endif
	if (ips.size() <= min_nodes) 
	{
		if (hash == myHash) 
		{
#ifdef MYLOG
			std::cout << "Solver -> Hashes are good" << std::endl;
#endif
			//hashes.push_back(hash);
			ips.push_back(sender);

			timer_service.TimeConsoleOut("gotHash(): accept", currentRound);
		}
		else
		{
#ifdef MYLOG
			if (hash != myHash) std::cout << "Hashes do not match!!!" << std::endl;
      #endif
			return;
		}
	}
	else
	{
#ifdef MYLOG
		std::cout << "Solver -> We have enough hashes!" << std::endl;
    #endif
		return;
	}

	
	if ((ips.size() == min_nodes) && (!round_table_sent)) 
	{
		
#ifdef MYLOG
    std::cout << "Solver -> sending NEW ROUND table" << std::endl;
#endif
    node_->initNextRound(node_->getMyPublicKey(), std::move(ips));
		round_table_sent = true;
		
	}
  }

void Solver::initApi()
{
  _initApi();
}

void Solver::_initApi()
{
  //        csconnector::start(&(node_->getBlockChain()),csconnector::Config{});
  //
  //		csstats::start(&(node_->getBlockChain()));
}

  /////////////////////////////

#ifdef SPAM_MAIN
void
Solver::createPool()
{
  std::string mp = "0123456789abcdef";
  const unsigned int cmd = 6;

  struct timeb tt;
  ftime(&tt);
  srand(tt.time * 1000 + tt.millitm);

  testPool = csdb::Pool();

  std::string aStr(64, '0');
  std::string bStr(64, '0');

  uint32_t limit = randFT(5, 15);

  if (randFT(0, 150) == 42) {
    csdb::Transaction smart_trans;
    smart_trans.set_currency(csdb::Currency("CS"));

    smart_trans.set_target(Credits::BlockChain::getAddressFromKey(
      "3SHCtvpLkBWytVSqkuhnNk9z1LyjQJaRTBiTFZFwKkXb"));
    smart_trans.set_source(csdb::Address::from_string(
      "0000000000000000000000000000000000000000000000000000000000000001"));

    smart_trans.set_amount(csdb::Amount(1, 0));
    smart_trans.set_balance(csdb::Amount(100, 0));

    api::SmartContract sm;
    sm.address = "3SHCtvpLkBWytVSqkuhnNk9z1LyjQJaRTBiTFZFwKkXb";
    sm.method = "store_sum";
    sm.params = { "123", "456" };

    smart_trans.add_user_field(0, serialize(sm));

    testPool.add_transaction(smart_trans);
  }

  csdb::Transaction transaction;
  transaction.set_currency(csdb::Currency("CS"));

  while (createSpam && limit > 0) {
    for (size_t i = 0; i < 64; ++i) {
      aStr[i] = mp[randFT(0, 15)];
      bStr[i] = mp[randFT(0, 15)];
    }

    transaction.set_target(csdb::Address::from_string(aStr));
    transaction.set_source(csdb::Address::from_string(bStr));

    transaction.set_amount(csdb::Amount(randFT(1, 1000), 0));
    transaction.set_balance(
      csdb::Amount(transaction.balance().integral() + 1, 0));

    testPool.add_transaction(transaction);
    --limit;
  }

  addTimestampToPool(testPool);
}
#endif

#ifdef SPAMMER
void
Solver::spamWithTransactions()
{
	//if (node_->getMyLevel() != Normal) return;
  std::cout << "STARTING SPAMMER..." << std::endl;
  std::string mp = "1234567890abcdef";
  
  // std::string cachedBlock;
  // cachedBlock.reserve(64000);
  uint64_t iid=0;
  std::this_thread::sleep_for(std::chrono::seconds(5));

  auto aaa = csdb::Address::from_string(
    "0000000000000000000000000000000000000000000000000000000000000001");
  auto bbb = csdb::Address::from_string(
    "0000000000000000000000000000000000000000000000000000000000000002");

  csdb::Transaction transaction;
  transaction.set_target(aaa);
  transaction.set_source(
    csdb::Address::from_public_key((char*)myPublicKey.data()));
  //transaction.set_max_fee();

  transaction.set_currency(csdb::Currency("CS"));

  while (true) {
    if (spamRunning && (node_->getMyLevel() == Normal))
    {
      if ((node_->getRoundNumber()<10) || (node_->getRoundNumber() > 20) )
      {
      

          transaction.set_amount(csdb::Amount(randFT(1, 1000), 0));
          transaction.set_max_fee(csdb::Amount(0, 1,10));
          transaction.set_balance(csdb::Amount(transaction.amount().integral() + 2, 0));
          transaction.set_innerID(iid);
  #ifdef MYLOG
         // std::cout << "Solver -> Transaction " << iid << " added" << std::endl;
          #endif
          {
          std::lock_guard<std::mutex> l(m_trans_mut);
          m_transactions.push_back(transaction);
          }
          iid++;
      }
    }

    std::this_thread::sleep_for(std::chrono::microseconds(TRX_SLEEP_TIME));
  }
}
#endif

///////////////////

void Solver::send_wallet_transaction(const csdb::Transaction& transaction)
{
  //TRACE("");
  std::lock_guard<std::mutex> l(m_trans_mut);
  //TRACE("");
  m_transactions.push_back(transaction);
}

void Solver::addInitialBalance()
{
#ifdef ADD_INITIAL_BALANCE
  std::cout << "===SETTING DB===" << std::endl;
  const std::string start_address =
    "0000000000000000000000000000000000000000000000000000000000000002";

  csdb::Pool pool;
  csdb::Transaction transaction;
  transaction.set_target(
    csdb::Address::from_public_key((char*)myPublicKey.data()));
  transaction.set_source(csdb::Address::from_string(start_address));

  transaction.set_currency(csdb::Currency("CS"));
  transaction.set_amount(csdb::Amount(10000, 0));
  transaction.set_balance(csdb::Amount(10000000, 0));
  transaction.set_innerID(1);

  {
	  std::lock_guard<std::mutex> l(m_trans_mut);
	  m_transactions.push_back(transaction);
  }
#endif

#ifdef SPAMMER
  spamThread = std::thread(&Solver::spamWithTransactions, this);
  spamThread.detach();
#endif
}

//////////////////////////////////////////////////////////////////////////////////////////////////////////////// gotBlockRequest
void Solver::gotBlockRequest(csdb::PoolHash&& hash, const PublicKey& nodeId) {
	csdb::Pool pool = node_->getBlockChain().loadBlock(hash);
	if (pool.is_valid())
	{
		csdb::PoolHash prev_hash;
		prev_hash.from_string("");
		pool.set_previous_hash(prev_hash);
		node_->sendBlockReply(std::move(pool), nodeId);
	}

}

//////////////////////////////////////////////////////////////////////////////////////////////////////////////// gotBlockReply
void Solver::gotBlockReply(csdb::Pool&& pool) {
#ifdef MYLOG
	std::cout << "Solver -> Got Block for my Request: " << pool.sequence() << std::endl;
  #endif
	if (pool.sequence() == node_->getBlockChain().getLastWrittenSequence() + 1)
		node_->getBlockChain().putBlock(pool);
    
	

}

void Solver::addConfirmation(uint8_t confNumber_) {
  if(writingConfGotFrom[confNumber_]) return;
  writingConfGotFrom[confNumber_]=true;
  writingCongGotCurrent++;
  if(writingCongGotCurrent==2)
  {
    node_->becomeWriter();
	timer_service.TimeConsoleOut("schedule (" STRINGIFY(TIME_TO_COLLECT_TRXNS) ") writeNewBlock()", node_->getRoundNumber());
	writeNewBlockCall.Schedule(TIME_TO_COLLECT_TRXNS, LaunchScheme::single);
  } 
  
}

void Solver::beforeNextRound()
{
	if (currentRound == 0) {
		// actual before the first round
		timer_service.Reset();
		return;
	}

	timer_service.TimeConsoleOut("beforeNextRound()", currentRound);

	// moved from begin of node::onRoundStart() from where this method called
	if ((!mPoolClosed()) && (!getBigBangStatus()))
	{
		sendTL();
	}

	if (onRoundExpiredCall.IsScheduled()) {
		timer_service.TimeConsoleOut("cancel onRoundExpiredCall", currentRound);
		onRoundExpiredCall.Cancel();
	}
	if (sendRoundTableRequestCall.IsScheduled()) {
		timer_service.TimeConsoleOut("cancel sendRoundTableRequestCall", currentRound);
		sendRoundTableRequestCall.Cancel();
	}
	if (closeMainRoundCall.IsScheduled()) {
		timer_service.TimeConsoleOut("cancel closeMainRoundCall", currentRound);
		closeMainRoundCall.Cancel();
	}

	doSelfTest();

	// get duration of finishing round
	passedRoundsDuration += timer_service.Time();
	passedRoundsCount++;

#if defined(TIMER_SERVICE_TO_CONSOLE)
	timer_service.ConsoleOut();
#endif
	timer_service.Reset();
}

void Solver::nextRound()
{
	currentRound = node_->getRoundNumber();
	timer_service.TimeConsoleOut("nextRound()", currentRound);

#ifdef MYLOG
	std::cout << "SOLVER> next Round : Starting ... nextRound" << std::endl;
  #endif
  receivedVec_ips.clear();
  receivedMat_ips.clear();

  hashes.clear();
  ips.clear();
  vector_datas.clear();

  vectorComplete = false;
  consensusAchieved = false;
  blockCandidateArrived = false;
  transactionListReceived = false;
  vectorReceived = false;
  gotBlockThisRound=false;
  allMatricesReceived = false;

  round_table_sent = false;
  sentTransLastRound = false;
  m_pool = csdb::Pool{};
  v_pool = csdb::Pool{};
  if (m_pool_closed) v_pool = csdb::Pool{};
#ifdef MYLOG
  std::cout << "SOLVER> next Round : the variables initialized" << std::endl;
  #endif
  auto lvl = node_->getMyLevel();
  if (lvl == NodeLevel::Main) {
    runMainRound();
#ifdef SPAM_MAIN
    createSpam = true;
    spamThread = std::thread(&Solver::createPool, this);
#endif
#ifdef SPAMMER
    spamRunning = false;
#endif
  } else {
#ifdef SPAMMER
    spamRunning = true;
#endif
  //  std::cout << "SOLVER> next Round : before flush transactions" << std::endl;
    m_pool_closed = true;
  }
  // original logic: only normal nodes call flushTRansactions()
  if (lvl == NodeLevel::Normal) {
	  // TODO: define constant for flushTransactions() period
	  flushTransactionsCall.Schedule(50, LaunchScheme::periodic );
  }
  else {
	  flushTransactionsCall.Cancel();
  }
  // calculate new desired round duration as average duration of previous ones
  uint32_t desired_round_duration = TIME_TO_COLLECT_TRXNS;
  if (passedRoundsCount > 0) {
	  desired_round_duration = passedRoundsDuration / passedRoundsCount;
	  if (desired_round_duration < TIME_TO_COLLECT_TRXNS) {
		  // duration too small
		  desired_round_duration = TIME_TO_COLLECT_TRXNS;
	  }
  }
  // ensure onRoundExpiredCall already canceled
  if (onRoundExpiredCall.IsScheduled()) {
	  timer_service.TimeConsoleOut("cancel onRoundExpiredCall", currentRound);
	  onRoundExpiredCall.WaitCancel(20);
  }
  std::ostringstream os;
  os << "Shedule (" << desired_round_duration << ") onRoundExpired()";
  timer_service.TimeConsoleOut(os.str(), node_->getRoundNumber());
  onRoundExpiredCall.Schedule(desired_round_duration, LaunchScheme::single);
}

bool Solver::verify_signature(uint8_t signature[64], uint8_t public_key[32],
									uint8_t* message, size_t message_len)
{
	// if crypto_sign_ed25519_verify_detached(...) returns 0 - succeeded, 1 - failed
	return !crypto_sign_ed25519_verify_detached(signature, message, message_len, public_key);
}

void Solver::onRoundExpired()
{
	doSelfTest();
}

void Solver::doSelfTest()
{
	auto lvl = node_->getMyLevel();
	bool test_block = true;
	bool test_rt = true;
	bool test_hashes = (lvl == NodeLevel::Writer);
	bool test_tl = (lvl == NodeLevel::Confidant);
	bool test_vect = (lvl == NodeLevel::Confidant);
	bool test_matr = (lvl == NodeLevel::Confidant);
	bool test_consensus = true;

    timer_service.TimeConsoleOut("doSelfTest() output begin", currentRound);
	std::cout << "|   Round " << currentRound << std::endl;

	if (test_block && !gotBlockThisRound) {
		std::cout << "|   gotBlockThisRound: no"<< std::endl;
	}
	if (test_tl && !transactionListReceived) {
		std::cout << "|   transactionListReceived: no" << std::endl;
	}
	if (test_vect && !vectorComplete) {
		std::cout << "|   vectorComplete: no" << std::endl;
	}
	if (test_matr && !allMatricesReceived) {
		std::cout << "|   allMatricesReceived: no"<< std::endl;
	}
	if (test_consensus && !consensusAchieved) {
		std::cout << "|   consensusAchieved: no" << std::endl;
	}
	if (test_hashes) {
		size_t cnt = ips.size();
		std::cout << "|   hashes received: " << cnt;
		if (cnt < min_nodes) {
			std::cout << " (desired: " << min_nodes << ")";
		}
        std::cout << std::endl;
	}
	if (test_rt) {
		std::cout << "|   round table received: " << (node_->getRoundNumber() != currentRound ? "yes" : "no") << std::endl;
	}

	std::cout << "+-- doSelfTest output end" << std::endl;
}

} // namespace Credits<|MERGE_RESOLUTION|>--- conflicted
+++ resolved
@@ -316,18 +316,11 @@
 #ifndef SPAMMER
 			auto v = transaction.to_byte_stream_for_sig();
 			size_t msg_len = v.size();
-<<<<<<< HEAD
-			TRACE(msg_len);
-			uint8_t* message = new uint8_t[msg_len];
-			for (size_t i = 0; i < msg_len; i++)
-				message[i] = v[i];
-=======
 			uint8_t* message = (uint8_t *)malloc(msg_len);
 			memcpy(message, v.data(), msg_len);
 
 			/*for (size_t i = 0; i < msg_len; i++)
 				message[i] = v[i];*/
->>>>>>> 09515e63
 
 			auto vec = transaction.source().public_key();
 			uint8_t public_key[32];
@@ -377,11 +370,8 @@
 
 void Solver::gotTransactionList(csdb::Pool&& _pool)
 {
-<<<<<<< HEAD
 	timer_service.TimeConsoleOut("gotTransactionList()", node_->getRoundNumber());
-=======
   if(transactionListReceived) return;
->>>>>>> 09515e63
   transactionListReceived = true;
   uint8_t numGen = node_->getConfidants().size();
 //	std::cout << "SOLVER> GotTransactionList" << std::endl;
@@ -470,35 +460,7 @@
 	  generals->addmatrix(generals->getMatrix(), node_->getConfidants());//MATRIX SHOULD BE DECOMPOSED HERE!!!
       //   std::cout << "SOLVER> Matrix added" << std::endl;
 
-<<<<<<< HEAD
-    if (trustedCounterMatrix == numGen)
-    {
-      memset(receivedMatFrom, 0, 100);
-      trustedCounterMatrix = 0;
-      uint8_t wTrusted = (generals->take_decision(node_->getConfidants(), node_->getMyConfNumber(), node_->getBlockChain().getHashBySequence(node_->getRoundNumber()-1)));
-
-      if (wTrusted == 100)
-      {
-//        std::cout << "SOLVER> CONSENSUS WASN'T ACHIEVED!!!" << std::endl;
-		timer_service.TimeConsoleOut("schedule (" STRINGIFY(TIME_TO_COLLECT_TRXNS) ") writeNewBlock()", node_->getRoundNumber());
-		writeNewBlockCall.Schedule(TIME_TO_COLLECT_TRXNS, LaunchScheme::single);
-      }
-      else
-      {
-        consensusAchieved = true;
- //       std::cout << "SOLVER> wTrusted = " << (int)wTrusted << std::endl;
-        if (wTrusted == node_->getMyConfNumber())
-        {
-          node_->becomeWriter();
-		  timer_service.TimeConsoleOut("schedule (" STRINGIFY(TIME_TO_COLLECT_TRXNS) ") writeNewBlock()", node_->getRoundNumber());
-		  writeNewBlockCall.Schedule(TIME_TO_COLLECT_TRXNS, LaunchScheme::single);
-        }
-          //LOG_WARN("This should NEVER happen, NEVER");
-      }
-    }
-=======
     if (trustedCounterMatrix == numGen) takeDecWorkaround();
->>>>>>> 09515e63
   }
 #ifdef MYLOG
   std::cout << "Solver>  VECTOR GOT SUCCESSFULLY!!!" << std::endl;
@@ -511,23 +473,23 @@
   trustedCounterMatrix = 0;
   uint8_t wTrusted = (generals->take_decision(node_->getConfidants(), node_->getMyConfNumber(), node_->getBlockChain().getHashBySequence(node_->getRoundNumber() - 1)));
 
-  if (wTrusted == 100)
-  {
-    //        std::cout << "SOLVER> CONSENSUS WASN'T ACHIEVED!!!" << std::endl;
-    runAfter(std::chrono::milliseconds(TIME_TO_COLLECT_TRXNS),
-      [this]() { writeNewBlock(); });
+  if(wTrusted == 100)
+  {
+      //        std::cout << "SOLVER> CONSENSUS WASN'T ACHIEVED!!!" << std::endl;
+      timer_service.TimeConsoleOut("schedule (" STRINGIFY(TIME_TO_COLLECT_TRXNS) ") writeNewBlock()", node_->getRoundNumber());
+      writeNewBlockCall.Schedule(TIME_TO_COLLECT_TRXNS, LaunchScheme::single);
   }
   else
   {
-    consensusAchieved = true;
-    //       std::cout << "SOLVER> wTrusted = " << (int)wTrusted << std::endl;
-    if (wTrusted == node_->getMyConfNumber())
-    {
-      node_->becomeWriter();
-      runAfter(std::chrono::milliseconds(TIME_TO_COLLECT_TRXNS),
-        [this]() { writeNewBlock(); });
-    }
-    //LOG_WARN("This should NEVER happen, NEVER");
+      consensusAchieved = true;
+      //       std::cout << "SOLVER> wTrusted = " << (int)wTrusted << std::endl;
+      if(wTrusted == node_->getMyConfNumber())
+      {
+          node_->becomeWriter();
+          timer_service.TimeConsoleOut("schedule (" STRINGIFY(TIME_TO_COLLECT_TRXNS) ") writeNewBlock()", node_->getRoundNumber());
+          writeNewBlockCall.Schedule(TIME_TO_COLLECT_TRXNS, LaunchScheme::single);
+      }
+      //LOG_WARN("This should NEVER happen, NEVER");
   }
 }
 
@@ -582,48 +544,8 @@
 	generals->addmatrix(matrix, node_->getConfidants());
 #ifdef MYLOG
   std::cout << "SOLVER> Matrix added" << std::endl;
-//<<<<<<< HEAD:solver/Solver/Src/Solver/Solver.cpp
-#endif
-<<<<<<< HEAD
-  timer_service.TimeConsoleOut("gotMatrix(): useful", currentRound);
-  if (trustedCounterMatrix == numGen)
-  {
-
- //   std::cout << "SOLVER> We are going to take decision" << std::endl;
-	  timer_service.TimeConsoleOut("gotMatrix(): all received", currentRound);
-	  allMatricesReceived = true;
-
-	  memset(receivedMatFrom, 0, 100);
-	  trustedCounterMatrix = 0;
-	  uint8_t wTrusted = (generals->take_decision(node_->getConfidants(), node_->getMyConfNumber(),node_->getBlockChain().getHashBySequence(node_->getRoundNumber()-1)));
- 
-	  if (wTrusted == 100)
-	  {
-#ifdef MYLOG
-		  std::cout << "SOLVER> CONSENSUS WASN'T ACHIEVED!!!" << std::endl;
-      #endif
-		  timer_service.TimeConsoleOut("schedule (" STRINGIFY(TIME_TO_COLLECT_TRXNS) ") writeNewBlock()", node_->getRoundNumber());
-		  writeNewBlockCall.Schedule(TIME_TO_COLLECT_TRXNS, LaunchScheme::single);
-	  }
-
-	  else
-	  {
-		  consensusAchieved = true;
-		  if (wTrusted == node_->getMyConfNumber())
-		  {
-			  node_->becomeWriter();
-			  timer_service.TimeConsoleOut("schedule (" STRINGIFY(TIME_TO_COLLECT_TRXNS) ") writeNewBlock()", node_->getRoundNumber());
-			  writeNewBlockCall.Schedule(TIME_TO_COLLECT_TRXNS, LaunchScheme::single);
-		  }
-		  else
-		  {
-			  //LOG_WARN("This should NEVER happen, NEVER");
-		  }
-     }
-	}
-=======
+#endif
   if (trustedCounterMatrix == numGen) takeDecWorkaround();
->>>>>>> 09515e63
 }
 
 
@@ -645,17 +567,10 @@
     b_pool.set_previous_hash(prev_hash);
 
 #ifdef MYLOG
-<<<<<<< HEAD
-	std::cout << "Solver -> writeNewBlock ... finish" << std::endl;
-  #endif
-	consensusAchieved = false;
-
-	timer_service.TimeConsoleOut("writeNewBlock(): done", node_->getRoundNumber());
-=======
 	  std::cout << "Solver -> writeNewBlock ... finish" << std::endl;
 #endif
 	  consensusAchieved = false;
->>>>>>> 09515e63
+      timer_service.TimeConsoleOut("writeNewBlock(): done", node_->getRoundNumber());
   }
   else {
     //LOG_WARN("Consensus achieved: " << (consensusAchieved ? 1 : 0) << ", ml=" << (int)node_->getMyLevel());

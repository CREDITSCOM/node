--- conflicted
+++ resolved
@@ -30,8 +30,7 @@
 #else
         return __builtin_popcount(delta.integral()) + __builtin_popcountl(delta.fraction());
 #endif
-<<<<<<< HEAD
-}
+    }
 
     Hash_ Generals::buildvector(csdb::Pool& _pool, csdb::Pool& new_pool) {
       std::cout << "GENERALS> buildVector: " << _pool.transactions_count() << " transactions" << std::endl;
@@ -171,156 +170,6 @@
         delete[] hw;
     }
 
-=======
-    }
-
-    Hash_ Generals::buildvector(csdb::Pool& _pool, csdb::Pool& new_pool)
-    {
-        //    This function was modified to calculate deltas for concensus
-        std::cout << "GENERALS> buildVector: " << _pool.transactions_count() << " transactions" << std::endl;
-        // comission is let to be constant, otherwise comission should be sent to this function
-
-        memset(&m_hMatrix, 0, 9700);
-
-        uint8_t      hash_s[HASH_LENGTH] = {};
-        const std::size_t transactionsCount = _pool.transactions_count();
-
-        if (transactionsCount > 0)
-        {
-            const csdb::Amount comission = 0.1_c;
-            const csdb::Amount zero_balance = 0.0_c;
-
-            boost::dynamic_bitset<> characteristicMask { transactionsCount };
-
-            for (std::size_t i = 0; i < transactionsCount; ++i)
-            {
-                const csdb::Transaction& transaction = _pool.transactions().at(i);
-                const csdb::Amount       delta = transaction.balance() - transaction.amount() - comission;
-
-                if (delta > zero_balance)
-                {
-                    characteristicMask.set(i, true);
-                    new_pool.add_transaction(transaction);
-                }
-            }
-
-            m_characteristic.size = transactionsCount;
-
-            boost::to_block_range(characteristicMask, std::back_inserter(m_characteristic.mask));
-            m_characteristic.mask.shrink_to_fit();
-
-            blake2s(&hash_s, HASH_LENGTH, m_characteristic.mask.data(), transactionsCount, "1234", 4);
-        }
-        else
-        {
-            uint32_t a = 0;
-            blake2s(&hash_s, HASH_LENGTH, static_cast<const void*>(&a), 4, "1234", 4);
-        }
-
-        m_find_untrusted.fill(0);
-        m_new_trusted.fill(0);
-        m_hw_total.fill(hash_weight{});
-
-        return Hash_(hash_s);
-    }
-
-    void Generals::addvector(HashVector vector)
-    {
-        std::cout << "GENERALS> Add vector" << std::endl;
-
-        m_hMatrix.hmatr[vector.Sender] = vector;
-        std::cout << "GENERALS> Vector succesfully added" << std::endl;
-    }
-
-    void Generals::addSenderToMatrix(uint8_t myConfNum)
-    {
-        m_hMatrix.Sender = myConfNum;
-    }
-
-    void Generals::addmatrix(HashMatrix matrix, const std::vector<PublicKey>& confidantNodes)
-    {
-        std::cout << "GENERALS> Add matrix" << std::endl;
-
-        const uint8_t nodes_amount = confidantNodes.size();
-        hash_weight*  hw = new hash_weight[nodes_amount];
-        Hash_         temp_hash;
-        uint8_t       j = matrix.Sender;
-        uint8_t       i_max;
-        bool          found = false;
-
-        uint8_t max_frec_position;
-        uint8_t j_max = 0;
-
-        std::cout << "GENERALS> HW OUT: nodes amount = " << (int)nodes_amount << std::endl;
-
-        for (uint8_t i = 0; i < nodes_amount; i++)
-        {
-            if (i == 0)
-            {
-                memcpy(hw[0].a_hash, matrix.hmatr[0].hash.val, 32);
-
-                std::cout << "GENERALS> HW OUT: writing initial hash " << byteStreamToHex(hw[i].a_hash, 32) << std::endl;
-
-                hw[0].a_weight = 1;
-                *(m_find_untrusted.data() + j * 100) = 0;
-                i_max = 1;
-            }
-            else
-            {
-                found = false;
-
-                for (uint8_t ii = 0; ii < i_max; ii++)
-                {
-                    if (memcmp(hw[ii].a_hash, matrix.hmatr[i].hash.val, 32) == 0)
-                    {
-                        (hw[ii].a_weight)++;
-
-                        found = true;
-                        *(m_find_untrusted.data() + j * 100 + i) = ii;
-
-                        break;
-                    }
-                }
-
-                if (!found)
-                {
-                    memcpy(hw[i_max].a_hash, matrix.hmatr[i].hash.val, 32);
-
-                    (hw[i_max].a_weight) = 1;
-                    *(m_find_untrusted.data() + j * 100 + i) = i_max;
-
-                    i_max++;
-                }
-            }
-        }
-
-        uint8_t hw_max = 0;
-        max_frec_position = 0;
-
-        for (int i = 0; i < i_max; i++)
-        {
-            if (hw[i].a_weight > hw_max)
-            {
-                hw_max = hw[i].a_weight;
-                max_frec_position = i;
-            }
-        }
-
-        j = matrix.Sender;
-        m_hw_total[j].a_weight = max_frec_position;
-
-        memcpy(m_hw_total[j].a_hash, hw[max_frec_position].a_hash, 32);
-
-        for (int i = 0; i < nodes_amount; i++)
-        {
-            if (*(m_find_untrusted.data() + i + j * 100) == max_frec_position)
-                *(m_new_trusted.data() + i) += 1;
-        }
-
-        delete[] hw;
-    }
-
->>>>>>> 5572800d
     uint8_t Generals::take_decision(const std::vector<PublicKey>& confidantNodes, const csdb::PoolHash& lasthash)
     {
 #ifdef MYLOG
@@ -368,7 +217,6 @@
                     j_max++;
                 }
             }
-<<<<<<< HEAD
         }
 
         uint8_t trusted_limit;
@@ -387,26 +235,6 @@
                 j++;
         }
 
-=======
-        }
-
-        uint8_t trusted_limit;
-        trusted_limit = nodes_amount / 2 + 1;
-
-        uint8_t j = 0;
-
-        for (int i = 0; i < nodes_amount; i++)
-        {
-            if (*(m_new_trusted.data() + i) < trusted_limit)
-            {
-                std::cout << "GENERALS> Take decision: Liar nodes : " << i << std::endl;
-
-            }
-            else
-                j++;
-        }
-
->>>>>>> 5572800d
         if (j == nodes_amount)
             std::cout << "GENERALS> Take decision: CONGRATULATIONS!!! No liars this round!!! " << std::endl;
 
@@ -424,7 +252,6 @@
         delete[] mtr;
 
         return result;
-<<<<<<< HEAD
     }
 
     HashMatrix Generals::getMatrix() const
@@ -448,29 +275,4 @@
     {
         return m_characteristic;
     }
-=======
-    }
-
-    HashMatrix Generals::getMatrix() const
-    {
-        return m_hMatrix;
-    }
-
-    void Generals::chooseHeadAndTrusted(std::map<std::string, std::string>)
-    {
-    }
-
-    void Generals::chooseHeadAndTrustedFake(std::vector<std::string>& hashes)
-    {
-    }
-
-    void Generals::fake_block(std::string m_public_key)
-    {
-    }
-
-    Characteristic Generals::getCharacteristic() const
-    {
-        return m_characteristic;
-    }
->>>>>>> 5572800d
 }  // namespace Credits
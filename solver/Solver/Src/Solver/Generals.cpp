--- conflicted
+++ resolved
@@ -28,11 +28,7 @@
     Generals::Generals() { }
     Generals::~Generals() { }
 
-<<<<<<< HEAD
-    Hash_ Generals::buildvector(csdb::Pool& _pool, csdb::Pool& new_pool, csdb::Pool& new_bpool) {
-=======
-    Hash_ Generals::buildvector(csdb::Pool& _pool, csdb::Pool& new_pool, size_t num_of_trusted) {
->>>>>>> c503cb68
+    Hash_ Generals::buildvector(csdb::Pool& _pool, csdb::Pool& new_pool, size_t num_of_trusted, csdb::Pool& new_bpool) {
       ////////////////////////////////////////////////////////////////////////
       //    This function was modified to calculate deltas for concensus    //
       ////////////////////////////////////////////////////////////////////////

#pragma once

#include <apihandler.hpp>
#include <csdb/address.hpp>
#include <csdb/pool.hpp>
#include <csdb/transaction.hpp>
#include <csdb/user_field.hpp>
#include <lib/system/common.hpp>
#include <lib/system/concurrent.hpp>
#include <lib/system/signals.hpp>

#include <csnode/node.hpp>  // introduce Node::api_handler_ptr_t

#include <list>
#include <mutex>
#include <optional>
#include <vector>

//#define DEBUG_SMARTS

class BlockChain;
class CallsQueueScheduler;

namespace csdb {
class Transaction;
}

namespace cs {
// transactions user fields
namespace trx_uf {
// deploy transaction fields
namespace deploy {
// byte-code (string)
constexpr csdb::user_field_id_t Code = 0;
// count of user fields
constexpr size_t Count = 1;
}  // namespace deploy
<<<<<<< HEAD

=======
>>>>>>> fe663f79
// start transaction fields
namespace start {
// methods with args (string)
constexpr csdb::user_field_id_t Methods = 0;
// reference to last state transaction
constexpr csdb::user_field_id_t RefState = 1;
// count of user fields, may vary from 1 (source is person) to 2 (source is another contract)
// constexpr size_t Count = {1,2};
}  // namespace start
<<<<<<< HEAD

=======
>>>>>>> fe663f79
// new state transaction fields
namespace new_state {
// new state value, new byte-code (string)
constexpr csdb::user_field_id_t Value = ~1;  // see apihandler.cpp #9 for currently used value ~1
// reference to start transaction
constexpr csdb::user_field_id_t RefStart = 1;
// fee value
constexpr csdb::user_field_id_t Fee = 2;
<<<<<<< HEAD
// count of user fields
constexpr size_t Count = 3;
=======
// return value
constexpr csdb::user_field_id_t RetVal = 3;
// count of user fields
constexpr size_t Count = 4;
>>>>>>> fe663f79
}  // namespace new_state
// smart-gen transaction field
namespace smart_gen {
// reference to start transaction
constexpr csdb::user_field_id_t RefStart = 0;
}  // namespace smart_gen
// ordinary transaction field
namespace ordinary {
// no fields defined
}
}  // namespace trx_uf

struct SmartContractRef {
  // block hash
  csdb::PoolHash hash;  // TODO: stop to use after loadBlock(sequence) works correctly
  // block sequence
  cs::Sequence sequence;
  // transaction sequence in block, instead of ID
  size_t transaction;

  // "serialization" methods

  csdb::UserField to_user_field() const;
<<<<<<< HEAD
=======

>>>>>>> fe663f79
  void from_user_field(const csdb::UserField fld);
};

struct SmartExecutionData {
  csdb::Transaction transaction;
  std::string state;
  SmartContractRef smartContract;
  executor::ExecuteByteCodeResult result;
  std::string error;
};
<<<<<<< HEAD

inline bool operator==(const SmartContractRef& l, const SmartContractRef& r) {
  return (l.transaction == r.transaction && l.sequence == r.sequence /*&& l.hash == r.hash*/);
}

inline bool operator<(const SmartContractRef& l, const SmartContractRef& r) {
  if (l.sequence < r.sequence) {
    return true;
  }
  if (l.sequence > r.sequence) {
    return false;
  }
=======

inline bool operator==(const SmartContractRef& l, const SmartContractRef& r) {
  return (l.transaction == r.transaction && l.sequence == r.sequence /*&& l.hash == r.hash*/);
}

inline bool operator<(const SmartContractRef& l, const SmartContractRef& r) {
  if (l.sequence < r.sequence) {
    return true;
  }
  if (l.sequence > r.sequence) {
    return false;
  }
>>>>>>> fe663f79
  return (l.transaction < r.transaction);
}

enum class SmartContractStatus {
  Running,
  Waiting,
  Finished
};

using SmartContractExecutedSignal = cs::Signal<void(cs::TransactionsPacket)>;

class SmartContracts final {
public:
  explicit SmartContracts(BlockChain&, CallsQueueScheduler&);

  SmartContracts() = delete;
  SmartContracts(const SmartContracts&) = delete;

  ~SmartContracts();

  void init(const cs::PublicKey&, csconnector::connector::ApiHandlerPtr);

  // test transaction methods

  // smart contract related transaction of any type
  static bool is_smart_contract(const csdb::Transaction);
  // deploy or start contract
  bool is_executable(const csdb::Transaction tr) const;
  // deploy contract
  bool is_deploy(const csdb::Transaction) const;
  // start contract
  bool is_start(const csdb::Transaction) const;
  // new state of contract, result of invocation of executable transaction
  bool is_new_state(const csdb::Transaction) const;

  /* Assuming deployer.is_public_key() */
  static csdb::Address get_valid_smart_address(const csdb::Address& deployer, const uint64_t trId,
                                               const api::SmartContractDeploy&);

  std::optional<api::SmartContractInvocation> get_smart_contract(const csdb::Transaction tr) const;

  static csdb::Transaction get_transaction(BlockChain& storage, const SmartContractRef& contract);

  // non-static variant
  csdb::Transaction get_transaction(const SmartContractRef& contract) const {
    return SmartContracts::get_transaction(bc, contract);
  }

  void enqueue(csdb::Pool block, size_t trx_idx);
<<<<<<< HEAD
  void on_completed(csdb::Pool block, size_t trx_idx);
=======
  void on_new_state(csdb::Pool block, size_t trx_idx);
>>>>>>> fe663f79

  void set_execution_result(cs::TransactionsPacket& pack) const;

  // get & handle rejected transactions
  // usually ordinary consensus may reject smart-related transactions
  void on_reject(cs::TransactionsPacket& pack);

  csconnector::connector::ApiHandlerPtr get_api() const {
    return papi;
  }
<<<<<<< HEAD

  const char* name() const {
    return "Smart";
  }

  csdb::Address absolute_address(csdb::Address optimized_address) const {
    return bc.get_addr_by_type(optimized_address, BlockChain::ADDR_TYPE::PUBLIC_KEY);
  }

  bool is_running_smart_contract(csdb::Address addr) const;

=======

  const char* name() const {
    return "Smart";
  }

  csdb::Address absolute_address(csdb::Address optimized_address) const {
    return bc.get_addr_by_type(optimized_address, BlockChain::ADDR_TYPE::PUBLIC_KEY);
  }

  bool is_running_smart_contract(csdb::Address addr) const;

>>>>>>> fe663f79
  bool is_known_smart_contract(csdb::Address addr) const {
    return (contract_state.find(absolute_address(addr)) != contract_state.cend());
  }

  // return true if currently executed smart contract emits passed transaction
  bool test_smart_contract_emits(csdb::Transaction tr);

  bool execution_allowed;
  bool force_execution;

public signals:
  SmartContractExecutedSignal signal_smart_executed;

public slots:
  void onExecutionFinished(const SmartExecutionData& data);

  // called when next block is stored
  void onStoreBlock(csdb::Pool block);

  // called when next block is read from database
  void onReadBlock(csdb::Pool block, bool* should_stop);

private:
  using trx_innerid_t = int64_t;  // see csdb/transaction.hpp near #101

  BlockChain& bc;
  CallsQueueScheduler& scheduler;
  cs::PublicKey node_id;
  // be careful, may be equal to nullptr if api is not initialized (for instance, blockchain failed to load)
  csconnector::connector::ApiHandlerPtr papi;

<<<<<<< HEAD
  CallsQueueScheduler::CallTag tag_remove_finished_contract;
=======
>>>>>>> fe663f79
  CallsQueueScheduler::CallTag tag_cancel_running_contract;

  // last contract's state storage
  std::map<csdb::Address, std::string> contract_state;

  // async watchers
  std::list<cs::FutureWatcherPtr<SmartExecutionData>> executions_;

  struct QueueItem {
    // reference to smart in blockchain (block/transaction) that spawns execution
    SmartContractRef contract;
    // current status (running/waiting)
    SmartContractStatus status;
    // start round
    cs::RoundNumber round;
    // smart contract wallet/pub.key absolute address
    csdb::Address abs_addr;
    // emitted transactions if any while execution running
    std::vector<csdb::Transaction> created_transactions;
  };

  // executiom queue
  std::vector<QueueItem> exe_queue;

  // locks exe_queue when transaction emitted by smart contract
  std::mutex mtx_emit_transaction;

  std::vector<QueueItem>::iterator find_in_queue(const SmartContractRef& item) {
    auto it = exe_queue.begin();
    for (; it != exe_queue.end(); ++it) {
      if (it->contract == item) {
        break;
      }
    }
    return it;
  }

  void remove_from_queue(std::vector<QueueItem>::const_iterator it);

  void remove_from_queue(const SmartContractRef& item) {
    remove_from_queue(find_in_queue(item));
  }
<<<<<<< HEAD

  void checkAllExecutions();

  void cancel_running_smart_contract();
=======

  void checkAllExecutions();
>>>>>>> fe663f79

  void test_exe_queue();

  bool contains_me(const std::vector<cs::PublicKey>& list) const {
    return (list.cend() != std::find(list.cbegin(), list.cend(), node_id));
  }

  // returns false if execution canceled, so caller is responsible to call remove_from_queue(item) method
  bool invoke_execution(const SmartContractRef& contract);

  // perform async execution via api to remote executor
  // is called from invoke_execution() method only
  // returns false if execution is canceled
  bool execute(const cs::SmartContractRef& item);

  // makes a transaction to store new_state of smart contract invoked by src
  // caller is responsible to test src is a smart-contract-invoke transaction
  csdb::Transaction result_from_smart_ref(const SmartContractRef& contract) const;
};

}  // namespace cs<|MERGE_RESOLUTION|>--- conflicted
+++ resolved
@@ -35,10 +35,6 @@
 // count of user fields
 constexpr size_t Count = 1;
 }  // namespace deploy
-<<<<<<< HEAD
-
-=======
->>>>>>> fe663f79
 // start transaction fields
 namespace start {
 // methods with args (string)
@@ -48,10 +44,6 @@
 // count of user fields, may vary from 1 (source is person) to 2 (source is another contract)
 // constexpr size_t Count = {1,2};
 }  // namespace start
-<<<<<<< HEAD
-
-=======
->>>>>>> fe663f79
 // new state transaction fields
 namespace new_state {
 // new state value, new byte-code (string)
@@ -60,15 +52,10 @@
 constexpr csdb::user_field_id_t RefStart = 1;
 // fee value
 constexpr csdb::user_field_id_t Fee = 2;
-<<<<<<< HEAD
-// count of user fields
-constexpr size_t Count = 3;
-=======
 // return value
 constexpr csdb::user_field_id_t RetVal = 3;
 // count of user fields
 constexpr size_t Count = 4;
->>>>>>> fe663f79
 }  // namespace new_state
 // smart-gen transaction field
 namespace smart_gen {
@@ -92,10 +79,7 @@
   // "serialization" methods
 
   csdb::UserField to_user_field() const;
-<<<<<<< HEAD
-=======
-
->>>>>>> fe663f79
+
   void from_user_field(const csdb::UserField fld);
 };
 
@@ -106,7 +90,6 @@
   executor::ExecuteByteCodeResult result;
   std::string error;
 };
-<<<<<<< HEAD
 
 inline bool operator==(const SmartContractRef& l, const SmartContractRef& r) {
   return (l.transaction == r.transaction && l.sequence == r.sequence /*&& l.hash == r.hash*/);
@@ -119,20 +102,6 @@
   if (l.sequence > r.sequence) {
     return false;
   }
-=======
-
-inline bool operator==(const SmartContractRef& l, const SmartContractRef& r) {
-  return (l.transaction == r.transaction && l.sequence == r.sequence /*&& l.hash == r.hash*/);
-}
-
-inline bool operator<(const SmartContractRef& l, const SmartContractRef& r) {
-  if (l.sequence < r.sequence) {
-    return true;
-  }
-  if (l.sequence > r.sequence) {
-    return false;
-  }
->>>>>>> fe663f79
   return (l.transaction < r.transaction);
 }
 
@@ -182,11 +151,7 @@
   }
 
   void enqueue(csdb::Pool block, size_t trx_idx);
-<<<<<<< HEAD
-  void on_completed(csdb::Pool block, size_t trx_idx);
-=======
   void on_new_state(csdb::Pool block, size_t trx_idx);
->>>>>>> fe663f79
 
   void set_execution_result(cs::TransactionsPacket& pack) const;
 
@@ -197,7 +162,6 @@
   csconnector::connector::ApiHandlerPtr get_api() const {
     return papi;
   }
-<<<<<<< HEAD
 
   const char* name() const {
     return "Smart";
@@ -209,19 +173,6 @@
 
   bool is_running_smart_contract(csdb::Address addr) const;
 
-=======
-
-  const char* name() const {
-    return "Smart";
-  }
-
-  csdb::Address absolute_address(csdb::Address optimized_address) const {
-    return bc.get_addr_by_type(optimized_address, BlockChain::ADDR_TYPE::PUBLIC_KEY);
-  }
-
-  bool is_running_smart_contract(csdb::Address addr) const;
-
->>>>>>> fe663f79
   bool is_known_smart_contract(csdb::Address addr) const {
     return (contract_state.find(absolute_address(addr)) != contract_state.cend());
   }
@@ -253,10 +204,6 @@
   // be careful, may be equal to nullptr if api is not initialized (for instance, blockchain failed to load)
   csconnector::connector::ApiHandlerPtr papi;
 
-<<<<<<< HEAD
-  CallsQueueScheduler::CallTag tag_remove_finished_contract;
-=======
->>>>>>> fe663f79
   CallsQueueScheduler::CallTag tag_cancel_running_contract;
 
   // last contract's state storage
@@ -299,15 +246,8 @@
   void remove_from_queue(const SmartContractRef& item) {
     remove_from_queue(find_in_queue(item));
   }
-<<<<<<< HEAD
 
   void checkAllExecutions();
-
-  void cancel_running_smart_contract();
-=======
-
-  void checkAllExecutions();
->>>>>>> fe663f79
 
   void test_exe_queue();
 

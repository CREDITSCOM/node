--- conflicted
+++ resolved
@@ -567,13 +567,11 @@
 
     void send_rejected_report(const cs::Bytes& rejected_pack);
 
-<<<<<<< HEAD
-    bool is_round_duration_limited() const;
-=======
     void send_silent_report(const cs::PublicKey& silent_key);
     void send_liar_report(const cs::PublicKey& liar_key);
     void send_consensus_failed_report();
->>>>>>> c2fce792
+
+    bool is_round_duration_limited() const;
 
 private:
   SolverCore& core;

#include <consensus.hpp>
#include <solvercore.hpp>
#include <solvercontext.hpp>
#include <smartcontracts.hpp>

#pragma warning(push)
#pragma warning(disable : 4267 4244 4100 4245)
#include <csnode/node.hpp>
#pragma warning(pop)

#include <csdb/currency.hpp>
#include <lib/system/logger.hpp>
#include <csnode/fee.hpp>

#include <chrono>

namespace cs
{

  void SolverCore::setKeysPair(const cs::PublicKey& pub, const cs::PrivateKey& priv)
  {
    public_key = pub;
    private_key = priv;
    auto pconnector = pnode->getConnector();
    if(pconnector != nullptr) {
      psmarts->init(pub, pconnector->apiHandler());
    }
    else {
      psmarts->init(pub, nullptr);
    }
  }

  void SolverCore::gotConveyerSync(cs::RoundNumber rNum)
  {
    // clear data
    markUntrusted.fill(0);

    if(!pstate) {
      return;
    }
    if(stateCompleted(pstate->onSyncTransactions(*pcontext, rNum))) {
      handleTransitions(Event::Transactions);
    }

    // restore possibly cached hashes from other nodes
    // this is actual if conveyer has just stored last required block
    if(!recv_hash.empty() && cur_round == rNum) {
      for(const auto& item : recv_hash) {
        if(stateCompleted(pstate->onHash(*pcontext, item.first, item.second))) {
          handleTransitions(Event::Hashes);
        }
      }
    }
  }

  const cs::PublicKey& SolverCore::getWriterPublicKey() const
  {
    // Previous solver returns confidant key with index equal result of takeDecision() method.
    // As analogue, found writer's index in stage3 if exists, otherwise return empty object as prev. solver does
    auto ptr = find_stage3(pnode->getConfidantNumber());
    if(ptr != nullptr) {
      const auto& trusted = cs::Conveyer::instance().confidants();
      if(trusted.size() >= ptr->writer) {
        return *(trusted.cbegin() + ptr->writer);
      }
    }
    // TODO: redesign getting ref to persistent object
    return SolverContext::zeroKey;
  }

    void SolverCore::gotHash(csdb::PoolHash&& hash, const cs::PublicKey& sender)
  {
    cs::Sequence delta = cur_round - pnode->getBlockChain().getLastSequence();
    if(delta > 1) {
      recv_hash.push_back(std::make_pair<>(hash, sender));
      csdebug() << "SolverCore: cache hash until last block ready";
      return;
    }

    if(!pstate) {
      return;
    }

    if(stateCompleted(pstate->onHash(*pcontext, hash, sender))) {
      handleTransitions(Event::Hashes);
    }
  }

  void SolverCore::beforeNextRound()
  {
    if(!pstate) {
      return;
    }
    pstate->onRoundEnd(*pcontext, false /*is_bigbang*/);
  }

  void SolverCore::nextRound()
  {
    if(pnode != nullptr) {
      auto tmp = pnode->getRoundNumber();
      if(cur_round == tmp) {
        cswarning() << "SolverCore: current round #" << tmp << " restarted (BigBang?)";
      }
      cur_round = tmp;
    }
    else {
      cur_round = 1;
    }

    // as store result of current round:
    if(Consensus::Log) {
      csdebug() << "SolverCore: clear all stored round data (block hashes, stages-1..3)";
    }

    recv_hash.clear();
    stageOneStorage.clear();
    stageTwoStorage.clear();
    stageThreeStorage.clear();
    trueStageThreeStorage.clear();
    trusted_candidates.clear();

    if(!pstate) {
      return;
    }

    // update desired count of trusted nodes
    size_t cnt_trusted = cs::Conveyer::instance().confidantsCount();
    if(cnt_trusted > cnt_trusted_desired) {
      cnt_trusted_desired = cnt_trusted;
    }

    // start timeout tracking
    //auto round = cur_round;
    //track_next_round.start(
    //  scheduler,
    //  Consensus::PostConsensusTimeout,
    //  [this, round]() {
    //    if(this->cur_round == round) {
    //      // round have not been changed yet
    //      cswarning() << "SolverCore: request next round info due to timeout " << Consensus::PostConsensusTimeout / 1000 << " sec";
    //      pnode->sendNextRoundRequest();
    //    }
    //  },
    //  true /*replace exisiting*/);

    if(stateCompleted(pstate->onRoundTable(*pcontext, cur_round))) {
      handleTransitions(Event::RoundTable);
    }
  }

  void SolverCore::gotStageOne(const cs::StageOne& stage)
  {
    if(find_stage1(stage.sender) != nullptr) {
      // duplicated
      return;
    }

    stageOneStorage.push_back(stage);
    csdebug() << "SolverCore: <-- stage-1 [" << (int) stage.sender << "] = " << stageOneStorage.size();

    if(!pstate) {
      return;
    }
    if(stateCompleted(pstate->onStage1(*pcontext, stage))) {
      handleTransitions(Event::Stage1Enough);
    }
  }

  void SolverCore::gotStageOneRequest(uint8_t requester, uint8_t required)
  {
    csdebug() << "SolverCore: [" << (int) requester << "] asks for stage-1 of [" << (int) required << "]";
    const auto ptr = find_stage1(required);
    if(ptr != nullptr) {
      pnode->sendStageReply(ptr->sender, ptr->signature, MsgTypes::FirstStage , requester);
    }
  }

  void SolverCore::gotStageTwoRequest(uint8_t requester, uint8_t required)
  {
    csdebug() << "SolverCore: [" << (int) requester << "] asks for stage-2 of [" << (int) required << "]";
    const auto ptr = find_stage2(required);
    if(ptr != nullptr) {
      pnode->sendStageReply(ptr->sender, ptr->signature, MsgTypes::SecondStage, requester);
    }
  }

  void SolverCore::gotStageThreeRequest(uint8_t requester, uint8_t required)
  {
    csdebug() << "SolverCore: [" << (int) requester << "] asks for stage-3 of [" << (int) required << "]";
    const auto ptr = find_stage3(required);
    if(ptr != nullptr) {
      pnode->sendStageReply(ptr->sender, ptr->signature, MsgTypes::ThirdStage, requester);
    }
  }

  void SolverCore::gotStageTwo(const cs::StageTwo& stage)
  {
    if(find_stage2(stage.sender) != nullptr) {
      // duplicated
      return;
    }

    stageTwoStorage.push_back(stage);
    csdebug() << "SolverCore: <-- stage-2 [" << (int) stage.sender << "] = " << stageTwoStorage.size();

    if(!pstate) {
      return;
    }
    if(stateCompleted(pstate->onStage2(*pcontext, stage))) {
      handleTransitions(Event::Stage2Enough);
    }
  }

  void SolverCore::printStage3(const cs::StageThree& stage) {
      std::string realTrustedString;
      for (auto& i : stage.realTrustedMask) {
        realTrustedString = realTrustedString + "[" + std::to_string((int)i) + "] ";
      }
      csdebug() << "     SENDER = " << (int)stage.sender << ", WRITER = " << (int)stage.writer << ", RealTrusted = " << realTrustedString;
      csdebug() << "     BlockHash = " << cs::Utils::byteStreamToHex(stage.blockHash.data(), stage.blockHash.size()); 
      csdebug() << "     BlockSign = " << cs::Utils::byteStreamToHex(stage.blockSignature.data(), stage.blockSignature.size());
      csdebug() << "     RoundHash = " << cs::Utils::byteStreamToHex(stage.roundHash.data(), stage.roundHash.size());
      csdebug() << "     RoundSign = " << cs::Utils::byteStreamToHex(stage.roundSignature.data(), stage.roundSignature.size());

  }

  void SolverCore::gotStageThree(const cs::StageThree& stage, const uint8_t flagg)
  {
    const cs::Conveyer& conveyer = cs::Conveyer::instance();
    if(find_stage3(stage.sender) != nullptr) {
      // duplicated
      return;
    }
    //if()
    switch (flagg) {
      case 0:
        stageThreeStorage.push_back(stage);
        break;
      case 1:
        for (auto& st : stageThreeStorage) {
<<<<<<< HEAD
          //csdebug() << "OUR:";
          //printStage3(stage);
          //csdebug() << "GOT:";
          //st.print();
=======
//          csdebug() << "OUR:";
//          printStage3(stage);
//          csdebug() << "GOT:";
//          st.print();
>>>>>>> 851199f8
          //TODO: change the routine of pool signing
          bool blockSignaturesOk = cscrypto::VerifySignature(st.blockSignature, conveyer.confidantByIndex(st.sender), stage.blockHash.data(), stage.blockHash.size());
          if (!blockSignaturesOk) {
            csdebug() << "Block Signatures are not ok";
          }
          bool roundSignaturesOk = cscrypto::VerifySignature(st.roundSignature, conveyer.confidantByIndex(st.sender), stage.roundHash.data(), stage.roundHash.size());
          if (!roundSignaturesOk) {
            csdebug() << "Round Signatures are not ok";
          }
          bool realTrustedOk = (st.realTrustedMask == stage.realTrustedMask);
          if (!realTrustedOk) {
            csdebug() << "Real Trusted are not ok";
          }
          bool writerOk = st.writer == stage.writer;
          if (!writerOk) {
            csdebug() << "Writer is not ok";
          }
          if (blockSignaturesOk && roundSignaturesOk && realTrustedOk && writerOk) {
            trueStageThreeStorage.push_back(st);
            pnode->addRoundSignature(st);
            csdebug() << "Stage3 [" << (int)st.sender << "] - signatures are OK";
          }
        }
        trueStageThreeStorage.push_back(stage);
        pnode->addRoundSignature(stage);
        stageThreeStorage.push_back(stage);
        break;
      case 2:
        const auto st = find_stage3(pnode->getConfidantNumber());
<<<<<<< HEAD
        //csdebug() << "OUR:";
        //st->print();
        //csdebug() << "GOT:";
        //printStage3(stage);
=======
//        csdebug() << "OUR:";
//        st->print();
//        csdebug() << "GOT:";
//        printStage3(stage);
>>>>>>> 851199f8
        bool blockSignaturesOk = cscrypto::VerifySignature(stage.blockSignature, conveyer.confidantByIndex(stage.sender), st->blockHash.data(), st->blockHash.size());
        if(!blockSignaturesOk) {
          csdebug() << "Block Signatures are not ok";
        }
        bool roundSignaturesOk = cscrypto::VerifySignature(stage.roundSignature, conveyer.confidantByIndex(stage.sender), st->roundHash.data(), st->roundHash.size());
        if (!roundSignaturesOk) {
          csdebug() << "Round Signatures are not ok";
        }
        bool realTrustedOk = (st->realTrustedMask == stage.realTrustedMask);
        if (!realTrustedOk) {
          csdebug() << "Real Trusted are not ok";
        }
        bool writerOk = st->writer == stage.writer;
        if (!writerOk) {
          csdebug() << "Writer is not ok";
        }
        if (blockSignaturesOk && roundSignaturesOk && realTrustedOk && writerOk) {
          trueStageThreeStorage.push_back(stage);
          pnode->addRoundSignature(stage);
          csdebug() << "Stage3 [" << (int)stage.sender << "] - signatures are OK";
        }
        stageThreeStorage.push_back(stage);
      break;
    }

    csdebug() << "SolverCore: <-- stage-3 [" << (int) stage.sender << "] = " << stageThreeStorage.size() << " : " << trueStageThreeStorage.size();

    if(!pstate) {
      return;
    }
    if(stateCompleted(pstate->onStage3(*pcontext, stage))) {
      handleTransitions(Event::Stage3Enough);
    }
  }

  void SolverCore::send_wallet_transaction(const csdb::Transaction& tr)
  {
    //DEBUG:
#if defined(DEBUG_SMARTS)
    if(SmartContracts::is_smart_contract(tr)) {
      psmarts->force_execution = true;
    }
#endif
    if(psmarts->test_smart_contract_emits(tr)) {
      // avoid pass to conveyer until execution of emitter contract has finished
      csdebug() << "SolverCore: running smart contract emits transaction";
      return;
    }
    cs::Conveyer::instance().addTransaction(tr);
  }

  void SolverCore::gotRoundInfoRequest(const cs::PublicKey& requester, cs::RoundNumber requester_round)
  {
    csdebug() << "SolverCore: got round info request from "
      << cs::Utils::byteStreamToHex(requester.data(), requester.size());

    if(requester_round == cur_round) {
      const auto ptr = /*cur_round == 10 ? nullptr :*/ find_stage3(pnode->getConfidantNumber());
      if(ptr != nullptr) {
        if(ptr->sender == ptr->writer) {
          if(pnode->tryResendRoundTable(requester, cur_round)) {
            csdebug() << "SolverCore: re-send full round info #" << cur_round << " completed";
            return;
          }
        }
      }
      csdebug() << "SolverCore: also on the same round, inform cannot help with";
      pnode->sendRoundTableReply(requester, false);
    }
    else if(requester_round < cur_round) {
      for(const auto& node : cs::Conveyer::instance().confidants()) {
        if(requester == node) {
          if(pnode->tryResendRoundTable(requester, cur_round)) {
            csdebug() << "SolverCore: requester is trusted next round, supply it with round info";
          }
          else {
            csdebug() << "SolverCore: try but cannot send full round info";
          }
          return;
        }
      }
      csdebug() << "SolverCore: inform requester next round has come and it is not in trusted list";
      pnode->sendRoundTableReply(requester, true);
    }
    else {
      // requester_round > cur_round, cannot help with!
      csdebug() << "SolverCore: cannot help with outrunning round info";
    }
  }

  void SolverCore::gotRoundInfoReply(bool next_round_started, const cs::PublicKey& /*respondent*/)
  {
    if(next_round_started) {
      csdebug() << "SolverCore: round info reply means next round started, and I am not trusted node. Waiting next round";
      return;
    }
    csdebug() << "SolverCore: round info reply means next round is not started, become writer";
    handleTransitions(SolverCore::Event::SetWriter);
  }
  
}  // namespace cs<|MERGE_RESOLUTION|>--- conflicted
+++ resolved
@@ -238,17 +238,10 @@
         break;
       case 1:
         for (auto& st : stageThreeStorage) {
-<<<<<<< HEAD
-          //csdebug() << "OUR:";
-          //printStage3(stage);
-          //csdebug() << "GOT:";
-          //st.print();
-=======
 //          csdebug() << "OUR:";
 //          printStage3(stage);
 //          csdebug() << "GOT:";
 //          st.print();
->>>>>>> 851199f8
           //TODO: change the routine of pool signing
           bool blockSignaturesOk = cscrypto::VerifySignature(st.blockSignature, conveyer.confidantByIndex(st.sender), stage.blockHash.data(), stage.blockHash.size());
           if (!blockSignaturesOk) {
@@ -278,17 +271,10 @@
         break;
       case 2:
         const auto st = find_stage3(pnode->getConfidantNumber());
-<<<<<<< HEAD
-        //csdebug() << "OUR:";
-        //st->print();
-        //csdebug() << "GOT:";
-        //printStage3(stage);
-=======
 //        csdebug() << "OUR:";
 //        st->print();
 //        csdebug() << "GOT:";
 //        printStage3(stage);
->>>>>>> 851199f8
         bool blockSignaturesOk = cscrypto::VerifySignature(stage.blockSignature, conveyer.confidantByIndex(stage.sender), st->blockHash.data(), st->blockHash.size());
         if(!blockSignaturesOk) {
           csdebug() << "Block Signatures are not ok";

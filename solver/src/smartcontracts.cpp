#include <smartcontracts.hpp>
#include <solvercontext.hpp>

#include <ContractExecutor.h>
#include <csdb/currency.hpp>
#include <csnode/datastream.hpp>
#include <lib/system/logger.hpp>

#include <memory>
#include <optional>

namespace cs {
csdb::UserField SmartContractRef::to_user_field() const {
  cs::Bytes data;
  cs::DataStream stream(data);
  stream << hash << sequence << transaction;
  return csdb::UserField(std::string(data.cbegin(), data.cend()));
}

void SmartContractRef::from_user_field(csdb::UserField fld) {
  std::string data = fld.value<std::string>();
  cs::DataStream stream(data.c_str(), data.size());
  stream >> hash >> sequence >> transaction;
  if (!stream.isValid() || stream.isAvailable(1)) {
    cserror() << "SmartCotractRef: read form malformed user field, abort!";
    hash = csdb::PoolHash{};
    sequence = std::numeric_limits<decltype(sequence)>().max();
    transaction = std::numeric_limits<decltype(transaction)>().max();
  }
}

/*explicit*/
SmartContracts::SmartContracts(BlockChain& blockchain, CallsQueueScheduler& calls_queue_scheduler)
: execution_allowed(true)
, force_execution(false)
, bc(blockchain)
, scheduler(calls_queue_scheduler) {
#if defined(DEBUG_SMARTS)
  execution_allowed = false;
#endif

  // signals subscription
  cs::Connector::connect(&bc.storeBlockEvent_, this, &SmartContracts::onStoreBlock);
  cs::Connector::connect(bc.getStorage().read_block_event(), this, &SmartContracts::onReadBlock);
}

SmartContracts::~SmartContracts() = default;

void SmartContracts::init(const cs::PublicKey& id, csconnector::connector::ApiHandlerPtr api) {
  papi = api;
  node_id = id;
}

/*static*/
bool SmartContracts::is_smart_contract(const csdb::Transaction tr) {
  if (!tr.is_valid()) {
    return false;
  }
  // to contain smart contract trx must contain either FLD[0] (deploy, start) or FLD[-2] (new_state), both of type
  // "String":
  csdb::UserField f = tr.user_field(trx_uf::deploy::Code);
  if (!f.is_valid()) {
    f = tr.user_field(trx_uf::new_state::Value);
  }
  return f.is_valid() && f.type() == csdb::UserField::Type::String;
}

bool SmartContracts::is_executable(const csdb::Transaction tr) const {
  if (!is_smart_contract(tr)) {
    return false;
  }
  if (is_new_state(tr)) {
    return false;
  }
  return true;
}

bool SmartContracts::is_deploy(const csdb::Transaction tr) const {
  if (!is_executable(tr)) {
    return false;
  }

  using namespace cs::trx_uf;
  csdb::UserField uf = tr.user_field(deploy::Code);
  if (!uf.is_valid()) {
    return false;
  }

  const auto invoke = deserialize<api::SmartContractInvocation>(uf.value<std::string>());  // get_smart_contract(tr);
  // deploy ~ start but method in invoke info is empty
  return invoke.method.empty();
}

bool SmartContracts::is_start(const csdb::Transaction tr) const {
  if (!is_executable(tr)) {
    return false;
  }

  const auto invoke = get_smart_contract(tr);
  if (!invoke.has_value()) {
    return false;
  }
  // deploy ~ start but method in invoke info is empty
  return !invoke.value().method.empty();
}

/* static */
/* Assuming deployer.is_public_key() */
csdb::Address SmartContracts::get_valid_smart_address(const csdb::Address& deployer, const uint64_t trId,
                                                      const api::SmartContractDeploy& data) {
  static_assert(cscrypto::kHashSize == cscrypto::kPublicKeySize);

  std::vector<cscrypto::Byte> strToHash;
  std::string byteCode{};
  if (!data.byteCodeObjects.empty()) {
    for (auto& curr_byteCode : data.byteCodeObjects) {
      byteCode += curr_byteCode.byteCode;
    }
  }
  strToHash.reserve(cscrypto::kPublicKeySize + 6 + byteCode.size());

  const auto dPk = deployer.public_key();
  const auto idPtr = reinterpret_cast<const cscrypto::Byte*>(&trId);

  std::copy(dPk.begin(), dPk.end(), std::back_inserter(strToHash));
  std::copy(idPtr, idPtr + 6, std::back_inserter(strToHash));
  std::copy(byteCode.begin(), byteCode.end(), std::back_inserter(strToHash));

  cscrypto::Hash result = cscrypto::CalculateHash(strToHash.data(), strToHash.size());

  return csdb::Address::from_public_key(reinterpret_cast<char*>(result.data()));
}

bool SmartContracts::is_new_state(const csdb::Transaction tr) const {
  if (!is_smart_contract(tr)) {
    return false;
  }
  // must contain user field trx_uf::new_state::Value
  return tr.user_field_ids().count(trx_uf::new_state::Value) > 0;
}

/*static*/
csdb::Transaction SmartContracts::get_transaction(BlockChain& storage, const SmartContractRef& contract) {
  csdb::Pool block = storage.loadBlock(contract.sequence);
  if (!block.is_valid()) {
    return csdb::Transaction{};
  }
  if (contract.transaction >= block.transactions_count()) {
    return csdb::Transaction{};
  }
  return block.transactions().at(contract.transaction);
}

void SmartContracts::onExecutionFinished(const SmartExecutionData& data) {
  auto it = find_in_queue(data.smartContract);
  if (it != exe_queue.end()) {
    if (it->status == SmartContractStatus::Finished) {
      // already finished (by "timeout"), no transaction required
      return;
    }
    it->status = SmartContractStatus::Finished;
  }
  else {
    cserror() << name() << ": cannot find in queue just completed contract";
  }

  csdb::Transaction result = result_from_smart_ref(data.smartContract);
  cs::TransactionsPacket packet;

  if (data.result.status.code != 0) {
    cserror() << name() << ": failed to execute smart contract";
    if (it != exe_queue.end()) {
      std::lock_guard<std::mutex> lock(mtx_emit_transaction);

      if (!it->created_transactions.empty()) {
        cswarning() << name() << ": drop " << it->created_transactions.size() << " emitted trx";
        it->created_transactions.clear();
      }
    }
    // result contains empty USRFLD[state::Value]
    result.add_user_field(trx_uf::new_state::Value, std::string{});
    packet.addTransaction(result);
  }
  else {
    csdebug() << name() << ": execution of smart contract is successful";
    result.add_user_field(trx_uf::new_state::Value, data.result.contractState);
    result.add_user_field(trx_uf::new_state::RetVal, serialize<decltype(data.result.ret_val)>(data.result.ret_val));
    packet.addTransaction(result);

    std::lock_guard<std::mutex> lock(mtx_emit_transaction);

    if (it != exe_queue.end() && !it->created_transactions.empty()) {
      for (const auto& tr : it->created_transactions) {
        packet.addTransaction(tr);
      }
      csdebug() << name() << ": add " << it->created_transactions.size() << " emitted trx to contract state";
    }
    else {
      csdebug() << name() << ": no emitted trx added to contract state";
    }
  }

  set_execution_result(packet);
  checkAllExecutions();
}

void SmartContracts::checkAllExecutions() {
  using Watcher = cs::FutureWatcherPtr<SmartExecutionData>;
  std::vector<std::list<Watcher>::iterator> iterators;

  for (auto iter = executions_.begin(); iter != executions_.end(); ++iter) {
    if ((*iter)->state() == cs::WatcherState::Compeleted) {
      iterators.push_back(iter);
    }
  }

  for (auto iter : iterators) {
    executions_.erase(iter);
  }
}

std::optional<api::SmartContractInvocation> SmartContracts::get_smart_contract(const csdb::Transaction tr) const {
  // currently calls to is_***() from this method are prohibited, infinite recursion is possible!

  if (!is_smart_contract(tr)) {
    return std::nullopt;
  }
  if (tr.user_field_ids().count(trx_uf::new_state::Value) > 0) {
    // new state contains unique field id
    const auto& smart_fld = tr.user_field(trx_uf::new_state::Value);
    if (smart_fld.is_valid()) {
      if (papi != nullptr) {
        bool present;
        const auto tmp = papi->getSmartContract(tr.source(), present);  // tr.target() is also allowed
        if (present) {
<<<<<<< HEAD
          return std::make_optional(tmp);
=======
          return std::make_optional(std::move(tmp));
>>>>>>> 7c351c19
        }
      }
    }
  }
  // is executable:
  else {
    const auto& smart_fld = tr.user_field(trx_uf::deploy::Code);  // trx_uf::start::Methods == trx_uf::deploy::Code
    if (smart_fld.is_valid()) {
      std::string data = smart_fld.value<std::string>();
      if(!data.empty()) {
      const auto invoke_info = deserialize<api::SmartContractInvocation>(smart_fld.value<std::string>());
      if (invoke_info.method.empty()) {
        // is deploy
<<<<<<< HEAD
          return std::make_optional(invoke_info);
=======
        return std::make_optional(std::move(invoke_info));
>>>>>>> 7c351c19
      }
      else {
        // is start
        // currently invoke_info contains all info required to execute contract, so
        // we need not acquire origin
        constexpr bool api_pass_code_and_methods = false;
        if constexpr (api_pass_code_and_methods) {
<<<<<<< HEAD
            return std::make_optional(invoke_info);
=======
          return std::make_optional(std::move(invoke_info));
>>>>>>> 7c351c19
        }
        // if api is refactored, we may need to acquire contract origin separately:
        if constexpr (!api_pass_code_and_methods) {
          bool present;
          if (papi != nullptr) {
            auto tmp = papi->getSmartContract(tr.target(), present);
            if (present) {
              tmp.method = invoke_info.method;
              tmp.params = invoke_info.params;
<<<<<<< HEAD
                return std::make_optional(tmp);
              }
=======
              return std::make_optional(std::move(tmp));
>>>>>>> 7c351c19
            }
          }
        }
      }
    }
  }
  return std::nullopt;
}

//  const csdb::PoolHash blk_hash, cs::Sequence blk_seq, size_t trx_idx, cs::RoundNumber round
void SmartContracts::enqueue(csdb::Pool block, size_t trx_idx) {
  if (trx_idx >= block.transactions_count()) {
    cserror() << name() << ": incorrect trx index in block to enqueue smart contract";
    return;
  }
  SmartContractRef new_item{block.hash(), block.sequence(), trx_idx};
  if (!exe_queue.empty()) {
    auto it = find_in_queue(new_item);
    // test duplicated contract call
    if (it != exe_queue.cend()) {
      cserror() << name() << ": attempt to queue duplicated contract transaction, already queued on round #"
                << it->round;
      return;
    }
  }
  // enqueue to end
  cslog() << "  _____";
  cslog() << " /     \\";
  cslog() << "/   +   \\";
  cslog() << "\\       /";
  cslog() << " \\_____/";
  csdb::Address addr = absolute_address(block.transaction(trx_idx).target());
  exe_queue.emplace_back(
      QueueItem{new_item, SmartContractStatus::Waiting, block.sequence(), addr, std::vector<csdb::Transaction>()});
  test_exe_queue();
}

void SmartContracts::on_new_state(csdb::Pool block, size_t trx_idx) {
  if (!block.is_valid() || trx_idx >= block.transactions_count()) {
    cserror() << name() << ": incorrect new_state transaction specfied";
  }
  else {
    auto new_state = get_transaction(SmartContractRef{block.hash(), block.sequence(), trx_idx});
    if (!new_state.is_valid()) {
      cserror() << name() << ": get new_state transaction failed";
    }
    else {
      csdb::UserField fld_contract_ref = new_state.user_field(trx_uf::new_state::RefStart);
      if (!fld_contract_ref.is_valid()) {
        cserror() << name() << ": new_state transaction does not contain reference to contract";
      }
      else {
        SmartContractRef contract_ref;
        contract_ref.from_user_field(fld_contract_ref);
        // update state
        csdb::UserField fld_state_value = new_state.user_field(trx_uf::new_state::Value);
        if (!fld_state_value.is_valid()) {
          cserror() << name() << ": contract new state does not contain state value";
        }
        else {
          std::string state_value = fld_state_value.value<std::string>();
          if (!state_value.empty()) {
            contract_state[absolute_address(new_state.target())] = state_value;
            csdebug() << name() << ": contract state updated, there are " << contract_state.size()
                      << " items in states cache";
          }
          else {
            cswarning() << name() << ": contract state is not updated, new state is empty meaning execution is failed";
          }
        }
        remove_from_queue(contract_ref);
      }
    }
  }

  test_exe_queue();
}

void SmartContracts::test_exe_queue() {
  // select next queue item
  while (!exe_queue.empty()) {
    auto next = exe_queue.begin();
    if (next->status == SmartContractStatus::Finished) {
      csdebug() << name() << ": finished contract still in queue, remove it";
      remove_from_queue(exe_queue.cbegin());
      continue;
    }
    if (next->status == SmartContractStatus::Running) {
      // some contract is already running
      csdebug() << name() << ": there is running contract in queue";
      break;
    }
    csdebug() << name() << ": set running status to next contract in queue";
    next->status = SmartContractStatus::Running;
    if (!invoke_execution(next->contract)) {
      remove_from_queue(next);
    }
  }

  if (exe_queue.empty()) {
    csdebug() << name() << ": contract queue is empty, nothing to execute";
  }
}

bool SmartContracts::is_running_smart_contract(csdb::Address addr) const {
  if (!exe_queue.empty()) {
    const auto& current = exe_queue.front();
    if (current.status == SmartContractStatus::Running) {
      const csdb::Address tmp = absolute_address(addr);
      return (current.abs_addr == tmp);
    }
  }
  return false;
}

bool SmartContracts::test_smart_contract_emits(csdb::Transaction tr) {
  csdb::Address abs_addr = absolute_address(tr.source());

  if (is_running_smart_contract(abs_addr)) {
    // expect calls from api when trxs received
    std::lock_guard<std::mutex> lock(mtx_emit_transaction);

    auto& v = exe_queue.front().created_transactions;
    v.push_back(tr);
    csdebug() << name() << ": smart contract emits transaction, add, total " << v.size();
    return true;
  }
  else {
    if (contract_state.count(abs_addr)) {
      csdebug() << name() << ": inactive smart contract emits transaction, ignore";
    }
  }

  return false;
}

void SmartContracts::onStoreBlock(csdb::Pool block) {
  // control round-based timeout
  bool retest_required = false;
  for (auto& item : exe_queue) {
    if (item.status == SmartContractStatus::Running) {
      const auto seq = block.sequence();
      if (seq > item.round && seq - item.round > Consensus::MaxRoundsExecuteSmart) {
        cswarning() << name() << ": contract is in queue over " << Consensus::MaxRoundsExecuteSmart
                    << " blocks, cancel it without transaction";
        item.status = SmartContractStatus::Finished;
        retest_required = true;
      }
    }
    else if (item.status == SmartContractStatus::Finished) {
      retest_required;
    }
  }
  if (retest_required) {
    test_exe_queue();
  }

  // inspect transactions against smart contracts, raise special event on every item found:
  if (block.transactions_count() > 0) {
    size_t tr_idx = 0;
    for (const auto& tr : block.transactions()) {
      if (is_smart_contract(tr)) {
        csdebug() << name() << ": smart contract trx #" << block.sequence() << "." << tr_idx;
        // dispatch transaction by its type
        bool is_deploy = this->is_deploy(tr);
        bool is_start = is_deploy ? false : this->is_start(tr);
        if (is_deploy || is_start) {
          if (is_deploy) {
            csdebug() << name() << ": smart contract is deployed, enqueue it for execution";
          }
          else {
            csdebug() << name() << ": smart contract is started, enqueue it for execution";
          }
          enqueue(block, tr_idx);
        }
        else if (is_new_state(tr)) {
          csdebug() << name() << ": smart contract state updated";
          on_new_state(block, tr_idx);
        }
      }
      ++tr_idx;
    }
  }
}

void SmartContracts::onReadBlock([[maybe_unused]] csdb::Pool block, [[maybe_unused]] bool* should_stop) {
}

void SmartContracts::remove_from_queue(std::vector<QueueItem>::const_iterator it) {
  if (it == exe_queue.cend()) {
    cserror() << name() << ": contract to remove is not in queue";
    return;
  }
  if (it != exe_queue.cbegin()) {
    cswarning() << name() << ": completed contract is not at the top of queue";
  }
  cslog() << "  _____";
  cslog() << " /     \\";
  cslog() << "/   -   \\";
  cslog() << "\\       /";
  cslog() << " \\_____/";

  std::lock_guard<std::mutex> lock(mtx_emit_transaction);
  exe_queue.erase(it);
}

// returns false if failed, and caller must remove_from_queue() the item
bool SmartContracts::invoke_execution(const SmartContractRef& contract) {
  csdb::Pool block = bc.loadBlock(contract.sequence);
  if (!block.is_valid()) {
    cserror() << name() << ": load block with smart contract failed, cancel execution";
    return false;
  }
  // call to executor only if currently is trusted
  if (force_execution || (execution_allowed && contains_me(block.confidants()))) {
    csdebug() << name() << ": execute current contract now";
    return execute(contract);
  }
  else {
    if (!execution_allowed) {
      csdebug() << name() << ": skip contract execution, it is disabled";
    }
    else {
      csdebug() << name() << ": skip contract execution, not in trusted list";
    }
  }
  // say do not remove item from queue:
  return true;
}

// returns false if execution canceled, so caller may call to remove_from_queue()
bool SmartContracts::execute(const cs::SmartContractRef& item) {
  csdb::Transaction start_tr = get_transaction(item);
  if (!is_executable(start_tr)) {
    cserror() << name() << ": unable execute neither deploy nor start transaction";
    return false;
  }
  bool deploy = is_deploy(start_tr);

  csdebug() << name() << ": invoke api to remote executor to " << (deploy ? "deploy" : "execute") << " contract";

  auto maybe_contract = get_smart_contract(start_tr);
  if (maybe_contract.has_value()) {
    const auto contract = maybe_contract.value();
    std::string state;
    if (!deploy) {
      const auto it = contract_state.find(absolute_address(start_tr.target()));
      if (it != contract_state.cend()) {
        state = it->second;
      }
    }

    // create runnable object
    auto runnable = [=]() mutable {
      executor::ExecuteByteCodeResult resp;

      std::string error;
      try {
        if (contract.smartContractDeploy.byteCodeObjects.empty()) {
          return SmartExecutionData{};
        }
        get_api()->getExecutor().executeByteCode(resp, absolute_address(start_tr.source()).to_api_addr(),
                                                 contract.smartContractDeploy.byteCodeObjects, state, contract.method,
                                                 contract.params, Consensus::T_smart_contract);
      }
      catch (std::exception& x) {
        error = x.what();
      }
      catch (...) {
        error = " exception while executing byte code";
      }

      // locks until every emitted transactions by contract is placed to list
      std::lock_guard<std::mutex> lock(mtx_emit_transaction);
      if (error.empty()) {
        csdebug() << name() << ": smart contract call completed";
      }
      else {
        cserror() << name() << ": " << error;
      }
      return SmartExecutionData{start_tr, state, item, resp, error};
    };

    // run async and watch result
    auto watcher = cs::Concurrent::run(cs::RunPolicy::CallQueuePolicy, runnable);
    cs::Connector::connect(&watcher->finished, this, &SmartContracts::onExecutionFinished);

    executions_.push_back(std::move(watcher));

    csdb::Address addr = start_tr.target();
    return true;
  }
  else {
    cserror() << name() << ": failed get smart contract from transaction";
  }
  return false;
}

csdb::Transaction SmartContracts::result_from_smart_ref(const SmartContractRef& contract) const {
  csdb::Transaction src = get_transaction(contract);
  if (!src.is_valid()) {
    return csdb::Transaction{};
  }

  BlockChain::WalletData wallData{};
  BlockChain::WalletId wallId{};
  if (!bc.findWalletData(SmartContracts::absolute_address(src.target()), wallData, wallId)) {
    return csdb::Transaction{};
  }
  
  csdb::Transaction result(
      wallData.trxTail_.getLastTransactionId() + 1,  // TODO: possible conflict with other innerIDs!
      src.target(),                                  // contracts' key - source
      src.target(),                                  // contracts' key - target
      src.currency(),
      0,                  // amount*/
      src.max_fee(),      // TODO:: how to calculate max fee?
      src.counted_fee(),  // TODO:: how to calculate fee?
      cs::SolverContext::zeroSignature       // empty signature
  );
  // USRFLD1 - ref to start trx
  result.add_user_field(trx_uf::new_state::RefStart, contract.to_user_field());
  // USRFLD2 - total fee
  result.add_user_field(trx_uf::new_state::Fee, csdb::UserField(csdb::Amount(src.max_fee().to_double())));

  return result;
}

void SmartContracts::set_execution_result(cs::TransactionsPacket& pack) const {
  cslog() << "  _____";
  cslog() << " /     \\";
  cslog() << "/   =   \\";
  cslog() << "\\  " << std::setw(3) << pack.transactionsCount() << "  /";
  cslog() << " \\_____/";

  if (pack.transactionsCount() > 0) {
    const auto tr = pack.transactions().front();
    csdb::UserField f = tr.user_field(trx_uf::new_state::Value);
    if (f.is_valid()) {
      csdebug() << name() << ": new state size " << f.value<std::string>().size();
    }
    else {
      cserror() << name() << ": trx[0] in packet is not new_state transaction";
    }

    emit signal_smart_executed(pack);
  }
  else {
    cserror() << name() << ": no transactions in execution result pack";
  }
}

// get & handle rejected transactions
// usually ordinary consensus may reject smart-related transactions
void SmartContracts::on_reject(cs::TransactionsPacket& pack) {
  if (exe_queue.empty()) {
    cserror() << name() << ": get rejected smart transactions but execution queue is empty";
    return;
  }

  // will contain "unchanged" states of rejected smart contract calls:
  cs::TransactionsPacket unchanged_pack;

  const auto cnt = pack.transactionsCount();
  if (cnt > 0) {
    csdebug() << name() << ": " << cnt << " trxs are rejected";
    std::vector<csdb::Address> done;
    for (const auto t : pack.transactions()) {
      csdb::Address abs_addr = absolute_address(t.source());
      if (std::find(done.cbegin(), done.cend(), abs_addr) != done.cend()) {
        continue;
      }

      // find source contract in queue
      for (auto it = exe_queue.cbegin(); it != exe_queue.cend(); ++it) {
        if (it->abs_addr == abs_addr) {
          done.push_back(abs_addr);
          csdebug() << name() << ": send to conveyer smart contract failed status (related trxs or state are rejected)";
          // send to consensus
          csdb::Transaction tr = result_from_smart_ref(it->contract);
          // result contains empty USRFLD[state::Value]
          tr.add_user_field(trx_uf::new_state::Value, std::string{});
          if (tr.is_valid()) {
            unchanged_pack.addTransaction(tr);
          }
          else {
            cserror() << name() << ": failed to fix smart contract failure, remove from execution queue";
            remove_from_queue(it);
            test_exe_queue();
          }
          break;
        }
      }

      [[maybe_unused]] auto it = contract_state.find(absolute_address(t.source()));
    }

    if (unchanged_pack.transactionsCount() > 0) {
      Conveyer::instance().addSeparatePacket(unchanged_pack);
    }
  }
  else {
    cserror() << name() << ": trxs are rejected but list is empty";
  }
}

}  // namespace cs<|MERGE_RESOLUTION|>--- conflicted
+++ resolved
@@ -233,11 +233,7 @@
         bool present;
         const auto tmp = papi->getSmartContract(tr.source(), present);  // tr.target() is also allowed
         if (present) {
-<<<<<<< HEAD
-          return std::make_optional(tmp);
-=======
           return std::make_optional(std::move(tmp));
->>>>>>> 7c351c19
         }
       }
     }
@@ -251,11 +247,7 @@
       const auto invoke_info = deserialize<api::SmartContractInvocation>(smart_fld.value<std::string>());
       if (invoke_info.method.empty()) {
         // is deploy
-<<<<<<< HEAD
-          return std::make_optional(invoke_info);
-=======
         return std::make_optional(std::move(invoke_info));
->>>>>>> 7c351c19
       }
       else {
         // is start
@@ -263,11 +255,7 @@
         // we need not acquire origin
         constexpr bool api_pass_code_and_methods = false;
         if constexpr (api_pass_code_and_methods) {
-<<<<<<< HEAD
-            return std::make_optional(invoke_info);
-=======
           return std::make_optional(std::move(invoke_info));
->>>>>>> 7c351c19
         }
         // if api is refactored, we may need to acquire contract origin separately:
         if constexpr (!api_pass_code_and_methods) {
@@ -277,12 +265,8 @@
             if (present) {
               tmp.method = invoke_info.method;
               tmp.params = invoke_info.params;
-<<<<<<< HEAD
-                return std::make_optional(tmp);
+                return std::make_optional(std::move(tmp));
               }
-=======
-              return std::make_optional(std::move(tmp));
->>>>>>> 7c351c19
             }
           }
         }

--- conflicted
+++ resolved
@@ -547,11 +547,7 @@
           if (contract.smartContractDeploy.byteCodeObjects.empty())
             return SmartExecutionData{};
           get_api()->getExecutor().executeByteCode(resp, start_tr.source().to_api_addr(), contract.smartContractDeploy.byteCodeObjects,
-<<<<<<< HEAD
-            state, contract.method, contract.params, /*Consensus::T_smart_contract*/120000);
-=======
               state, contract.method, contract.params, Consensus::T_smart_contract);
->>>>>>> d330f945
         }
         catch(std::exception& x) {
           error = x.what();

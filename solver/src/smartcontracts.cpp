#include <smartcontracts.hpp>
#include <solvercontext.hpp>

#include <lib/system/logger.hpp>
#include <csdb/currency.hpp>
#include <ContractExecutor.h>
#include <csnode/datastream.hpp>

#include <optional>
#include <memory>

namespace cs
{
  csdb::UserField SmartContractRef::to_user_field() const
  {
    cs::Bytes data;
    cs::DataStream stream(data);
    stream << hash << sequence << transaction;
    return csdb::UserField(std::string(data.cbegin(), data.cend()));
  }

  void SmartContractRef::from_user_field(csdb::UserField fld)
  {
    std::string data = fld.value<std::string>();
    cs::DataStream stream(data.c_str(), data.size());
    stream >> hash >> sequence >> transaction;
    if(!stream.isValid() || stream.isAvailable(1)) {
      cserror() << "SmartCotractRef: read form malformed user field, abort!";
      hash = csdb::PoolHash {};
      sequence = std::numeric_limits<decltype(sequence)>().max();
      transaction = std::numeric_limits<decltype(transaction)>().max();
    }
  }

  /*explicit*/
  SmartContracts::SmartContracts(BlockChain& blockchain)
    : bc(blockchain)
    , execution_allowed(true)
    , force_execution(false)
  {
#if defined(DEBUG_SMARTS)
    execution_allowed = false;
#endif
  }

  SmartContracts::~SmartContracts() = default;

  void SmartContracts::init(const cs::PublicKey& id, csconnector::connector::ApiHandlerPtr api)
  {
    papi = api;
    node_id.resize(id.size());
    std::copy(id.cbegin(), id.cend(), node_id.begin());
  }

  /*static*/
  bool SmartContracts::is_smart_contract(const csdb::Transaction tr)
  {
    if(!tr.is_valid()) {
      return false;
    }
    // to contain smart contract trx must contain either FLD[0] (deploy, start) or FLD[-2] (new_state), both of type "String":
    csdb::UserField f = tr.user_field(trx_uf::deploy::Code);
    if(!f.is_valid()) {
      f = tr.user_field(trx_uf::new_state::Value);
    }
    return f.is_valid() && f.type() == csdb::UserField::Type::String;
  }

  bool SmartContracts::is_executable(const csdb::Transaction tr) const
  {
    if(!is_smart_contract(tr)) {
      return false;
    }
    if(is_new_state(tr)) {
      return false;
    }
    return true;
  }

  bool SmartContracts::is_deploy(const csdb::Transaction tr) const
  {
    if(!is_executable(tr)) {
      return false;
    }

    const auto invoke = get_smart_contract(tr);
    if(!invoke.has_value()) {
      return false;
    }
    // deploy ~ start but method in invoke info is empty
    return invoke.value().method.empty();
  }

  bool SmartContracts::is_start(const csdb::Transaction tr) const
  {
    if(!is_executable(tr)) {
      return false;
    }

    const auto invoke = get_smart_contract(tr);
    if(!invoke.has_value()) {
      return false;
    }
    // deploy ~ start but method in invoke info is empty
    return !invoke.value().method.empty();
  }

  /* static */
  /* Assuming deployer.is_public_key() */
  csdb::Address SmartContracts::get_valid_smart_address(const csdb::Address& deployer,
    const uint64_t trId,
    const api::SmartContractDeploy& data)
  {
    static_assert(cscrypto::kHashSize == cscrypto::kPublicKeySize);

    std::vector<cscrypto::Byte> strToHash;
    strToHash.reserve(cscrypto::kPublicKeySize + 6 + data.byteCode.size());

    const auto dPk = deployer.public_key();
    const auto idPtr = reinterpret_cast<const cscrypto::Byte*>(&trId);

    std::copy(dPk.begin(), dPk.end(), std::back_inserter(strToHash));
    std::copy(idPtr, idPtr + 6, std::back_inserter(strToHash));
    std::copy(data.byteCode.begin(),
      data.byteCode.end(),
      std::back_inserter(strToHash));

    cscrypto::Hash result;
    cscrypto::CalculateHash(result, strToHash.data(), strToHash.size());

    return csdb::Address::from_public_key(reinterpret_cast<char*>(result.data()));
  }

  bool SmartContracts::is_new_state(const csdb::Transaction tr) const
  {
    if(!is_smart_contract(tr)) {
      return false;
    }
    // must contain user field trx_uf::new_state::Value
    return tr.user_field_ids().count(trx_uf::new_state::Value) > 0;
  }

  /*static*/
  csdb::Transaction SmartContracts::get_transaction(BlockChain& storage, const SmartContractRef& contract)
  {
    csdb::Pool block = storage.loadBlock(contract.hash);
    if(!block.is_valid()) {
      return csdb::Transaction {};
    }
    if(contract.transaction >= block.transactions_count()) {
      return csdb::Transaction {};
    }
    return block.transactions().at(contract.transaction);
  }

  void SmartContracts::onExecutionFinished(const SmartExecutionData& data) {
    csdb::Transaction result = result_from_smart_invoke(data.smartContract);

    if (data.result.status.code == 0) {
      csdebug() << name() << ": execution of smart contract is successful";
      result.add_user_field(trx_uf::new_state::Value, data.result.contractState);
    }
    else {
      cserror() << name() << ": failed to execute smart contract";
      // result contains empty USRFLD[state::Value]
      result.add_user_field(trx_uf::new_state::Value, std::string{});
    }

    cs::TransactionsPacket packet;
    packet.addTransaction(result);

    set_execution_result(packet);
    checkAllExecutions();
  }

  void SmartContracts::checkAllExecutions() {
    using Watcher = cs::FutureWatcher<SmartExecutionData>;
    std::vector<std::list<Watcher>::iterator> iterators;

    for (auto iter = executions_.begin(); iter != executions_.end(); ++iter) {
      if (iter->state() == cs::WatcherState::Compeleted) {
        iterators.push_back(iter);
      }
    }

    for (auto iter : iterators) {
      executions_.erase(iter);
    }
  }

  std::optional<api::SmartContractInvocation> SmartContracts::get_smart_contract(const csdb::Transaction tr) const
  {
    // currently calls to is_***() from this method are prohibited, infinite recursion is possible!

    if(!is_smart_contract(tr)) {
      return std::nullopt;
    }
    if(tr.user_field_ids().count(trx_uf::new_state::Value) > 0) {
      // new state contains unique field id
      const auto& smart_fld = tr.user_field(trx_uf::new_state::Value);
      if(smart_fld.is_valid()) {
        bool present;
        const auto tmp = papi->getSmartContract(tr.source(), present); // tr.target() is also allowed
        if(present) {
          return tmp;
        }
      }
    }
    // is executable:
    else {
      const auto& smart_fld = tr.user_field(trx_uf::deploy::Code); // trx_uf::start::Methods == trx_uf::deploy::Code
      if(smart_fld.is_valid()) {
        const auto invoke_info = deserialize<api::SmartContractInvocation>(smart_fld.value<std::string>());
        if(invoke_info.method.empty()) {
          // is deploy
          return invoke_info;
        }
        else {
          // is start
          // currently invoke_info contains all info required to execute contract, so
          // we need not acquire origin
          constexpr bool api_pass_code_and_methods = true;
          if constexpr(api_pass_code_and_methods)
          {
            return invoke_info;
          }
          // if api is refactored, we may need to acquire contract origin separately:
          if constexpr(!api_pass_code_and_methods)
          {
            bool present;
            auto tmp = papi->getSmartContract(tr.target(), present);
            if(present) {
              tmp.method = invoke_info.method;
              tmp.params = invoke_info.params;
              return tmp;
            }
          }
        }
      }
    }
    return std::nullopt;
  }

  //  const csdb::PoolHash blk_hash, cs::Sequence blk_seq, size_t trx_idx, cs::RoundNumber round
  void SmartContracts::enqueue(csdb::Pool block, size_t trx_idx)
  {
    SmartContractRef new_item { block.hash(), block.sequence(), trx_idx };
    if(!exe_queue.empty()) {
      auto it = find_in_queue(new_item);
      // test the same contract
      if(it != exe_queue.cend()) {
        cserror() << name() << ": attempt to queue duplicated contract transaction, already queued on round #" << it->round;
        return;
      }
    }
    // enqueue to end
    cslog() << "  _____";
    cslog() << " /     \\";
    cslog() << "/  S.C  \\";
    cslog() << "\\   .   /";
    cslog() << " \\_____/";
    csdb::Address addr {};
    if(trx_idx < block.transactions_count()) {
      addr = absolute_address(block.transaction(trx_idx).target());
    }
    exe_queue.emplace_back(QueueItem { new_item, SmartContractStatus::Waiting, block.sequence(), addr, std::vector<csdb::Transaction>() });
    test_exe_queue();
  }

  void SmartContracts::on_completed(csdb::Pool block, size_t trx_idx)
  {
    if(!block.is_valid() || trx_idx >= block.transactions_count()) {
      cserror() << name() << ": incorrect new_state transaction specfied";
      return;
    }
    auto new_state = get_transaction(SmartContractRef { block.hash(), block.sequence(), trx_idx });
    if(!new_state.is_valid()) {
      cserror() << name() << ": get new_state transaction failed";
      return;
    }
    csdb::UserField fld_contract_ref = new_state.user_field(trx_uf::new_state::RefStart);
    if(!fld_contract_ref.is_valid()) {
      cserror() << name() << ": new_state transaction does not contain reference to contract";
      return;
    }
    SmartContractRef contract_ref;
    contract_ref.from_user_field(fld_contract_ref);

    // update state
    csdb::UserField fld_state_value = new_state.user_field(trx_uf::new_state::Value);
    if(!fld_state_value.is_valid()) {
      cserror() << name() << ": contract new state does not contain state value";
    }
    else {
      std::string state_value = fld_state_value.value<std::string>();
      if(!state_value.empty()) {
        contract_state[absolute_address(new_state.target())] = state_value;
        csdebug() << name() << ": contract state updated, there are " << contract_state.size() << " items in states cache";
      }
      else {
        cswarning() << name() << ": contract state is not updated, new state is empty meaning execution is failed";
      }
    }

    remove_from_queue(contract_ref);
    test_exe_queue();
  }

  void SmartContracts::test_exe_queue()
  {
    // select next queue item
    while(!exe_queue.empty()) {
      auto next = exe_queue.begin();
      if(next->status == SmartContractStatus::Running) {
        // some contract is already running
        break;
      }
      csdebug() << name() << ": set running status to next contract in queue";
      next->status = SmartContractStatus::Running;
      if(!invoke_execution(next->contract)) {
        exe_queue.erase(next);
      }
    }

    if(exe_queue.empty()) {
      csdebug() << name() << ": contract queue is empty, nothing to execute";
    }
  }

  bool SmartContracts::is_running_smart_contract(csdb::Address addr) const
  {
    if(!exe_queue.empty()) {
      const auto& current = exe_queue.front();
      if(current.status == SmartContractStatus::Running) {
        const csdb::Address tmp = absolute_address(addr);
        return (current.abs_addr == tmp);
      }
    }
    return false;
  }

  bool SmartContracts::test_smart_contract_emits(csdb::Transaction tr)
  {
    csdb::Address abs_addr = absolute_address(tr.source());
    if(is_running_smart_contract(abs_addr)) {
      auto& v = exe_queue.front().created_transactions;
      v.push_back(tr);
      cslog() << name() << ": running smart contract emits transaction, add, total " << v.size();
      return true;
    }
    else {
      if(contract_state.count(abs_addr)) {
        cslog() << name() << ": inactive smart contract emits transaction, ignore";
      }
    }
    return false;
  }

  void SmartContracts::remove_from_queue(const SmartContractRef & item)
  {
    auto it = find_in_queue(item);
    if(it == exe_queue.cend()) {
      cserror() << name() << ": contract to remove is not in queue";
      return;
    }
    if(it != exe_queue.cbegin()) {
      cswarning() << name() << ": completed contract is not at the top of queue";
    }
    cslog() << "  _____";
    cslog() << " /     \\";
    cslog() << "/   .   \\";
    cslog() << "\\  S.C  /";
    cslog() << " \\_____/";
    exe_queue.erase(it);
  }

  void SmartContracts::cancel_running_smart_contract()
  {
    if(!exe_queue.empty()) {
      const auto& current = exe_queue.front();
      if(current.status == SmartContractStatus::Running) {
        csdb::Transaction tr = result_from_smart_invoke(current.contract);
        if(tr.is_valid()) {
          cswarning() << name() << ": cancel execution of smart contract";
          // result contains empty USRFLD[state::Value]
          tr.add_user_field(trx_uf::new_state::Value, std::string {});
          cs::TransactionsPacket packet;
          packet.addTransaction(tr);
          set_execution_result(packet);
        }
        else {
          cserror() << name() << ": failed to cancel execution of smart contract";
        }
        exe_queue.erase(exe_queue.cbegin());
      }
    }
    test_exe_queue();
  }

  // returns false if caller must call to remove_from_queue()
  bool SmartContracts::invoke_execution(const SmartContractRef& contract)
  {
    csdb::Pool block = bc.loadBlock(contract.sequence);
    if(!block.is_valid()) {
      cserror() << name() << ": load block with smart contract failed, cancel execution";
      return false;
    }
    // call to executor only if currently is trusted
    if(force_execution || (execution_allowed && contains_me(block.confidants()))) {
      csdebug() << name() << ": execute current contract now";
      return execute(contract);
    }
    else {
      if(!execution_allowed) {
        csdebug() << name() << ": skip contract execution, it is disabled";
      }
      else {
        csdebug() << name() << ": skip contract execution, not in trusted list";
      }
    }
    // say do not remove item from queue:
    return true;
  }

  // returns false if execution canceled, so caller may call to remove_from_queue()
  bool SmartContracts::execute(const cs::SmartContractRef& item)
  {
    csdb::Transaction start_tr = get_transaction(item);
    if(!is_executable(start_tr)) {
      cserror() << name() << ": unable execute neither deploy nor start transaction";
      return false;
    }
    bool deploy = is_deploy(start_tr);

    csdebug() << name() << ": invoke api to remote executor to " << (deploy ? "deploy" : "execute") << " contract";

    auto maybe_contract = get_smart_contract(start_tr);
    if (maybe_contract.has_value()) {
      const auto contract = maybe_contract.value();
      std::string state;
      if (!deploy) {
        const auto it = contract_state.find(absolute_address(start_tr.target()));
        if (it != contract_state.cend()) {
          state = it->second;
        }
      }

<<<<<<< HEAD
      auto runEntity = [=]() mutable {
        get_api()->getExecutor().executeByteCode(resp, start_tr.source().to_api_addr(), contract.smartContractDeploy.byteCode,
                                                 state, contract.method, contract.params, Consensus::T_smart_contract);
        auto toProcessing = [=] () mutable {
          csdb::Transaction result = result_from_smart_invoke(item);

          const auto it = find_in_queue(item);
          const QueueItem* pqueue_item = nullptr;          
          if(it != exe_queue.cend()) {
            pqueue_item = &(*it);
          }
          else {
            cserror() << name() << ": cannot find in queue just completed contract";
          }

          if (resp.status.code == 0) {
            csdebug() << name() << ": execution of smart contract is successful";
            result.add_user_field(trx_uf::new_state::Value, resp.contractState);
          }
          else {
            cserror() << name() << ": failed to execute smart contract";
            if(pqueue_item != nullptr) {
              if(!pqueue_item->created_transactions.empty()) {
                cswarning() << name() << ": drop " << pqueue_item->created_transactions.size() << " emitted trx";
              }
              // drop trx:
              pqueue_item = nullptr;
            }
            // result contains empty USRFLD[state::Value]
            result.add_user_field(trx_uf::new_state::Value, std::string {});
          }

          cs::TransactionsPacket packet;
          packet.addTransaction(result);
          if(pqueue_item != nullptr) {
            if(!pqueue_item->created_transactions.empty()) {
              for(const auto& tr : pqueue_item->created_transactions) {
                packet.addTransaction(tr);
              }
              cslog() << name() << ": add " << pqueue_item->created_transactions.size() << " emitted trx to contract state";
            }
            else {
              cslog() << name() << ": no emitted trx added to contract state";
            }
          }
          set_execution_result(packet);
=======
      constexpr const uint32_t MAX_EXECUTION_TIME = 1000;

      // create runnable object
      std::function<SmartExecutionData()> runnable = [=]() mutable {
        executor::ExecuteByteCodeResult resp;
        get_api()->getExecutor().executeByteCode(resp, start_tr.source().to_api_addr(), contract.smartContractDeploy.byteCode,
                                                 state, contract.method, contract.params, MAX_EXECUTION_TIME);

        SmartExecutionData data = {
          start_tr,
          state,
          item,
          resp
>>>>>>> 02cb72b9
        };

        return data;
      };

      // run async and watch result
      auto watcher = cs::Concurrent::run(cs::RunPolicy::CallQueuePolicy, std::move(runnable));
      cs::Connector::connect(&watcher.finished, this, &SmartContracts::onExecutionFinished);

      executions_.push_back(std::move(watcher));

      csdb::Address addr = start_tr.target();
      auto cleanupOnTimeout = [=]() {
        if (is_running_smart_contract(addr)) {
          cswarning() << name() << ": timeout of smart contract execution, cancel";
          cancel_running_smart_contract();
        }
        else {
          cslog() << name() << ": unexpected smart contract address, cannot cancel execution";
        }
      };
<<<<<<< HEAD
      cs::Concurrent::runAfter(std::chrono::milliseconds(Consensus::T_smart_contract + Consensus::T_stage_request), cleanupOnTimeout);
=======
>>>>>>> 02cb72b9

      cs::Timer::singleShot(static_cast<int>(MAX_EXECUTION_TIME << 1), cleanupOnTimeout);
      return true;
    }
    else {
      cserror() << name() << ": failed get smart contract from transaction";
    }
    return false;
  }

  csdb::Transaction SmartContracts::result_from_smart_invoke(const SmartContractRef& contract) const
  {
    csdb::Transaction src = get_transaction(contract);
    if(!src.is_valid()) {
      return csdb::Transaction {};
    }
    csdb::Transaction result(
      src.innerID() + 1, // TODO: possible conflict with other innerIDs!
      src.target(), // contracts' key - source
      src.target(), // contracts' key - target
      src.currency(),
      0, // amount*/
      src.max_fee(), // TODO:: how to calculate max fee?
      src.counted_fee(), // TODO:: how to calculate fee?
      std::string {} //empty signature
    );
    // USRFLD1 - ref to start trx
    result.add_user_field(trx_uf::new_state::RefStart, contract.to_user_field());
    // USRFLD2 - total fee
    result.add_user_field(trx_uf::new_state::Fee, csdb::UserField(csdb::Amount(src.max_fee().to_double())));

    return result;
  }

  void SmartContracts::set_execution_result(cs::TransactionsPacket pack) const
  {
    emit signal_smart_executed(pack);

    cslog() << "  _____";
    cslog() << " /     \\";
    cslog() << "/  S.C  \\";

    bool ok = true;
    if(pack.transactionsCount() > 0) {
      for(const auto& tr : pack.transactions()) {
        if(is_new_state(tr)) {
          if(tr.user_field(trx_uf::new_state::Value).value<std::string>().empty()) {
            ok = false;
            break;
          }
        }
      }
    }
    if(ok) {
      cslog() << "\\   +   /";
    }
    else {
      cslog() << "\\ ERROR /";
    }
    cslog() << " \\_____/";

  }

} // cs<|MERGE_RESOLUTION|>--- conflicted
+++ resolved
@@ -155,6 +155,14 @@
 
   void SmartContracts::onExecutionFinished(const SmartExecutionData& data) {
     csdb::Transaction result = result_from_smart_invoke(data.smartContract);
+    const QueueItem* pqueue_item = nullptr;
+    const auto it = find_in_queue(data.smartContract);
+    if(it != exe_queue.cend()) {
+      pqueue_item = &(*it);
+    }
+    else {
+      cserror() << name() << ": cannot find in queue just completed contract";
+    }
 
     if (data.result.status.code == 0) {
       csdebug() << name() << ": execution of smart contract is successful";
@@ -162,12 +170,30 @@
     }
     else {
       cserror() << name() << ": failed to execute smart contract";
+      if(pqueue_item != nullptr) {
+        if(!pqueue_item->created_transactions.empty()) {
+          cswarning() << name() << ": drop " << pqueue_item->created_transactions.size() << " emitted trx";
+        }
+        // ignore emitted transactions even if any:
+        pqueue_item = nullptr;
+      }
       // result contains empty USRFLD[state::Value]
-      result.add_user_field(trx_uf::new_state::Value, std::string{});
+      result.add_user_field(trx_uf::new_state::Value, std::string {});
     }
 
     cs::TransactionsPacket packet;
     packet.addTransaction(result);
+    if(data.result.status.code == 0) {
+      if(!pqueue_item->created_transactions.empty()) {
+        for(const auto& tr : pqueue_item->created_transactions) {
+          packet.addTransaction(tr);
+        }
+        cslog() << name() << ": add " << pqueue_item->created_transactions.size() << " emitted trx to contract state";
+      }
+      else {
+        cslog() << name() << ": no emitted trx added to contract state";
+      }
+    }
 
     set_execution_result(packet);
     checkAllExecutions();
@@ -445,54 +471,6 @@
         }
       }
 
-<<<<<<< HEAD
-      auto runEntity = [=]() mutable {
-        get_api()->getExecutor().executeByteCode(resp, start_tr.source().to_api_addr(), contract.smartContractDeploy.byteCode,
-                                                 state, contract.method, contract.params, Consensus::T_smart_contract);
-        auto toProcessing = [=] () mutable {
-          csdb::Transaction result = result_from_smart_invoke(item);
-
-          const auto it = find_in_queue(item);
-          const QueueItem* pqueue_item = nullptr;          
-          if(it != exe_queue.cend()) {
-            pqueue_item = &(*it);
-          }
-          else {
-            cserror() << name() << ": cannot find in queue just completed contract";
-          }
-
-          if (resp.status.code == 0) {
-            csdebug() << name() << ": execution of smart contract is successful";
-            result.add_user_field(trx_uf::new_state::Value, resp.contractState);
-          }
-          else {
-            cserror() << name() << ": failed to execute smart contract";
-            if(pqueue_item != nullptr) {
-              if(!pqueue_item->created_transactions.empty()) {
-                cswarning() << name() << ": drop " << pqueue_item->created_transactions.size() << " emitted trx";
-              }
-              // drop trx:
-              pqueue_item = nullptr;
-            }
-            // result contains empty USRFLD[state::Value]
-            result.add_user_field(trx_uf::new_state::Value, std::string {});
-          }
-
-          cs::TransactionsPacket packet;
-          packet.addTransaction(result);
-          if(pqueue_item != nullptr) {
-            if(!pqueue_item->created_transactions.empty()) {
-              for(const auto& tr : pqueue_item->created_transactions) {
-                packet.addTransaction(tr);
-              }
-              cslog() << name() << ": add " << pqueue_item->created_transactions.size() << " emitted trx to contract state";
-            }
-            else {
-              cslog() << name() << ": no emitted trx added to contract state";
-            }
-          }
-          set_execution_result(packet);
-=======
       constexpr const uint32_t MAX_EXECUTION_TIME = 1000;
 
       // create runnable object
@@ -506,7 +484,6 @@
           state,
           item,
           resp
->>>>>>> 02cb72b9
         };
 
         return data;
@@ -528,10 +505,6 @@
           cslog() << name() << ": unexpected smart contract address, cannot cancel execution";
         }
       };
-<<<<<<< HEAD
-      cs::Concurrent::runAfter(std::chrono::milliseconds(Consensus::T_smart_contract + Consensus::T_stage_request), cleanupOnTimeout);
-=======
->>>>>>> 02cb72b9
 
       cs::Timer::singleShot(static_cast<int>(MAX_EXECUTION_TIME << 1), cleanupOnTimeout);
       return true;

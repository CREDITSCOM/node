--- conflicted
+++ resolved
@@ -364,12 +364,9 @@
         constexpr const uint32_t MAX_EXECUTION_TIME = 1000;
         get_api()->getExecutor().executeByteCode(resp, start_tr.source().to_api_addr(), contract.smartContractDeploy.byteCode,
                                                  state, contract.method, contract.params, MAX_EXECUTION_TIME);
-<<<<<<< HEAD
-        auto toProcessing = [=]() mutable {
-=======
         auto toProcessing = [=] () mutable {
           csdb::Transaction result = result_from_smart_invoke(item);
->>>>>>> b8e8acf3
+
           if (resp.status.code == 0) {
             result.add_user_field(trx_uf::new_state::Value, resp.contractState);
           }
@@ -378,8 +375,10 @@
             // result contains empty USRFLD[state::Value]
             result.add_user_field(trx_uf::new_state::Value, std::string {});
           }
+
           cs::TransactionsPacket packet;
           packet.addTransaction(result);
+
           set_execution_result(packet);
         };
 

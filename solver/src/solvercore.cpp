--- conflicted
+++ resolved
@@ -79,20 +79,6 @@
   }
 }
 
-<<<<<<< HEAD
-// actual constructor
-SolverCore::SolverCore(Node* pNode, csdb::Address GenesisAddress, csdb::Address StartAddress)
-: SolverCore() {
-  addr_genesis = GenesisAddress;
-  addr_start = StartAddress;
-  pnode = pNode;
-  auto& bc = pNode->getBlockChain();
-  pws = std::make_unique<cs::WalletsState>(bc);
-  psmarts = std::make_unique<cs::SmartContracts>(bc, scheduler);
-  // bind signals
-  cs::Connector::connect(&psmarts->signal_smart_executed, this, &cs::SolverCore::getSmartResult);
-}
-=======
   // actual constructor
   SolverCore::SolverCore(Node* pNode, csdb::Address GenesisAddress, csdb::Address StartAddress)
     : SolverCore() {
@@ -106,7 +92,6 @@
     // bind signals
     cs::Connector::connect(&psmarts->signal_smart_executed, this, &cs::SolverCore::getSmartResult);
   }
->>>>>>> 0ca9b7f1
 
 SolverCore::~SolverCore() {
   scheduler.Stop();
@@ -244,22 +229,6 @@
   return smartConfidants_;
 }
 
-void SolverCore::getSmartResult(cs::TransactionsPacket pack) {
-  if (pack.transactionsCount() == 0) {
-    // TODO: fix failure of smart execution, clear it from exe_queue
-    cserror() << "SolverCore: empty packet must not finish smart contract execution";
-    return;
-  }
-<<<<<<< HEAD
-  smartConfidants_.clear();
-  smartRoundNumber_ = 0;
-  for (const auto& tr : pack.transactions()) {
-    if (psmarts->is_new_state(tr)) {
-      cs::SmartContractRef smartRef;
-      smartRef.from_user_field(tr.user_field(trx_uf::new_state::RefStart));
-      smartRoundNumber_ = smartRef.sequence;
-=======
-
   void SolverCore::getSmartResult(cs::TransactionsPacket pack) {
     if (pack.transactionsCount() == 0) {
       // TODO: fix failure of smart execution, clear it from exe_queue
@@ -276,16 +245,14 @@
         smartRef.from_user_field(tr.user_field(trx_uf::new_state::RefStart));
         smartRoundNumber_ = smartRef.sequence;
       }
->>>>>>> 0ca9b7f1
-    }
-  }
-  if (0 == smartRoundNumber_) {
-    // TODO: fix failure of smart execution, clear it from exe_queue
-    cserror() << "SolverCore: smart contract result packet must contain new state transaction";
-    return;
-  }
-  smartConfidants_ = pnode->retriveSmartConfidants(smartRoundNumber_);
-  ownSmartsConfNum_ = calculateSmartsConfNum();
+    }
+    if (0 == smartRoundNumber_) {
+      // TODO: fix failure of smart execution, clear it from exe_queue
+      cserror() << "SolverCore: smart contract result packet must contain new state transaction";
+      return;
+    }
+    smartConfidants_ = pnode->retriveSmartConfidants(smartRoundNumber_);
+    ownSmartsConfNum_ = calculateSmartsConfNum();
 
   csdebug() << "======================  SMART-ROUND: " << smartRoundNumber_ << " [" << static_cast<int>(ownSmartsConfNum_) << "] =========================";
   csdebug() << "SMART confidants (" << smartConfidants_.size() << "):";

--- conflicted
+++ resolved
@@ -18,7 +18,6 @@
 }
 
 namespace cs {
-
 void TrustedStage3State::on(SolverContext& context) {
     DefaultStateBehavior::on(context);
     if (!context.realTrustedChanged()) {
@@ -73,42 +72,6 @@
         }
     }
 
-<<<<<<< HEAD
-    // 3 subsequent timeouts:
-    //  - request stages-2 from origins
-    //  - request stages-2 from anyone
-    //  - create fake stages-2 from outbound nodes and force to next state
-
-    SolverContext* pctx = &context;
-    auto dt = 2 * Consensus::TimeStageRequest;
-    csdebug() << name() << ": start track timeout " << 0 << " ms of stages-2 received";
-    timeout_request_stage.start(context.scheduler(), 0,  // no timeout
-                                // timeout #1 handler:
-                                [pctx, this, dt]() {
-                                    csdebug() << name() << ": (now) skip direct requests for absent stages-2";
-                                    // request_stages(*pctx);
-                                    // start subsequent track timeout for "wide" request
-                                    csdebug() << name() << ": start subsequent track timeout " << dt << " ms to request neighbors about stages-2";
-                                    timeout_request_neighbors.start(pctx->scheduler(), dt,
-                                                                    // timeout #2 handler:
-                                                                    [pctx, this, dt]() {
-                                                                        csdebug() << name() << ": timeout for transition is expired, make requests to neighbors";
-                                                                        request_stages_neighbors(*pctx);
-                                                                        cs::RoundNumber rnum = cs::Conveyer::instance().currentRoundNumber();
-                                                                        // timeout #3 handler
-                                                                        csdebug() << name() << ": start subsequent track timeout " << dt << " ms to mark silent nodes";
-                                                                        timeout_force_transition.start(
-                                                                            pctx->scheduler(), dt,
-                                                                            [pctx, this, rnum, dt]() {
-                                                                                csdebug() << name() << ": timeout for transition is expired, mark silent nodes as outbound";
-                                                                                mark_outbound_nodes(*pctx, rnum);
-                                                                            },
-                                                                            true /*replace if exists*/, TIMER_BASE_ID + 3);
-                                                                    },
-                                                                    true /*replace if exists*/, TIMER_BASE_ID + 2);
-                                },
-                                true /*replace if exists*/, TIMER_BASE_ID + 1);
-=======
     if (context.is_round_duration_limited()) {
         // 3 subsequent timeouts:
         //  - request stages-2 from origins
@@ -116,36 +79,35 @@
         //  - create fake stages-2 from outbound nodes and force to next state
 
         SolverContext* pctx = &context;
-        auto dt = 2 * Consensus::T_stage_request;
+        auto dt = 2 * Consensus::TimeStageRequest;
         csdebug() << name() << ": start track timeout " << 0 << " ms of stages-2 received";
         timeout_request_stage.start(context.scheduler(), 0,  // no timeout
-                                    // timeout #1 handler:
-            [pctx, this, dt]() {
-                csdebug() << name() << ": (now) skip direct requests for absent stages-2";
-                // request_stages(*pctx);
-                // start subsequent track timeout for "wide" request
-                csdebug() << name() << ": start subsequent track timeout " << dt << " ms to request neighbors about stages-2";
-                timeout_request_neighbors.start(pctx->scheduler(), dt,
-                    // timeout #2 handler:
-                    [pctx, this, dt]() {
-                        csdebug() << name() << ": timeout for transition is expired, make requests to neighbors";
-                        request_stages_neighbors(*pctx);
-                        cs::RoundNumber rnum = cs::Conveyer::instance().currentRoundNumber();
-                        // timeout #3 handler
-                        csdebug() << name() << ": start subsequent track timeout " << dt << " ms to mark silent nodes";
-                        timeout_force_transition.start(
-                            pctx->scheduler(), dt,
-                            [pctx, this, rnum, dt]() {
-                                csdebug() << name() << ": timeout for transition is expired, mark silent nodes as outbound";
-                                mark_outbound_nodes(*pctx, rnum);
-                            },
-                            true /*replace if exists*/, TIMER_BASE_ID + 3);
-                    },
-                    true /*replace if exists*/, TIMER_BASE_ID + 2);
-            },
-            true /*replace if exists*/, TIMER_BASE_ID + 1);
-    }
->>>>>>> b181a168
+                                                             // timeout #1 handler:
+                                    [pctx, this, dt]() {
+                                        csdebug() << name() << ": (now) skip direct requests for absent stages-2";
+                                        // request_stages(*pctx);
+                                        // start subsequent track timeout for "wide" request
+                                        csdebug() << name() << ": start subsequent track timeout " << dt << " ms to request neighbors about stages-2";
+                                        timeout_request_neighbors.start(pctx->scheduler(), dt,
+                                                                        // timeout #2 handler:
+                                                                        [pctx, this, dt]() {
+                                                                            csdebug() << name() << ": timeout for transition is expired, make requests to neighbors";
+                                                                            request_stages_neighbors(*pctx);
+                                                                            cs::RoundNumber rnum = cs::Conveyer::instance().currentRoundNumber();
+                                                                            // timeout #3 handler
+                                                                            csdebug() << name() << ": start subsequent track timeout " << dt << " ms to mark silent nodes";
+                                                                            timeout_force_transition.start(
+                                                                                pctx->scheduler(), dt,
+                                                                                [pctx, this, rnum, dt]() {
+                                                                                    csdebug() << name() << ": timeout for transition is expired, mark silent nodes as outbound";
+                                                                                    mark_outbound_nodes(*pctx, rnum);
+                                                                                },
+                                                                                true /*replace if exists*/, TIMER_BASE_ID + 3);
+                                                                        },
+                                                                        true /*replace if exists*/, TIMER_BASE_ID + 2);
+                                    },
+                                    true /*replace if exists*/, TIMER_BASE_ID + 1);
+    }
 }
 
 void TrustedStage3State::off(SolverContext& /*context*/) {

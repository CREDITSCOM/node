#include <smartconsensus.hpp>
#include <smartcontracts.hpp>

#pragma warning(push)
#pragma warning(disable : 4267 4244 4100 4245)
#include <csnode/node.hpp>
#pragma warning(pop)

#include <csdb/amount.hpp>
#include <csdb/currency.hpp>
#include <csnode/datastream.hpp>
#include <solvercore.hpp>

namespace {
  const char *log_prefix = "Smart: ";
}

namespace cs{

  SmartConsensus::SmartConsensus(){
    pnode_ = nullptr;
    psmarts_ = nullptr;
  }

  SmartConsensus::~SmartConsensus() {
    cslog() << "======================  SMART-ROUND {" << smartRoundNumber_ << '.' << smartTransaction_ << "} END =====================";
    pnode_->removeSmartConsensus(smartRoundNumber_, smartTransaction_);
    cs::Connector::disconnect(&pnode_->gotSmartStageOne, this, &cs::SmartConsensus::addSmartStageOne);
    cs::Connector::disconnect(&pnode_->gotSmartStageTwo, this, &cs::SmartConsensus::addSmartStageTwo);
    cs::Connector::disconnect(&pnode_->gotSmartStageThree, this, &cs::SmartConsensus::addSmartStageThree);
    cs::Connector::disconnect(&pnode_->receivedSmartStageRequest, this, &cs::SmartConsensus::gotSmartStageRequest);
  }

  const std::vector<cs::PublicKey>& SmartConsensus::smartConfidants() const {
    return smartConfidants_;
  }

  bool SmartConsensus::initSmartRound(const cs::TransactionsPacket& pack, Node* node, SmartContracts* smarts) {
    pnode_ = node;
    psmarts_ = smarts;
    smartConfidants_.clear();
    smartRoundNumber_ = 0;
    smartTransaction_ = std::numeric_limits<uint32_t>::max();
	  //csdb::Address abs_addr;
    csdb::Amount executor_fee{0};
    cs::TransactionsPacket tmpPacket;
    bool primary_new_state_found = false;

    for (const auto& tr : pack.transactions()) {
      // only the 1st new_state is specifically handled
      if (SmartContracts::is_new_state(tr) && !primary_new_state_found) {
        primary_new_state_found = true;
        //abs_addr = smarts->absolute_address(tr.source());

        csdb::UserField fld = tr.user_field(trx_uf::new_state::RefStart);
        if (fld.is_valid()) {
          SmartContractRef ref(fld);
          if (ref.is_valid()) {
            smartRoundNumber_ = ref.sequence;
            smartTransaction_ = static_cast<decltype(smartTransaction_)>(ref.transaction);
          }
        }
        csdb::UserField fld2 = tr.user_field(trx_uf::new_state::Fee);
        if (fld2.is_valid()) {
          executor_fee += fld2.value<csdb::Amount>();
        }
        //break;
        //creating fee free copy of state transaction
        tmpNewState_.set_amount(tr.amount());
        tmpNewState_.set_source(tr.source());
        tmpNewState_.set_target(tr.target());
        tmpNewState_.set_currency(tr.currency());
        tmpNewState_.set_counted_fee(tr.counted_fee());
        tmpNewState_.set_currency(tr.currency());
        tmpNewState_.set_innerID(tr.innerID());

        tmpNewState_.add_user_field(trx_uf::new_state::Count,tr.user_field(trx_uf::new_state::Count));
        tmpNewState_.add_user_field(trx_uf::new_state::RefStart, tr.user_field(trx_uf::new_state::RefStart));
        tmpNewState_.add_user_field(trx_uf::new_state::RetVal, tr.user_field(trx_uf::new_state::RetVal));
        tmpNewState_.add_user_field(trx_uf::new_state::Value, tr.user_field(trx_uf::new_state::Value));
        
        tmpPacket.addTransaction(tmpNewState_);
      }
      else {
        tmpPacket.addTransaction(tr);
      }
    }

    if (!primary_new_state_found || 0 == smartRoundNumber_ || std::numeric_limits<uint32_t>::max() == smartTransaction_) {
      cserror() << log_prefix << "{" << smartRoundNumber_ << '.' << smartTransaction_
        << "} smart contract result packet must contain new state transaction";
      return false;
    }

    csdebug() << log_prefix << "{" << smartRoundNumber_ << '.' << smartTransaction_
      << "} consensus starting on R-" << cs::Conveyer::instance().currentRoundNumber() << "... ";

    smartConfidants_ = pnode_->retriveSmartConfidants(smartRoundNumber_);
    ownSmartsConfNum_ = calculateSmartsConfNum();
    refreshSmartStagesStorage();
    if (ownSmartsConfNum_ == cs::InvalidConfidantIndex) {
      cserror() << log_prefix << "{" << smartRoundNumber_ << '.' << smartTransaction_
        << "} cannot determine own number in confidant list";
      return false;
    }

    cslog() << "======================  SMART-ROUND: {" << smartRoundNumber_ << '.' << smartTransaction_
      << "} [" << static_cast<int>(ownSmartsConfNum_) << "] =========================";
    csdebug() << log_prefix << "{" << smartRoundNumber_ << '.' << smartTransaction_
      << "} SMART confidants (" << smartConfidants_.size() << "), proposed fee: " << executor_fee.to_string(18);

    //pack_.transactions(0).user_field(1) = 0;

    currentSmartTransactionPack_ = pack;

    tmpPacket.makeHash();
    auto tmp = tmpPacket.hash().toBinary();
    std::copy(tmp.cbegin(), tmp.cend(), st1.hash.begin());
    st1.startTransaction = smartTransaction_;
    st1.fee = executor_fee;
    // signals subscription
    cs::Connector::connect(&pnode_->gotSmartStageOne, this, &cs::SmartConsensus::addSmartStageOne);
    cs::Connector::connect(&pnode_->gotSmartStageTwo, this, &cs::SmartConsensus::addSmartStageTwo);
    cs::Connector::connect(&pnode_->gotSmartStageThree, this, &cs::SmartConsensus::addSmartStageThree);
    cs::Connector::connect(&pnode_->receivedSmartStageRequest, this, &cs::SmartConsensus::gotSmartStageRequest);
    pnode_->addSmartConsensus(smartRoundNumber_, smartTransaction_);
    st1.sender = ownSmartsConfNum_;
    st1.sBlockNum = smartRoundNumber_;
    st1.startTransaction = smartTransaction_;
    addSmartStageOne(st1, true);
    return true;
  }

  uint8_t SmartConsensus::calculateSmartsConfNum()
  {
    uint8_t i = 0;
    uint8_t ownSmartConfNumber = cs::InvalidConfidantIndex;
    for (auto& e : smartConfidants_) {
      if (e == pnode_->getNodeIdKey()) {
        ownSmartConfNumber = i;
      }
      csdebug() << log_prefix << '{' << smartRoundNumber_ << '.' << smartTransaction_
        << "} [" << static_cast<int>(i) << "] "
        << (ownSmartConfNumber != cs::InvalidConfidantIndex && i == ownSmartConfNumber
          ? "me"
          : cs::Utils::byteStreamToHex(e.data(), e.size()));
      ++i;
    }

    if (ownSmartConfNumber == cs::InvalidConfidantIndex) {
      csdebug() << log_prefix << '{' << smartRoundNumber_ << '.' << smartTransaction_
        << "} This NODE is not a confidant one for this smart-contract consensus round";
    }

    return ownSmartConfNumber;
  }

  uint8_t SmartConsensus::ownSmartsConfidantNumber() {
    return ownSmartsConfNum_;
  }

  cs::Sequence SmartConsensus::smartRoundNumber() {
    return smartRoundNumber_;
  }

  void SmartConsensus::refreshSmartStagesStorage() {
    csdetails() << "          " << __func__;
    size_t cSize = smartConfidants_.size();
    smartStageOneStorage_.clear();
    smartStageOneStorage_.resize(cSize);
    smartStageTwoStorage_.clear();
    smartStageTwoStorage_.resize(cSize);
    smartStageThreeStorage_.clear();
    smartStageThreeStorage_.resize(cSize);

    for (size_t i = 0; i < cSize; ++i) {
      smartStageOneStorage_.at(i).sender = cs::ConfidantConsts::InvalidConfidantIndex;
      smartStageTwoStorage_.at(i).sender = cs::ConfidantConsts::InvalidConfidantIndex;
      smartStageThreeStorage_.at(i).sender = cs::ConfidantConsts::InvalidConfidantIndex;
    }

    memset(&st1, 0, sizeof(st1));

    st2.signatures.clear();
    st2.signatures.resize(cSize);
    st2.hashes.clear();
    st2.hashes.resize(cSize);
    st3.realTrustedMask.clear();
    st3.realTrustedMask.resize(cSize);
    st3.packageSignature.fill(0);
    st2.sender = cs::ConfidantConsts::InvalidConfidantIndex;
    st3.sender = cs::ConfidantConsts::InvalidConfidantIndex;
    st3.writer = cs::ConfidantConsts::InvalidConfidantIndex;
    st2.sBlockNum = 0;
    st3.sBlockNum = 0;

    memset(st3.signature.data(), 0, st3.signature.size());
    memset(st2.signature.data(), 0, st3.signature.size());

    //smartStagesStorageClear(cSize);

    smartUntrusted.clear();
    smartUntrusted.resize(cSize);

    std::fill(smartUntrusted.begin(), smartUntrusted.end(), 0);
    startTimer(1);
  }

  void SmartConsensus::addSmartStageOne(cs::StageOneSmarts& stage, bool send) {
    if (stage.sBlockNum != smartRoundNumber_ || stage.startTransaction != smartTransaction_) {
      return;
    }
    csmeta(csdetails) << "start";
    if (send) {
      pnode_->sendSmartStageOne(smartConfidants_, stage);
    }
    if (smartStageOneStorage_.size() <= (size_t)stage.sender) {
      // normally unexpected
      return;
    }
    if (smartStageOneStorage_.at(stage.sender).sender == stage.sender) {
      return;
    }
    smartStageOneStorage_.at(stage.sender) = stage;
    std::string stagesPlot; 
    for (size_t i = 0; i < smartConfidants_.size(); ++i) {
      //csdebug() << log_prefix << "[" << i << "] - " << static_cast<int>(smartStageOneStorage_.at(i).sender);
      stagesPlot = stagesPlot + '[' + std::to_string(static_cast<int>(smartStageOneStorage_.at(i).sender)) + "] ";
    }
    csdebug() << log_prefix << '{' << smartRoundNumber_ << '.' << smartTransaction_ << "}  <-- SMART-Stage-1 " << stagesPlot;
    st2.signatures.at(stage.sender) = stage.signature;
    st2.hashes.at(stage.sender) = stage.messageHash;
    if (smartStageOneEnough()) {
      killTimer(1);
      cs::Connector::disconnect(&pnode_->gotSmartStageOne, this, &cs::SmartConsensus::addSmartStageOne);
      st2.sender = ownSmartsConfNum_;
      st2.sBlockNum = smartRoundNumber_;
      st2.startTransaction = smartTransaction_;
      addSmartStageTwo(st2, true);
      startTimer(2);
    }
  }

  void SmartConsensus::addSmartStageTwo(cs::StageTwoSmarts& stage, bool send) {
    if (stage.sBlockNum != smartRoundNumber_ || stage.startTransaction != smartTransaction_) {
      return;
    }
    if (send) {
      pnode_->sendSmartStageTwo(smartConfidants_, stage);
    }

    if (smartStageTwoStorage_.size() <= (size_t) stage.sender) {
      // normally unexpected
      return;
    }
    auto& stageTwo = smartStageTwoStorage_.at(stage.sender);
    if (stageTwo.sender == stage.sender) {
      return;
    }
    //stageTwo = stage;
    std::string stagesPlot;
    for (size_t i = 0; i < smartConfidants_.size(); ++i){
      smartStageTwoStorage_.at(stage.sender) = stage;
      stagesPlot = stagesPlot + '[' + std::to_string(static_cast<int>(smartStageTwoStorage_.at(i).sender)) + "] ";
    }
    csdebug() << log_prefix << '{' << smartRoundNumber_ << '.' << smartTransaction_ << "}  <-- SMART-Stage-2 - SmartRound {"
      << st2.sBlockNum << '.' << st2.startTransaction << "} "  << stagesPlot;
    if (smartStageTwoEnough()) {
      killTimer(2);
      cs::Connector::disconnect(&pnode_->gotSmartStageTwo, this, &cs::SmartConsensus::addSmartStageTwo);
      processStages();
    }
  }

  //cs::PublicKey SmartConsensus::smartAddress() {
  //  return smartAddress_;
  //}

  void SmartConsensus::processStages() {
    csmeta(csdetails) << "start";
    const size_t cnt = smartConfidants_.size();
    //perform the evaluation og stages 1 & 2 to find out who is traitor
    int hashFrequency = 1;
    const auto& hash_t = smartStageOneStorage_.at(ownSmartsConfNum_).hash;
    for (auto& st : smartStageOneStorage_) {
      if (st.sender == ownSmartsConfNum_) {
        continue;
      }
      if (st.hash != hash_t) {
        ++(smartUntrusted.at(st.sender));
        cslog() << "Confidant [" << static_cast<int>(st.sender) << "] is markt as untrusted (wrong hash)";
      }
      else {
        ++hashFrequency;
      }
    }
    csdebug() << log_prefix << "{" << smartRoundNumber_ << "} Hash " << cs::Utils::byteStreamToHex(hash_t.data(), hash_t.size())
      << ", Frequency = " << hashFrequency;
    auto& myStage2 = smartStageTwoStorage_.at(ownSmartsConfNum_);
    for (auto& st : smartStageTwoStorage_) {
      if (st.sender == ownSmartsConfNum_) {
        continue;
      }
      for (size_t i = 0; i < cnt; ++i) {
        if (st.signatures[i] != myStage2.signatures[i]) {
          if (cscrypto::verifySignature(st.signatures[i], smartConfidants_[i], st.hashes[i].data(), sizeof(st.hashes[i]))) {
            ++(smartUntrusted.at(i));
            cslog() << "Confidant [" << i << "] is marked as untrusted (wrong hash)";
          }
          else {
            ++(smartUntrusted.at(st.sender));
            cslog() << "Confidant [" << static_cast<int>(st.sender) << "] is marked as untrusted (wrong signature)";
          }
        }
      }
    }
    size_t cnt_active = 0;
    cs::StageThreeSmarts stage;
    stage.realTrustedMask.resize(cnt);
    for (size_t i = 0; i < cnt; ++i) {
      stage.realTrustedMask[i] = (smartUntrusted[i] > 0 ? cs::ConfidantConsts::InvalidConfidantIndex : cs::ConfidantConsts::FirstWriterIndex);
      if (stage.realTrustedMask[i] == cs::ConfidantConsts::FirstWriterIndex) {
        ++cnt_active;
      }
    }
    const size_t lowerTrustedLimit = static_cast<size_t>(smartConfidants_.size() / 2. + 1.);
    if (cnt_active < lowerTrustedLimit) {
      cslog() << log_prefix << "{" << smartRoundNumber_ << '.' << smartTransaction_
        << "} smart consensus is NOT achieved, the state transaction won't send to the conveyer";
      return;
    }
    csdebug() << log_prefix << "{" << smartRoundNumber_ << '.' << smartTransaction_
      << "} smart consensus achieved";

    if (hash_t.empty()) {
      return;  // TODO: decide what to return
    }
    int k = *(unsigned int *)hash_t.data();
    if (k < 0) {
      k = -k;
    }
    csdebug() << log_prefix << "{" << smartRoundNumber_ << '.' << smartTransaction_
      << "} smart consensus result 1 from 3";
    size_t idx_writer = static_cast<size_t>(k % cnt_active);
    size_t idx = 0;

    csdb::Amount sumFee(0);
    //here will the fee be calculated too
    for (size_t i = 0; i < cnt; ++i) {
      if (st3.realTrustedMask.at(i) != InvalidConfidantIndex) {
        sumFee += smartStageOneStorage_.at(i).fee;
        if (idx == idx_writer) {
          st3.writer = static_cast<uint8_t>(i);
        }
        ++idx;
      }
    }
    csdb::Amount finalFee = calculateFinalFee(sumFee,idx);
    csdebug() << log_prefix << "{" << smartRoundNumber_ << '.' << smartTransaction_
      << "} smart consensus result 2 from 3";
    idx = 0;
    for (size_t i = st3.writer; i < cnt + st3.writer; ++i) {
      size_t c = i % cnt;
      if (st3.realTrustedMask.at(c) != InvalidConfidantIndex) {
        st3.realTrustedMask.at(c) = static_cast<uint8_t>(idx);
        ++idx;
      }
    }
<<<<<<< HEAD
    csdebug() << log_prefix << "{" << smartRoundNumber_ << "} smart consensus result 3 from 3";
    startTimer(3);
=======
    csdebug() << log_prefix << "{" << smartRoundNumber_ << '.' << smartTransaction_
      << "} smart consensus result 3 from 3";
    //startTimer(3);
>>>>>>> b0cc10a4
    createFinalTransactionSet(finalFee);
    st3.packageSignature = cscrypto::generateSignature(pnode_->getSolver()->getPrivateKey()
        , finalSmartTransactionPack_.hash().toBinary().data()
        , finalSmartTransactionPack_.hash().toBinary().size());
    csmeta(cslog) << "done";
    st3.sender = ownSmartsConfNum_;
    st3.sBlockNum = smartRoundNumber_;
    st3.startTransaction = smartTransaction_;
    addSmartStageThree(st3, true);
  }

  //TODO: finalize the function 
  csdb::Amount SmartConsensus::calculateFinalFee(const csdb::Amount& finalFee, size_t realTrustedAmount) {
    csdb::Amount fee{0};
    uint32_t trustedNumber = static_cast<uint32_t> (realTrustedAmount);
    fee += finalFee;
    fee /= (trustedNumber * trustedNumber);
    //csdebug() << "Fee 4 = " << fee.to_string(17);
    //fee /= 1000;
    //csdebug() << "Fee 5 = " << fee.to_string(17);
    fee = fee * static_cast<int32_t>(realTrustedAmount); // the overloaded operator *= doesn't work correct
    csdebug() << "Final fee = " << fee.to_string(17);
    return fee;
  }

  void SmartConsensus::addSmartStageThree(cs::StageThreeSmarts& stage, bool send) {
    if (stage.sBlockNum != smartRoundNumber_ || stage.startTransaction != smartTransaction_) {
      return;
    }
    csmeta(csdetails);
    if (send) {
      csdebug() << log_prefix << "{" << smartRoundNumber_ << '.' << smartTransaction_ << "} ____ 1.";
      pnode_->sendSmartStageThree(smartConfidants_, stage);
    }
    if (smartStageThreeStorage_.size() <= (size_t)stage.sender) {
      // normally unexpected
      return;
    }
    if (smartStageThreeStorage_.at(stage.sender).sender == stage.sender) {
      return;
    }
    if (stage.sender != ownSmartsConfNum_) {
      //const auto& hash = smartStageOneStorage_.at(stage.sender).hash;
      if (!cscrypto::verifySignature(stage.packageSignature, smartConfidants().at(stage.sender)
          , finalSmartTransactionPack_.hash().toBinary().data()
          , finalSmartTransactionPack_.hash().toBinary().size())) {
        cslog() << log_prefix << "{" << smartRoundNumber_ << "} ____ The signature is not valid";
        return; //returns this function of the signature of smart confidant is not corresponding to its the previously sent hash
      }
    }

    smartStageThreeStorage_.at(stage.sender) = stage;
    const auto smartStorageSize = std::count_if(smartStageThreeStorage_.begin(), smartStageThreeStorage_.end(),
      [](const cs::StageThreeSmarts& it) {
      return it.sender != cs::ConfidantConsts::InvalidConfidantIndex;
    });
    csdebug() << log_prefix << '{' << smartRoundNumber_ << '.' << smartTransaction_ << "} <-- SMART-Stage-3 ["
      << static_cast<int>(stage.sender) << "] = " << smartStorageSize;
    if (smartStageThreeEnough()) {
      killTimer(3);
      cs::Connector::disconnect(&pnode_->gotSmartStageThree, this, &cs::SmartConsensus::addSmartStageThree);
      sendFinalTransactionSet();
    }
  }

  void SmartConsensus::createFinalTransactionSet(const csdb::Amount finalFee) {
    bool primary_new_state_found = false;
    for (const auto& tr : currentSmartTransactionPack_.transactions()) {
      if (!primary_new_state_found && SmartContracts::is_new_state(tr)) {
        primary_new_state_found = true;
        tmpNewState_.add_user_field(trx_uf::new_state::Fee, finalFee);
        finalSmartTransactionPack_.addTransaction(tmpNewState_);
      }
      else {
        finalSmartTransactionPack_.addTransaction(tr);
      }
    }
    finalSmartTransactionPack_.makeHash();
  }

  void SmartConsensus::sendFinalTransactionSet() {
    csmeta(csdetails) << "<starting> ownSmartConfNum = " << static_cast<int>(ownSmartsConfNum_)
      << ", writer = " << static_cast<int>(smartStageThreeStorage_.at(ownSmartsConfNum_).writer);
    //if (ownSmartsConfNum_ == smartStageThreeStorage_.at(ownSmartsConfNum_).writer) {
    auto& conv = cs::Conveyer::instance();

    for (auto& st : smartStageThreeStorage_) {
      if (st.sender != cs::ConfidantConsts::InvalidConfidantIndex) {
        if (finalSmartTransactionPack_.addSignature(st.sender, st.packageSignature)) {
          csdebug() << log_prefix << '{' << smartRoundNumber_ << '.' << smartTransaction_
            << "} signature of T[" << static_cast<int>(st.sender) << "] added to the Transactions Packet";
        } 
        else{
          csdebug() << log_prefix << '{' << smartRoundNumber_ << '.' << smartTransaction_
            << "} signature of T[" << static_cast<int>(st.sender) << "] isn't added";
        }
      }
    }
    csdebug() << log_prefix << '{' << smartRoundNumber_ << '.' << smartTransaction_
      << "} adding separate package with " << finalSmartTransactionPack_.signatures().size() << " signatures";
    conv.addSeparatePacket(finalSmartTransactionPack_);

    // TODO: 
    size_t fieldsNumber = finalSmartTransactionPack_.transactions().at(0).user_field_ids().size();
    csdetails() << log_prefix << '{' << smartRoundNumber_ << '.' << smartTransaction_
      << "} transaction user fields = " << fieldsNumber;
    csdebug() << log_prefix << '{' << smartRoundNumber_ << '.' << smartTransaction_
      << "} ==============================================> TRANSACTION SENT TO CONVEYER";
  }

  void SmartConsensus::gotSmartStageRequest(uint8_t msgType, cs::Sequence smartRound, uint32_t startTransaction,
    uint8_t requesterNumber, uint8_t requiredNumber, const cs::PublicKey& requester) {
    
    if (smartRoundNumber_ != smartRound || smartTransaction_ != startTransaction) {
      return;
    }

    if (!smartConfidantExist(requesterNumber)) {
      return;
    }
    if (smartConfidants().size() <= requesterNumber) {
      // normally unexpected
      return;
    }
    if (requester != smartConfidants().at(requesterNumber)) {
      return;
    }
    //const cs::Bytes message, const cs::RoundNumber smartRNum, const cs::Signature& signature, const MsgTypes msgType, const cs::PublicKey requester
    switch (msgType) {
    case MsgTypes::SmartFirstStageRequest:
      if ((size_t)requiredNumber < smartStageOneStorage_.size()) {
        if (smartStageOneStorage_.at(requiredNumber).sender == cs::ConfidantConsts::InvalidConfidantIndex) {
          pnode_->smartStageEmptyReply(requesterNumber);
        }
        else {
          pnode_->sendSmartStageReply(smartStageOneStorage_.at(requiredNumber).message, smartStageOneStorage_.at(requiredNumber).sBlockNum,
            smartStageOneStorage_.at(requiredNumber).signature, MsgTypes::FirstSmartStage, requester);
        }
      }
      break;
    case MsgTypes::SmartSecondStageRequest:
      if ((size_t)requiredNumber < smartStageTwoStorage_.size()) {
        if (smartStageTwoStorage_.at(requiredNumber).sender == cs::ConfidantConsts::InvalidConfidantIndex) {
          pnode_->smartStageEmptyReply(requesterNumber);
        }
        else {
          pnode_->sendSmartStageReply(smartStageTwoStorage_.at(requiredNumber).message, smartStageTwoStorage_.at(requiredNumber).sBlockNum,
            smartStageTwoStorage_.at(requiredNumber).signature, MsgTypes::FirstSmartStage, requester);
        }
      }
      break;
    case MsgTypes::SmartThirdStageRequest:
      if ((size_t)requiredNumber < smartStageThreeStorage_.size()) {
        if (smartStageThreeStorage_.at(requiredNumber).sender == cs::ConfidantConsts::InvalidConfidantIndex) {
          pnode_->smartStageEmptyReply(requesterNumber);
        }
        else {
          pnode_->sendSmartStageReply(smartStageThreeStorage_.at(requiredNumber).message, smartStageThreeStorage_.at(requiredNumber).sBlockNum,
            smartStageThreeStorage_.at(requiredNumber).signature, MsgTypes::FirstSmartStage, requester);
        }
      }
      break;
    }
  }

  bool SmartConsensus::smartStageOneEnough() {
    return smartStageEnough(smartStageOneStorage_, "SmartStageOne");
  }

  bool SmartConsensus::smartStageTwoEnough() {
    return smartStageEnough(smartStageTwoStorage_, "SmartStageTwo");
  }

  bool SmartConsensus::smartStageThreeEnough() {
    return smartStageEnough(smartStageThreeStorage_, "SmartStageThree");
  }

  template<class T>
  bool SmartConsensus::smartStageEnough(const std::vector<T>& smartStageStorage, const std::string& funcName) {
    size_t stageSize = 0;
    for (size_t idx = 0; idx < smartStageStorage.size(); ++idx) {
      if (smartStageStorage[idx].sender == idx) {
        ++stageSize;
      }
    }
    size_t cSize;
    if(funcName == "SmartStageThree") {
      cSize = smartConfidants_.size() / 2 + 1;
    }
    else {
      cSize = smartConfidants_.size();
    }
    csdebug() << log_prefix << "{" << smartRoundNumber_ << '.' << smartTransaction_ << "} "
      << funcName << " completed " << stageSize << " of " << cSize;
    return stageSize == cSize;
  }

  void SmartConsensus::startTimer(int st)
  {
    csmeta(csdetails) << "start track timeout " << Consensus::T_stage_request << " ms of stages-" << st << " received";
    timeout_request_stage.start(
      psmarts_->getScheduler(), Consensus::T_stage_request,
      // timeout #1 handler:
      [this, st]() {
      csdebug() << __func__ << "(): timeout for stages-" << st << " is expired, make requests";
      requestSmartStages(st);
      // start subsequent track timeout for "wide" request
      csdebug() << __func__ << "(): start subsequent track timeout " << Consensus::T_stage_request
        << " ms to request neighbors about stages-" << st;
      timeout_request_neighbors.start(
        psmarts_->getScheduler(), Consensus::T_stage_request,
        // timeout #2 handler:
        [this, st]() {
        csdebug() << __func__ << "(): timeout for requested stages is expired, make requests to neighbors";
        requestSmartStagesNeighbors(st);
        // timeout #3 handler
        timeout_force_transition.start(
          psmarts_->getScheduler(), Consensus::T_stage_request,
          [this, st]() {
          csdebug() << __func__ << "(): timeout for transition is expired, mark silent nodes as outbound";
          markSmartOutboundNodes();
        },
          true/*replace if exists*/);
      },
        true /*replace if exists*/);
    },
      true /*replace if exists*/);
  }

  void SmartConsensus::killTimer(int st) {
    if (timeout_request_stage.cancel()) {
      csdebug() << log_prefix << __func__ << "(): cancel track timeout of stages-" << st;
    }
    if (timeout_request_neighbors.cancel()) {
      csdebug() << log_prefix << __func__ << "(): cancel track timeout to request neighbors about stages-" << st;
    }
    if (timeout_force_transition.cancel()) {
      csdebug() << log_prefix << __func__ << "(): cancel track timeout to force transition to next state";
    }
  }

  void SmartConsensus::requestSmartStages(int st) {
    csmeta(csdetails);
    uint8_t cnt = static_cast<uint8_t>(smartConfidants_.size());
    bool isRequested = false;
    MsgTypes msg = MsgTypes::SmartFirstStageRequest;
    uint8_t sender = 0;

    for (uint8_t i = 0; i < cnt; ++i) {
      switch (st) {
      case 1:
        sender = smartStageOneStorage_[i].sender;
        msg = MsgTypes::SmartFirstStageRequest;
        break;
      case 2:
        sender = smartStageTwoStorage_[i].sender;
        msg = MsgTypes::SmartSecondStageRequest;
        break;
      case 3:
        sender = smartStageThreeStorage_[i].sender;
        msg = MsgTypes::SmartThirdStageRequest;
        break;
      }

      if (sender == cs::ConfidantConsts::InvalidConfidantIndex) {
        if (i != ownSmartsConfNum_ && i != sender && smartConfidantExist(i)) {
          pnode_->smartStageRequest(msg, smartRoundNumber_, smartTransaction_, smartConfidants_.at(i), ownSmartsConfNum_, i);
        }
        isRequested = true;
      }
    }

    if (!isRequested) {
      csdebug() << log_prefix << __func__ << ": no node to request";
    }
  }

  // requests stages from any available neighbor nodes
  void SmartConsensus::requestSmartStagesNeighbors(int st) {
    csmeta(csdetails);
    const uint8_t cnt = static_cast<uint8_t>(smartConfidants_.size());
    bool isRequested = false;
    uint8_t required = 0;
    MsgTypes messageType = MsgTypes::SmartFirstStageRequest;

    for (uint8_t idx = 0; idx < cnt; ++idx) {
      switch (st) {
      case 1:
        required = smartStageOneStorage_[idx].sender;
        messageType = MsgTypes::SmartFirstStageRequest;
        break;
      case 2:
        required = smartStageTwoStorage_[idx].sender;
        messageType = MsgTypes::SmartSecondStageRequest;
        break;
      case 3:
        required = smartStageThreeStorage_[idx].sender;
        messageType = MsgTypes::SmartThirdStageRequest;
        break;
      }

      if (required == cs::ConfidantConsts::InvalidConfidantIndex) {
        if (idx != ownSmartsConfNum_ && idx != required && smartConfidantExist(idx)) {
          pnode_->smartStageRequest(messageType, smartRoundNumber_, smartTransaction_, smartConfidants_.at(idx), ownSmartsConfNum_, required);
          isRequested = true;
        }
      }
    }

    if (!isRequested) {
      csdebug() << log_prefix << __func__ << ": no node to request";
    }
  }

  // forces transition to next stage
  void SmartConsensus::markSmartOutboundNodes()
  {
    //uint8_t cnt = (uint8_t)smartConfidants_.size();
    //for (uint8_t i = 0; i < cnt; ++i) {
    //  if (context.stage1(i) == nullptr) {
    //    // it is possible to get a transition to other state in SmartConsensus from any iteration, this is not a problem, simply execute method until end
    //    fake_stage1(i);
    //  }
    //}
  }

  void SmartConsensus::fakeStage(uint8_t confIndex) {
    csunused(confIndex);
  }

  bool SmartConsensus::smartConfidantExist(uint8_t confidantIndex) {
    return confidantIndex < smartConfidants_.size();
  }

}<|MERGE_RESOLUTION|>--- conflicted
+++ resolved
@@ -366,14 +366,8 @@
         ++idx;
       }
     }
-<<<<<<< HEAD
     csdebug() << log_prefix << "{" << smartRoundNumber_ << "} smart consensus result 3 from 3";
     startTimer(3);
-=======
-    csdebug() << log_prefix << "{" << smartRoundNumber_ << '.' << smartTransaction_
-      << "} smart consensus result 3 from 3";
-    //startTimer(3);
->>>>>>> b0cc10a4
     createFinalTransactionSet(finalFee);
     st3.packageSignature = cscrypto::generateSignature(pnode_->getSolver()->getPrivateKey()
         , finalSmartTransactionPack_.hash().toBinary().data()

#include <map>
#include <smartconsensus.hpp>
#include <smartcontracts.hpp>

#pragma warning(push)
#pragma warning(disable : 4267 4244 4100 4245)
#include <csnode/node.hpp>
#pragma warning(pop)

#include <csdb/amount.hpp>
#include <csdb/currency.hpp>
#include <csnode/datastream.hpp>
#include <solvercore.hpp>

#include <cscrypto/cscrypto.hpp>

namespace {
const char* kLogPrefix = "Smart: ";
}

namespace cs {

SmartConsensus::SmartConsensus() {
    pnode_ = nullptr;
    psmarts_ = nullptr;
}

SmartConsensus::~SmartConsensus() {
    cslog() << kLogPrefix << "======================  SMART-ROUND " << FormatRef{ smartRoundNumber_, smartTransaction_ } << " END =====================";
    killTimer();
    pnode_->removeSmartConsensus(id());
    cs::Connector::disconnect(&pnode_->gotSmartStageOne, this, &cs::SmartConsensus::addSmartStageOne);
    cs::Connector::disconnect(&pnode_->gotSmartStageTwo, this, &cs::SmartConsensus::addSmartStageTwo);
    cs::Connector::disconnect(&pnode_->gotSmartStageThree, this, &cs::SmartConsensus::addSmartStageThree);
    cs::Connector::disconnect(&pnode_->receivedSmartStageRequest, this, &cs::SmartConsensus::gotSmartStageRequest);
}

const std::vector<cs::PublicKey>& SmartConsensus::smartConfidants() const {
    return smartConfidants_;
}

bool SmartConsensus::initSmartRound(const cs::TransactionsPacket& pack, uint8_t runCounter, Node* node, SmartContracts* smarts) {
    trustedChanged_ = false;
    smartStageThreeSent_ = false;
    pnode_ = node;
    psmarts_ = smarts;
    smartConfidants_.clear();
    runCounter_ = runCounter;
    smartRoundNumber_ = 0;
    smartTransaction_ = std::numeric_limits<uint32_t>::max();
    timeoutStageCounter_ = 0;
    // csdb::Address abs_addr;
    std::vector <csdb::Amount> executor_fees;
    cs::TransactionsPacket tmpPacket;
    std::vector<csdb::Transaction> newStates;
    /*bool primary_new_state_found = false;*/
    csdb::Transaction lastEmptyNewState;
    /* //uncomment this to test smartconsensus with bad node #1
    csdb::Transaction trr;
    */
    for (const auto& tr : pack.transactions()) {
        // only the 1st new_state is specifically handled
        if (SmartContracts::is_new_state(tr)/* && !primary_new_state_found*/) {
            /*primary_new_state_found = true;*/
            // abs_addr = smarts->absolute_address(tr.source());
            csdb::Transaction tmpNewState;
            csdb::UserField fld;
            if (smartRoundNumber_ == 0) {
                fld = tr.user_field(trx_uf::new_state::RefStart);
                if (fld.is_valid()) {
                    SmartContractRef ref(fld);
                    if (ref.is_valid()) {
                        smartRoundNumber_ = ref.sequence;
                        smartTransaction_ = static_cast<decltype(smartTransaction_)>(ref.transaction);
                    }
                }
            }
            fld = tr.user_field(trx_uf::new_state::Fee);
            if (fld.is_valid()) {
                executor_fees.push_back(fld.value<csdb::Amount>());
            }
            else {
                executor_fees.push_back(csdb::Amount(0));
            }
            // break;
            // creating fee free copy of state transaction
            tmpNewState.set_amount(tr.amount());
            tmpNewState.set_source(tr.source());
            tmpNewState.set_target(tr.target());
            tmpNewState.set_currency(tr.currency());
            tmpNewState.set_counted_fee(tr.counted_fee());
            tmpNewState.set_currency(tr.currency());
            tmpNewState.set_innerID(tr.innerID());
            tmpNewState.set_max_fee(tr.max_fee());

            tmpNewState.add_user_field(trx_uf::new_state::RefStart, tr.user_field(trx_uf::new_state::RefStart));
            tmpNewState.add_user_field(trx_uf::new_state::RetVal, tr.user_field(trx_uf::new_state::RetVal));
            //tmpNewState.add_user_field(trx_uf::new_state::Value, tr.user_field(trx_uf::new_state::Value));

            auto stateOnly = tr.user_field(trx_uf::new_state::Value).value<std::string>();
            Hash newStateHash;
            if (stateOnly.size() > 0) {
                cscrypto::Bytes st(stateOnly.data(), stateOnly.data() + stateOnly.size());
                newStateHash = cscrypto::calculateHash(st.data(),st.size());
            }
            else {
                newStateHash = Zero::hash;
                lastEmptyNewState = tr;
            }
            std::string nHash(newStateHash.data(), newStateHash.data() + sizeof(newStateHash));
            tmpNewState.add_user_field(trx_uf::new_state::Hash, nHash);
            tmpNewStates_.push_back(tmpNewState);
            tmpPacket.addTransaction(tmpNewStates_.back());
            newStates.push_back(tr);
            /* //uncomment this to test smartconsensus with bad node #1
            trr = tr;
            */
        }
        else {
            tmpPacket.addTransaction(tr);
        }
    }

    if (!newStates.empty()) {
        finalStateTransaction_ = newStates;
    }
    else {
        csdebug() << kLogPrefix << "There is no state transactions in the package";
        finalStateTransaction_.push_back(lastEmptyNewState);
    }



    if (/*!primary_new_state_found || */0 == smartRoundNumber_ || std::numeric_limits<uint32_t>::max() == smartTransaction_) {
        cserror() << kLogPrefix << FormatRef{ smartRoundNumber_, smartTransaction_ }
        << " smart contract result packet must contain new state transaction";
        return false;
    }

    csdebug() << kLogPrefix << FormatRef{ smartRoundNumber_, smartTransaction_ }
        << " consensus for " << tmpNewStates_.size()
        << " job(s) starting on R-" << cs::Conveyer::instance().currentRoundNumber() << "... ";

    smartConfidants_ = pnode_->retriveSmartConfidants(smartRoundNumber_);
    ownSmartsConfNum_ = calculateSmartsConfNum();
    refreshSmartStagesStorage();

    if (ownSmartsConfNum_ == cs::InvalidConfidantIndex) {
        cserror() << kLogPrefix << FormatRef{ smartRoundNumber_, smartTransaction_ }
        << " cannot determine own number in confidant list";
        return false;
    }
    /* //uncomment this to test smartconsensus with bad node #1
    if (ownSmartsConfNum_ == 1) {
        tmpPacket.addTransaction(trr);
    }
    */
    cslog() << "======================  SMART-ROUND: " << FormatRef{ smartRoundNumber_, smartTransaction_ }
        << " [" << static_cast<int>(ownSmartsConfNum_) << "] =========================";
    std::string strFees;
    for (auto it : executor_fees) {
        strFees += (it.to_string(18) + ", ");
    }
    csdebug() << kLogPrefix << FormatRef{ smartRoundNumber_, smartTransaction_ }
        << " SMART confidants (" << smartConfidants_.size() << "), proposed fee(s): " << strFees;

    // pack_.transactions(0).user_field(1) = 0;

    currentSmartTransactionPack_ = tmpPacket;//pack;

    tmpPacket.makeHash();
    auto tmp = tmpPacket.hash().toBinary();
    std::copy(tmp.cbegin(), tmp.cend(), st1.hash.begin());
    st1.fees = executor_fees;
    // signals subscription
    cs::Connector::connect(&pnode_->gotSmartStageOne, this, &cs::SmartConsensus::addSmartStageOne);
    cs::Connector::connect(&pnode_->gotSmartStageTwo, this, &cs::SmartConsensus::addSmartStageTwo);
    cs::Connector::connect(&pnode_->gotSmartStageThree, this, &cs::SmartConsensus::addSmartStageThree);
    cs::Connector::connect(&pnode_->receivedSmartStageRequest, this, &cs::SmartConsensus::gotSmartStageRequest);
    st1.id = id();
    pnode_->addSmartConsensus(st1.id);
    st1.sender = ownSmartsConfNum_;
    if (!st1.fillBinary()) {
        return false;
    }
    st1.signature = cscrypto::generateSignature(pnode_->getSolver()->getPrivateKey(),st1.messageHash.data(), st1.messageHash.size());
    addSmartStageOne(st1, true);
    return true;
}

uint8_t SmartConsensus::calculateSmartsConfNum() {
    uint8_t i = 0;
    uint8_t ownSmartConfNumber = cs::InvalidConfidantIndex;
    for (auto& e : smartConfidants_) {
        if (e == pnode_->getNodeIdKey()) {
            ownSmartConfNumber = i;
        }
        csdebug() << kLogPrefix << FormatRef{ smartRoundNumber_, smartTransaction_ } << " [" << static_cast<int>(i) << "] "
                  << (ownSmartConfNumber != cs::InvalidConfidantIndex && i == ownSmartConfNumber ? "me" : cs::Utils::byteStreamToHex(e.data(), e.size()));
        ++i;
    }

    if (ownSmartConfNumber == cs::InvalidConfidantIndex) {
        csdebug() << kLogPrefix << FormatRef{ smartRoundNumber_, smartTransaction_ }
        << " This NODE is not a confidant one for this smart-contract consensus round";
    }

    return ownSmartConfNumber;
}

uint8_t SmartConsensus::ownSmartsConfidantNumber() {
    return ownSmartsConfNum_;
}

cs::Sequence SmartConsensus::smartRoundNumber() {
    return smartRoundNumber_;
}

void SmartConsensus::refreshSmartStagesStorage() {
    csdetails() << "          " << __func__;
    size_t cSize = smartConfidants_.size();
    smartStageOneStorage_.clear();
    smartStageOneStorage_.resize(cSize);
    smartStageTwoStorage_.clear();
    smartStageTwoStorage_.resize(cSize);
    smartStageThreeStorage_.clear();
    smartStageThreeStorage_.resize(cSize);

    for (size_t i = 0; i < cSize; ++i) {
        smartStageOneStorage_.at(i).sender = cs::ConfidantConsts::InvalidConfidantIndex;
        smartStageTwoStorage_.at(i).sender = cs::ConfidantConsts::InvalidConfidantIndex;
        smartStageThreeStorage_.at(i).sender = cs::ConfidantConsts::InvalidConfidantIndex;
    }

    st1 = decltype(st1){};

    st2.signatures.clear();
    st2.signatures.resize(cSize);
    st2.hashes.clear();
    st2.hashes.resize(cSize);
    st2.id = 0;
    st3.realTrustedMask.clear();
    st3.realTrustedMask.resize(cSize);
    st3.packageSignature.fill(0);
    st2.sender = cs::ConfidantConsts::InvalidConfidantIndex;
    st3.sender = cs::ConfidantConsts::InvalidConfidantIndex;
    st3.writer = cs::ConfidantConsts::InvalidConfidantIndex;
    st3.id = 0;

    st2.signature.fill(0);
    st3.signature.fill(0);

    smartUntrusted.clear();
    smartUntrusted.resize(cSize);
    smartConsensusMask.clear();
    smartConsensusMask.resize(cSize);

    std::fill(smartConsensusMask.begin(), smartConsensusMask.end(), cs::ConfidantConsts::InvalidConfidantIndex);
    std::fill(smartUntrusted.begin(), smartUntrusted.end(), 0);

    startTimer(1);
}

void SmartConsensus::addSmartStageOne(cs::StageOneSmarts& stage, bool send) {
    if (stage.id != id()) {
        return;
    }
    csmeta(csdetails) << "start";
    if (send) {
        pnode_->sendSmartStageOne(smartConfidants_, stage);
    }
    if (smartStageOneStorage_.size() <= (size_t)stage.sender) {
        // normally unexpected
        return;
    }
    if (smartStageOneStorage_.at(stage.sender).sender == stage.sender) {
        return;
    }
    if (!std::equal(stage.hash.cbegin(), stage.hash.cend(), Zero::hash.cbegin())) {
        smartConsensusMask[stage.sender] = 0;
    }
    else {
        smartConsensusMask[stage.sender] = 254;
    }
    smartStageOneStorage_.at(stage.sender) = stage;
    std::string stagesPlot;
    for (size_t i = 0; i < smartConfidants_.size(); ++i) {
        // csdebug() << log_prefix << "[" << i << "] - " << static_cast<int>(smartStageOneStorage_.at(i).sender);
        stagesPlot = stagesPlot + '[' + std::to_string(static_cast<int>(smartStageOneStorage_.at(i).sender)) + "] ";
    }
    csdebug() << kLogPrefix << FormatRef{ smartRoundNumber_, smartTransaction_ } << "  <-- SMART-Stage-1 " << stagesPlot;
    st2.signatures.at(stage.sender) = stage.signature;
    st2.hashes.at(stage.sender) = stage.messageHash;
    if (smartStageOneEnough()) {
        killTimer();
        cs::Connector::disconnect(&pnode_->gotSmartStageOne, this, &cs::SmartConsensus::addSmartStageOne);
        st2.sender = ownSmartsConfNum_;
        st2.id = id();
        addSmartStageTwo(st2, true);
        uint8_t index = 0;
        for (auto it : smartConsensusMask) {
            if (it == 255 || it == 254) {
                fake_stage2(index);
            }
            ++index;
        }
        startTimer(2);
    }
}

void SmartConsensus::addSmartStageTwo(cs::StageTwoSmarts& stage, bool send) {
    if (stage.id != id()) {
        return;
    }
    if (send) {
        pnode_->sendSmartStageTwo(smartConfidants_, stage);
    }
    if (smartStageTwoStorage_.size() <= (size_t)stage.sender) {
        // normally unexpected
        return;
    }
    auto& stageTwo = smartStageTwoStorage_.at(stage.sender);
    if (stageTwo.sender == stage.sender) {
        return;
    }
    // stageTwo = stage;
    std::string stagesPlot;
    for (size_t i = 0; i < smartConfidants_.size(); ++i) {
        smartStageTwoStorage_.at(stage.sender) = stage;
        stagesPlot = stagesPlot + '[' + std::to_string(static_cast<int>(smartStageTwoStorage_.at(i).sender)) + "] ";
    }
    csdebug() << kLogPrefix << FormatRef{ smartRoundNumber_, smartTransaction_ }
        << "  <-- SMART-Stage-2 - SmartRound {" << blockPart(stage.id) << '.' << transactionPart(stage.id) << "} " << stagesPlot;
    if (smartStageTwoEnough()) {
        killTimer();
        cs::Connector::disconnect(&pnode_->gotSmartStageTwo, this, &cs::SmartConsensus::addSmartStageTwo);
        processStages();
    }
}

// cs::PublicKey SmartConsensus::smartAddress() {
//  return smartAddress_;
//}

void SmartConsensus::processStages() {
    csmeta(csdetails) << "start";
    const size_t cnt = smartConfidants_.size();
    std::map<cs::Hash, size_t> hashCount;

    //cs::StageThreeSmarts stage;
    st3.realTrustedMask.resize(cnt);
    // perform the evaluation og stages 1 & 2 to find out who is traitor
    if (ownSmartsConfNum_ >= smartStageOneStorage_.size()) {
        return;
    }

    const auto& hash_t = smartStageOneStorage_.at(ownSmartsConfNum_).hash;
    size_t currentSmartsNumber = smartStageOneStorage_.at(ownSmartsConfNum_).fees.size();
    for (auto& st : smartStageOneStorage_) {
        if (st.sender == ownSmartsConfNum_) {
            csdebug() << kLogPrefix << "own stage-1 hash: " << cs::Utils::byteStreamToHex(st.hash.data(), st.hash.size());
            continue;
        }
        if (st.fees.size() != currentSmartsNumber) {
            ++(smartUntrusted.at(st.sender));
            st3.realTrustedMask.at(st.sender) = cs::ConfidantConsts::LiarIndex;
            cslog() << kLogPrefix << "Confidant [" << static_cast<int>(st.sender) << "] is marked as untrusted (different fee-vector size)";
        }
        if (st.hash != hash_t) {
            ++(smartUntrusted.at(st.sender));
            if (st.hash == Zero::hash) {
                if (st.signature == Zero::signature) {
                    cslog() << kLogPrefix << "Confidant [" << static_cast<int>(st.sender) << "] is marked as untrusted (silent - didn't sent anything)";
                }
                else {
                    cslog() << kLogPrefix << "Confidant [" << static_cast<int>(st.sender) << "] is marked as untrusted (silent - sent fake stage to all)";
                }

            }
            else {
<<<<<<< HEAD
                cslog() << kLogPrefix << "Confidant [" << static_cast<int>(st.sender) << "] is marked as untrusted, hash is wrong: "
                    << cs::Utils::byteStreamToHex(st.hash.data(), st.hash.size());
=======
                csdebug() << kLogPrefix << "Confidant [" << static_cast<int>(st.sender) << "], hash is different: "
                    << cs::Utils::byteStreamToHex(st.hash.data(), st.hash.size()) << " - is marked as untrusted";
                st3.realTrustedMask.at(st.sender) = cs::ConfidantConsts::LiarIndex;
>>>>>>> 9b51a835
            }
        }
        else {
            csdebug() << kLogPrefix << "Confidant [" << static_cast<int>(st.sender) << "], hash  like  mine : "
                << cs::Utils::byteStreamToHex(st.hash.data(), st.hash.size());
        }
        if (hashCount.find(st.hash) == hashCount.end()) {
            hashCount.emplace(st.hash, 1ULL);
        }
        else {
            ++hashCount.at(st.hash);
        }
    }
    auto it = hashCount.cbegin();
    size_t maxFreq = 0;
    cs::Hash finHash = Zero::hash;
    while (it != hashCount.cend()) {
        if (maxFreq < it->second) {
            maxFreq = it->second;
            std::copy(it->first.cbegin(), it->first.cend(), finHash.begin());
        }
        ++it;
    }
<<<<<<< HEAD
    csdebug() << kLogPrefix << FormatRef{ smartRoundNumber_, smartTransaction_ } << " hash "
        << cs::Utils::byteStreamToHex(hash_t.data(), hash_t.size()) << ", count = " << hashFrequency;
=======

    csdebug() << kLogPrefix << FormatRef{ smartRoundNumber_, smartTransaction_ } << " hash "
        << cs::Utils::byteStreamToHex(finHash.data(), finHash.size()) << ", count = " << maxFreq;
>>>>>>> 9b51a835
    auto& myStage2 = smartStageTwoStorage_.at(ownSmartsConfNum_);
    for (auto& st : smartStageTwoStorage_) {
        if (st.sender == ownSmartsConfNum_) {
            continue;
        }
        for (size_t i = 0; i < cnt; ++i) {
            if (st.signatures[i] != myStage2.signatures[i]) {
                if (cscrypto::verifySignature(st.signatures[i], smartConfidants_[i], st.hashes[i].data(), sizeof(st.hashes[i]))) {
                    ++(smartUntrusted.at(i));
                    if (st.hashes[i] == Zero::hash) {
                        cslog() << kLogPrefix << "Confidant [" << i << "] is marked as untrusted (zero hash) - possibly silent";
                    }
                    else {
<<<<<<< HEAD
                        cslog() << kLogPrefix << "Confidant [" << i << "] is marked as untrusted, hash is wrong: "
=======
                        csdebug() << kLogPrefix << "Confidant [" << i << "] is marked as untrusted, hash is wrong: "
>>>>>>> 9b51a835
                            << cs::Utils::byteStreamToHex(st.hashes[i].data(), st.hashes[i].size());
                    }
                }
                else {
                    ++(smartUntrusted.at(st.sender));
                    if (st.signatures[i] == Zero::signature) {
                        cslog() << kLogPrefix << "Confidant [" << static_cast<int>(st.sender) << "] is marked as untrusted (wrong signature - made another node silent without reasking the stage)";
                    } 
                    else {
                        cslog() << kLogPrefix << "Confidant [" << static_cast<int>(st.sender) << "] is marked as untrusted (wrong signature)";
                    }

                }
            }
        }
    }

    size_t cnt_active = 0;
    for (size_t i = 0; i < cnt; ++i) {
        if (st3.realTrustedMask[i] == cs::ConfidantConsts::LiarIndex) {
            csdebug() << kLogPrefix << "Node " << i << " was marked as liar";
            continue;
        }
        st3.realTrustedMask[i] = (smartUntrusted[i] > 0 ? cs::ConfidantConsts::InvalidConfidantIndex : cs::ConfidantConsts::FirstWriterIndex);
        if (st3.realTrustedMask[i] == cs::ConfidantConsts::FirstWriterIndex) {
            ++cnt_active;
        }
    }
    const size_t lowerTrustedLimit = static_cast<size_t>(smartConfidants_.size() / 2. + 1.);
    if (cnt_active < lowerTrustedLimit) {
        if (maxFreq >= lowerTrustedLimit) {
            cslog() << kLogPrefix << FormatRef{ smartRoundNumber_, smartTransaction_ }
            << " smart consensus is achieved, but not by fraction of this node";
        }
        else {
            cslog() << kLogPrefix << FormatRef{ smartRoundNumber_, smartTransaction_ }
            << " smart consensus CAN'T be achieved, to low confidants in each fraction";
        }

        return;
    }
    csdebug() << kLogPrefix << FormatRef{ smartRoundNumber_, smartTransaction_ }
        << " smart consensus is achieved by this node fraction";

    if (hash_t.empty()) {
        return;  // TODO: decide what to return
    }
    int k = *(unsigned int*)hash_t.data();
    if (k < 0) {
        k = -k;
    }
    csdebug() << kLogPrefix << FormatRef{ smartRoundNumber_, smartTransaction_ }
        << " smart consensus result 1 from 3: cnt_active = " << cnt_active;
    size_t idx_writer = static_cast<size_t>(k % cnt_active);
    size_t idx = 0;

    std::vector <csdb::Amount> sumFees;
    size_t feesNumber = smartStageOneStorage_.at(ownSmartsConfNum_).fees.size();
    sumFees.resize(feesNumber);
    for (size_t i = 0; i < feesNumber; ++i) {
        sumFees[i] = csdb::Amount{0};
    }
    // here will the fee be calculated too
    for (size_t i = 0; i < cnt; ++i) {
        if (st3.realTrustedMask.at(i) != InvalidConfidantIndex && st3.realTrustedMask.at(i) != LiarIndex) {
            for (size_t j = 0; j < feesNumber; ++j) {
                if (smartStageOneStorage_.at(i).fees.size() > j) {
                   sumFees[j] += smartStageOneStorage_.at(i).fees[j];
                }
            }

            if (idx == idx_writer) {
                st3.writer = static_cast<uint8_t>(i);
            }
            ++idx;
        }
    }
    csdebug() << kLogPrefix << "Local trusted mask(4): " << TrustedMask::toString(st3.realTrustedMask);
    std::vector <csdb::Amount> finalFees = calculateFinalFee(sumFees, idx);
    csdebug() << kLogPrefix << FormatRef{ smartRoundNumber_, smartTransaction_ }
        << " smart consensus result 2 from 3";
    idx = 0;
    for (size_t i = st3.writer; i < cnt + st3.writer; ++i) {
        size_t c = i % cnt;
        if (st3.realTrustedMask.at(c) != InvalidConfidantIndex && st3.realTrustedMask.at(c) != LiarIndex) {
            st3.realTrustedMask.at(c) = static_cast<uint8_t>(idx);

            ++idx;
        }
    }

    csdebug() << kLogPrefix << "{" << smartRoundNumber_ << "} smart consensus result 3 from 3";
    startTimer(3);
    createFinalTransactionSet(finalFees);
    st3.packageSignature =
        cscrypto::generateSignature(pnode_->getSolver()->getPrivateKey(), finalSmartTransactionPack_.hash().toBinary().data(), finalSmartTransactionPack_.hash().toBinary().size());
    csmeta(csdetails) << "done";
    st3.id = id();
    st3.sender = ownSmartsConfNum_;
    st3.iteration = 0U;
    addSmartStageThree(st3, true);
}

// TODO: finalize the function
std::vector <csdb::Amount> SmartConsensus::calculateFinalFee(const std::vector <csdb::Amount>& finalFees, size_t realTrustedAmount) {
    csdebug() << __func__;
    std::vector <csdb::Amount> fees;
    fees.resize(finalFees.size());
    for (size_t i = 0; i < finalFees.size(); ++i) {
        fees[i] = csdb::Amount{ 0 };
    }
    csdebug() << __func__ << ": 1";
    uint32_t trustedNumber = static_cast<uint32_t>(realTrustedAmount);
    for (size_t j = 0; j < finalFees.size(); ++j) {
        fees[j] += finalFees[j];
        fees[j] /= (trustedNumber * trustedNumber);
        fees[j] = fees[j] * static_cast<int32_t>(realTrustedAmount);  // the overloaded operator *= doesn't work correct
    }
    csdebug() << __func__ << ": 2";
    std::string strFees;
    for (auto it : fees) {
        strFees += (it.to_string(18) + ", ");
    }
    csdebug() << "Final fee(s) = " << strFees;
    return fees;
}

void SmartConsensus::addSmartStageThree(cs::StageThreeSmarts& stage, bool send) {
    if (stage.id != id()) {
        return;
    }

    auto lambda = [this](const cs::StageThreeSmarts& stageFrom, cs::Bytes hash) {
        if (!cscrypto::verifySignature(stageFrom.packageSignature, smartConfidants().at(stageFrom.sender), hash.data(), hash.size())) {
            cslog() << kLogPrefix << FormatRef{ smartRoundNumber_, smartTransaction_ }
            << " ____ The signature is not valid";
            return;  // returns this function if the signature of smartco
        }
        smartStageThreeStorage_.at(stageFrom.sender) = stageFrom;
    };

    if (send) {
        csdebug() << kLogPrefix << FormatRef{ smartRoundNumber_, smartTransaction_ } << " ____ 1.";
        pnode_->sendSmartStageThree(smartConfidants_, stage);
        smartStageThreeSent_ = true;
    }
    if (smartStageThreeStorage_.size() <= (size_t)stage.sender) {
        // normally unexpected
        return;
    }
    if (smartStageThreeStorage_.at(stage.sender).sender == stage.sender) {
        // avoid duplication
        return;
    }

    if (stage.sender != ownSmartsConfNum_) {
        if (smartStageThreeSent_ == false) {
            smartStageThreeTempStorage_.push_back(stage);
        }
        else {
            // const auto& hash = smartStageOneStorage_.at(stage.sender).hash;
            lambda(stage, finalSmartTransactionPack_.hash().toBinary());
        }
    }
    else {
        smartStageThreeStorage_.at(stage.sender) = stage;
        for (auto& it : smartStageThreeTempStorage_) {
            lambda(it, finalSmartTransactionPack_.hash().toBinary());
            csdebug() << kLogPrefix << FormatRef{ smartRoundNumber_, smartTransaction_ } << " <-- SMART-Stage-3 [" << static_cast<int>(stage.sender)
                      << "] = " << smartStage3StorageSize();
        }
    }

    csdebug() << kLogPrefix << FormatRef{ smartRoundNumber_, smartTransaction_ } << " <-- SMART-Stage-3 [" << static_cast<int>(stage.sender)
              << "] = " << smartStage3StorageSize();
    if (smartStageThreeSent_ && smartStageThreeEnough()) {
        killTimer();
        cs::Connector::disconnect(&pnode_->gotSmartStageThree, this, &cs::SmartConsensus::addSmartStageThree);
        if (finalSmartTransactionPack_.isHashEmpty()) {
            cserror() << kLogPrefix << "Trying to send FinalTransactionSet that doesn't exist";
            return;
        }
        sendFinalTransactionSet();
    }
}

size_t SmartConsensus::smartStage3StorageSize() {
    return std::count_if(smartStageThreeStorage_.begin(), smartStageThreeStorage_.end(),
                         [](const cs::StageThreeSmarts& it) { return it.sender != cs::ConfidantConsts::InvalidConfidantIndex; });
}

void SmartConsensus::createFinalTransactionSet(const std::vector<csdb::Amount>& finalFees) {
    /*bool primary_new_state_found = false;*/
    size_t counter = 0;
    for (const auto& tr : currentSmartTransactionPack_.transactions()) {
        if (SmartContracts::is_new_state(tr)) {
            if (counter < tmpNewStates_.size() && counter < finalFees.size()) {
                auto tmp = tmpNewStates_[counter];
                tmp.add_user_field(trx_uf::new_state::Fee, finalFees[counter]);
                finalSmartTransactionPack_.addTransaction(tmp);
            }
            ++counter;
        }
        else {
            finalSmartTransactionPack_.addTransaction(tr);
        }
    }
    for(auto& it : finalStateTransaction_) {
        size_t state_size = std::numeric_limits<size_t>::max();
        csdb::UserField fld = it.user_field(cs::trx_uf::new_state::Value);
        if (fld.is_valid()) {
            std::string state = fld.value<std::string>();
            state_size = state.size();

        }
        if (state_size <= Consensus::MaxContractStateSizeToSync) {
            finalSmartTransactionPack_.addStateTransaction(it);
            csdebug() << kLogPrefix << "contract state of size " << state_size << " included in package";
        }
        else {
            csdebug() << kLogPrefix << "contract state is too large, size is " << state_size << "b, not included in package";
        }
    }
    finalSmartTransactionPack_.makeHash();
}

void SmartConsensus::sendFinalTransactionSet() {
    csmeta(csdetails) << "<starting> ownSmartConfNum = " << static_cast<int>(ownSmartsConfNum_)
                      << ", writer = " << static_cast<int>(smartStageThreeStorage_.at(ownSmartsConfNum_).writer);
    // if (ownSmartsConfNum_ == smartStageThreeStorage_.at(ownSmartsConfNum_).writer) {
    auto& conv = cs::Conveyer::instance();
    cs::Bytes tMask = smartStageThreeStorage_[ownSmartsConfNum_].realTrustedMask;
    for (auto& st : smartStageThreeStorage_) {
        if (st.sender == cs::ConfidantConsts::InvalidConfidantIndex) {
        }
        else {
            if (finalSmartTransactionPack_.addSignature(st.sender, st.packageSignature)) {
                csdebug() << kLogPrefix << FormatRef{ smartRoundNumber_, smartTransaction_ }
                << " signature of T[" << static_cast<int>(st.sender) << "] added to the Transactions Packet";
            }
            else {
                csdebug() << kLogPrefix << FormatRef{ smartRoundNumber_, smartTransaction_ }
                << " signature of T[" << static_cast<int>(st.sender) << "] wasn't added";
            }
        }
    }
    for (size_t i = 0; i < tMask.size(); ++i) {
        if (tMask[i] == cs::ConfidantConsts::LiarIndex) {
            if (finalSmartTransactionPack_.addSignature(static_cast<uint8_t>(i), Zero::signature)) {
                csdebug() << kLogPrefix << FormatRef{ smartRoundNumber_, smartTransaction_ }
                << " ZERO signature of T[" << i << "] added to the Transactions Packet";
            }
            else {
                csdebug() << kLogPrefix << FormatRef{ smartRoundNumber_, smartTransaction_ }
                << " ZERO signature of T[" << i << "] wasn't added";
            }
        }
    }


    csdebug() << kLogPrefix << FormatRef{ smartRoundNumber_, smartTransaction_ } << " adding separate package with "
        << finalSmartTransactionPack_.signatures().size() << " signatures";
    conv.addSeparatePacket(finalSmartTransactionPack_);

    csdebug() << kLogPrefix << FormatRef{ smartRoundNumber_, smartTransaction_ }
        << " ==============================================> SEND RESULT TO CONVEYER, packet hash "
        << finalSmartTransactionPack_.hash().toString();
}

void SmartConsensus::gotSmartStageRequest(uint8_t msgType, uint64_t smartID, uint8_t requesterNumber, uint8_t requiredNumber,
                                          const cs::PublicKey& requester) {
    if (smartID !=id()) {
        return;
    }

    if (!smartConfidantExist(requesterNumber)) {
        return;
    }
    if (smartConfidants().size() <= requesterNumber) {
        // normally unexpected
        return;
    }
    if (requester != smartConfidants().at(requesterNumber)) {
        return;
    }
    // const cs::Bytes message, const cs::RoundNumber smartRNum, const cs::Signature& signature, const MsgTypes msgType, const cs::PublicKey requester
    switch (msgType) {
        case MsgTypes::SmartFirstStageRequest:
            if ((size_t)requiredNumber < smartStageOneStorage_.size()) {
                if (smartStageOneStorage_.at(requiredNumber).sender == cs::ConfidantConsts::InvalidConfidantIndex) {
                    pnode_->smartStageEmptyReply(requesterNumber);
                }
                else {
                    pnode_->sendSmartStageReply(smartStageOneStorage_.at(requiredNumber).message, smartStageOneStorage_.at(requiredNumber).signature,
                                                MsgTypes::FirstSmartStage, requester);
                }
            }
            break;
        case MsgTypes::SmartSecondStageRequest:
            if ((size_t)requiredNumber < smartStageTwoStorage_.size()) {
                if (smartStageTwoStorage_.at(requiredNumber).sender == cs::ConfidantConsts::InvalidConfidantIndex) {
                    pnode_->smartStageEmptyReply(requesterNumber);
                }
                else {
                    pnode_->sendSmartStageReply(smartStageTwoStorage_.at(requiredNumber).message, smartStageTwoStorage_.at(requiredNumber).signature,
                                                MsgTypes::FirstSmartStage, requester);
                }
            }
            break;
        case MsgTypes::SmartThirdStageRequest:
            if ((size_t)requiredNumber < smartStageThreeStorage_.size()) {
                if (smartStageThreeStorage_.at(requiredNumber).sender == cs::ConfidantConsts::InvalidConfidantIndex) {
                    pnode_->smartStageEmptyReply(requesterNumber);
                }
                else {
                    pnode_->sendSmartStageReply(smartStageThreeStorage_.at(requiredNumber).message, smartStageThreeStorage_.at(requiredNumber).signature,
                                                MsgTypes::FirstSmartStage, requester);
                }
            }
            break;
    }
}

bool SmartConsensus::smartStageOneEnough() {
    return smartStageEnough(smartStageOneStorage_, "SmartStageOne");
}

bool SmartConsensus::smartStageTwoEnough() {
    return smartStageEnough(smartStageTwoStorage_, "SmartStageTwo");
}

bool SmartConsensus::smartStageThreeEnough() {
    return smartStageEnough(smartStageThreeStorage_, "SmartStageThree");
}

template <class T>
bool SmartConsensus::smartStageEnough(const std::vector<T>& smartStageStorage, const std::string& funcName) {
    size_t stageSize = 0;
    for (size_t idx = 0; idx < smartStageStorage.size(); ++idx) {
        if (smartStageStorage[idx].sender == idx) {
            ++stageSize;
        }
    }
    size_t cSize;
    if (funcName == "SmartStageThree") {
        cSize = smartConfidants_.size() / 2 + 1;
    }
    else {
        cSize = smartConfidants_.size();
    }
    csdebug() << kLogPrefix << FormatRef{ smartRoundNumber_, smartTransaction_ }
        << ' ' << funcName << " completed " << stageSize << " of " << cSize;
    return stageSize == cSize;
}

void SmartConsensus::startTimer(int st) {
    csdebug() << kLogPrefix << "start track timeout " << Consensus::T_stage_request << " ms of stages-" << st << " received";
    timeoutStageCounter_ = st;
    timeout_request_stage.start(
        psmarts_->getScheduler(), Consensus::T_stage_request,
        // timeout #1 handler:
        [this, st]() {
            csdebug() << kLogPrefix << "(): timeout for stages-" << st << " is expired, make requests";
            requestSmartStages(st);
            // start subsequent track timeout for "wide" request
            csdebug() << kLogPrefix << "(): start subsequent track timeout " << Consensus::T_stage_request << " ms to request neighbors about stages-" << st;
            timeout_request_neighbors.start(psmarts_->getScheduler(), Consensus::T_stage_request,
                                            // timeout #2 handler:
                                            [this, st]() {
                                                csdebug() << kLogPrefix << "(): timeout for requested stages-" << st << " is expired, make requests to neighbors";
                                                requestSmartStagesNeighbors(st);
                                                // timeout #3 handler
                                                timeout_force_transition.start(psmarts_->getScheduler(), Consensus::T_stage_request,
                                                                               [this, st]() {
                                                                                   csdebug() << kLogPrefix
                                                                                             << "(): timeout for transition is expired, mark silent nodes as no stage-" << st;
                                                                                   markSmartOutboundNodes(st);
                                                                               },
                                                                               true /*replace if exists*/, timer_tag());
                                            },
                                            true /*replace if exists*/, timer_tag());
        },
        true /*replace if exists*/, timer_tag());
}

void SmartConsensus::killTimer() {
    if (timeout_request_stage.cancel()) {
        csdebug() << kLogPrefix << __func__ << "(): cancel track timeout of stages-" << timeoutStageCounter_;
    }
    if (timeout_request_neighbors.cancel()) {
        csdebug() << kLogPrefix << __func__ << "(): cancel track timeout to request neighbors about stages-" << timeoutStageCounter_;
    }
    if (timeout_force_transition.cancel()) {
        csdebug() << kLogPrefix << __func__ << "(): cancel track timeout to force transition to next state after stages-" << timeoutStageCounter_;
    }
}

void SmartConsensus::requestSmartStages(int st) {
    csmeta(csdetails);
    uint8_t cnt = static_cast<uint8_t>(smartConfidants_.size());
    bool isRequested = false;
    MsgTypes msg = MsgTypes::SmartFirstStageRequest;
    uint8_t sender = 0;

    for (uint8_t i = 0; i < cnt; ++i) {
        switch (st) {
            case 1:
                sender = smartStageOneStorage_[i].sender;
                msg = MsgTypes::SmartFirstStageRequest;
                break;
            case 2:
                sender = smartStageTwoStorage_[i].sender;
                msg = MsgTypes::SmartSecondStageRequest;
                break;
            case 3:
                sender = smartStageThreeStorage_[i].sender;
                msg = MsgTypes::SmartThirdStageRequest;
                break;
        }

        if (sender == cs::ConfidantConsts::InvalidConfidantIndex) {
            if (i != ownSmartsConfNum_ && i != sender && smartConfidantExist(i)) {
                pnode_->smartStageRequest(msg, id(), smartConfidants_.at(i), ownSmartsConfNum_, i);
            }
            isRequested = true;
        }
    }

    if (!isRequested) {
        csdebug() << kLogPrefix << __func__ << ": no node to request";
    }
}

// requests stages from any available neighbor nodes
void SmartConsensus::requestSmartStagesNeighbors(int st) {
    csmeta(csdetails);
    const uint8_t cnt = static_cast<uint8_t>(smartConfidants_.size());
    bool isRequested = false;
    uint8_t required = 0;
    MsgTypes messageType = MsgTypes::SmartFirstStageRequest;

    for (uint8_t idx = 0; idx < cnt; ++idx) {
        switch (st) {
            case 1:
                required = smartStageOneStorage_[idx].sender;
                messageType = MsgTypes::SmartFirstStageRequest;
                break;
            case 2:
                required = smartStageTwoStorage_[idx].sender;
                messageType = MsgTypes::SmartSecondStageRequest;
                break;
            case 3:
                required = smartStageThreeStorage_[idx].sender;
                messageType = MsgTypes::SmartThirdStageRequest;
                break;
        }

        if (required == cs::ConfidantConsts::InvalidConfidantIndex) {
            if (idx != ownSmartsConfNum_ && idx != required && smartConfidantExist(idx)) {
                pnode_->smartStageRequest(messageType, id(), smartConfidants_.at(idx), ownSmartsConfNum_, required);
                isRequested = true;
            }
        }
    }

    if (!isRequested) {
        csdebug() << kLogPrefix << __func__ << ": no node to request";
    }
}

// forces transition to next stage
void SmartConsensus::markSmartOutboundNodes(int st) {
    uint8_t count = 0;
    switch (st) {
        case 1:

            for (auto& it : smartStageOneStorage_) {
                if (it.sender == cs::ConfidantConsts::InvalidConfidantIndex) {
                    fake_stage1(count);
                    if (smartUntrusted.size() > count) {
                        ++(smartUntrusted[count]);
                    }
                }
                ++count;
            }
            return;
        case 2:

            for (auto& it : smartStageTwoStorage_) {
                if (it.sender == cs::ConfidantConsts::InvalidConfidantIndex) {
                    fake_stage2(count);
                    if (smartUntrusted.size() > count) {
                        ++(smartUntrusted[count]);
                    }
                }
                ++count;
            }
            return;
        case 3:
            for (auto& it : smartStageThreeStorage_) {
                if (it.sender == cs::ConfidantConsts::InvalidConfidantIndex) {
                    st3.realTrustedMask[count] = cs::ConfidantConsts::InvalidConfidantIndex;
                    trustedChanged_ = true;
                }
                ++count;
            }
            if (trustedChanged_) {
                smartStageThreeStorage_.clear();
                smartStageThreeStorage_.resize(st3.realTrustedMask.size());
                smartStageThreeTempStorage_.clear();
                ++(st3.iteration);
            }
            return;
    }
}

void SmartConsensus::fake_stage1(uint8_t from) {
    bool find = false;
    for (auto& it : smartStageOneStorage_) {
        if (it.sender == from) {
            find = true;
            break;
        }
    }
    if (!find) {
        csdebug() << kLogPrefix << "make stage-1 [" << static_cast<int>(from) << "] as silent";
        cs::StageOneSmarts fake;
        init_zero(fake);
        fake.sender = from;
        fake.id = id();
        addSmartStageOne(fake, false);
    }
}

void SmartConsensus::fake_stage2(uint8_t from) {
    bool find = false;
    for (auto& it : smartStageTwoStorage_) {
        if (it.sender == from) {
            find = true;
            break;
        }
    }
    if (!find) {
        csdebug() << kLogPrefix << "make stage-2 [" << static_cast<int>(from) << "] as silent";
        cs::StageTwoSmarts fake;
        init_zero(fake);
        fake.sender = from;
        fake.id = id();
        addSmartStageTwo(fake, false);
    }
}

void SmartConsensus::init_zero(cs::StageOneSmarts& stage) {
    stage.sender = cs::ConfidantConsts::InvalidConfidantIndex;
    stage.hash = Zero::hash;
    stage.messageHash = Zero::hash;
    stage.signature = Zero::signature;
}

void SmartConsensus::init_zero(cs::StageTwoSmarts& stage) {
    stage.sender = cs::ConfidantConsts::InvalidConfidantIndex;
    stage.signature = Zero::signature;
    size_t cnt = smartConfidants_.size();
    stage.hashes.resize(cnt, Zero::hash);
    stage.signatures.resize(cnt, Zero::signature);
}

void SmartConsensus::fakeStage(uint8_t confIndex) {
    csunused(confIndex);
}

bool SmartConsensus::smartConfidantExist(uint8_t confidantIndex) {
    return confidantIndex < smartConfidants_.size();
}

/*static*/
void SmartConsensus::sendFakeStageOne(Node* pnode, cs::PublicKeys confidants, cs::Byte confidantIndex, uint64_t smartId) {
    cs::StageOneSmarts fake;
    fake.sender = confidantIndex;
    fake.hash.fill(0);
    fake.id = smartId;
    if (!fake.fillBinary()) {
        csdebug() << "Can't fill fake smart stage one";
        return;
    }
    fake.signature = cscrypto::generateSignature(pnode->getSolver()->getPrivateKey(), fake.messageHash.data(), fake.messageHash.size());
    pnode->sendSmartStageOne(confidants, fake);
}

/*static*/
void SmartConsensus::sendFakeStageTwo(Node* pnode, cs::PublicKeys confidants, cs::Byte confidantIndex, uint64_t smartId) {
    csunused(smartId);
    cs::StageTwoSmarts fake;
    fake.sender = confidantIndex;
    size_t cnt = confidants.size();
    cs::Hash zHash;
    cs::Signature zSignature;
    zHash.fill(0);
    zSignature.fill(0);
    fake.hashes.resize(cnt, zHash);
    fake.signatures.resize(cnt, zSignature);
    pnode->sendSmartStageTwo(confidants, fake);
}

}  // namespace cs<|MERGE_RESOLUTION|>--- conflicted
+++ resolved
@@ -378,14 +378,9 @@
 
             }
             else {
-<<<<<<< HEAD
-                cslog() << kLogPrefix << "Confidant [" << static_cast<int>(st.sender) << "] is marked as untrusted, hash is wrong: "
-                    << cs::Utils::byteStreamToHex(st.hash.data(), st.hash.size());
-=======
                 csdebug() << kLogPrefix << "Confidant [" << static_cast<int>(st.sender) << "], hash is different: "
                     << cs::Utils::byteStreamToHex(st.hash.data(), st.hash.size()) << " - is marked as untrusted";
                 st3.realTrustedMask.at(st.sender) = cs::ConfidantConsts::LiarIndex;
->>>>>>> 9b51a835
             }
         }
         else {
@@ -409,14 +404,9 @@
         }
         ++it;
     }
-<<<<<<< HEAD
-    csdebug() << kLogPrefix << FormatRef{ smartRoundNumber_, smartTransaction_ } << " hash "
-        << cs::Utils::byteStreamToHex(hash_t.data(), hash_t.size()) << ", count = " << hashFrequency;
-=======
 
     csdebug() << kLogPrefix << FormatRef{ smartRoundNumber_, smartTransaction_ } << " hash "
         << cs::Utils::byteStreamToHex(finHash.data(), finHash.size()) << ", count = " << maxFreq;
->>>>>>> 9b51a835
     auto& myStage2 = smartStageTwoStorage_.at(ownSmartsConfNum_);
     for (auto& st : smartStageTwoStorage_) {
         if (st.sender == ownSmartsConfNum_) {
@@ -430,11 +420,7 @@
                         cslog() << kLogPrefix << "Confidant [" << i << "] is marked as untrusted (zero hash) - possibly silent";
                     }
                     else {
-<<<<<<< HEAD
-                        cslog() << kLogPrefix << "Confidant [" << i << "] is marked as untrusted, hash is wrong: "
-=======
                         csdebug() << kLogPrefix << "Confidant [" << i << "] is marked as untrusted, hash is wrong: "
->>>>>>> 9b51a835
                             << cs::Utils::byteStreamToHex(st.hashes[i].data(), st.hashes[i].size());
                     }
                 }

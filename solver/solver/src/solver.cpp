--- conflicted
+++ resolved
@@ -751,51 +751,6 @@
         m_node->initNextRound(m_roundTable);
       });
       m_roundTableSent = true;
-<<<<<<< HEAD
-    });
-  }
-}
-
-/////////////////////////////
-#ifdef SPAMMER
-void Solver::spamWithTransactions()
-{
-  cslog() << "STARTING SPAMMER...";
-
-  long counter = 0;
-  uint64_t iid = 0;
-  std::this_thread::sleep_for(std::chrono::seconds(5));
-
-  csdb::Transaction transaction;
-  transaction.set_currency(csdb::Currency(1));
-
-  while (true) {
-    if (m_isSpamRunning && (m_node->getNodeLevel() == Normal)) {
-      csdb::internal::WalletId id;
-
-      if (m_node->getBlockChain().findWalletId(m_spammerAddress, id)) {
-        transaction.set_source(csdb::Address::from_wallet_id(id));
-      } else {
-        transaction.set_source(m_spammerAddress);
-      }
-
-      if (m_node->getBlockChain().findWalletId(m_spamKeys[counter], id)) {
-        transaction.set_target(csdb::Address::from_wallet_id(id));
-      } else {
-        transaction.set_target(m_spamKeys[counter]);
-      }
-
-      transaction.set_amount(csdb::Amount(randFT(1, 1000), 0));
-      transaction.set_max_fee(csdb::AmountCommission(0.1));
-      transaction.set_innerID(iid++);
-
-      addConveyerTransaction(transaction);
-
-      if (counter++ == NUM_OF_SPAM_KEYS - 1) {
-        counter = 0;
-      }
-=======
->>>>>>> 1d36a2fa
     }
   }
 }

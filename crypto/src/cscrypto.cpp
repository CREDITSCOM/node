#include "cscrypto/cscrypto.hpp"

#include <cassert>

#include <blake2.h>
#include <sodium.h>

namespace cscrypto {

<<<<<<< HEAD
void CalculateHash(Hash& hash, const Byte* data, size_t data_size) {
=======
bool CryptoInit() {
  return sodium_init() >= 0;
}

void CalculateHash(Hash& hash, const uint8_t* data, size_t data_size) {
  assert(data != nullptr);
>>>>>>> 54150fcc
  blake2sp(hash.data(), BLAKE2S_OUTBYTES, data, data_size, 0, 0);
}

void GenerateKeyPair(PublicKey& public_key, PrivateKey& private_key) {
  crypto_sign_keypair(public_key.data(), private_key.data());
}

bool ValidateKeyPair(const PublicKey& public_key, const PrivateKey& private_key) {
  Signature signature;
  uint8_t test_data[] = { 0x01, 0x02, 0xef, 0xfe };
  GenerateSignature(signature, private_key, test_data, sizeof(test_data));
  return VerifySignature(signature, public_key, test_data, sizeof(test_data));
}

void GenerateSignature(Signature& signature, const PrivateKey& private_key,
<<<<<<< HEAD
                       const Byte* data, size_t data_size) {
=======
                       const uint8_t* data, size_t data_size) {
  assert(data != nullptr);
>>>>>>> 54150fcc
  unsigned long long signature_len;
  crypto_sign_ed25519_detached(signature.data(), &signature_len, data, data_size, private_key.data());
}

bool VerifySignature(const Signature& signature, const PublicKey& public_key,
<<<<<<< HEAD
                     const Byte* data, size_t data_size) {
  return !crypto_sign_ed25519_verify_detached(signature.data(), data, data_size, public_key.data());
}

bool VerifySignature(const Byte* signature, const Byte* public_key,
  const Byte* data, size_t data_size) {
=======
                     const uint8_t* data, size_t data_size) {
  assert(data != nullptr);
  return !crypto_sign_ed25519_verify_detached(signature.data(), data, data_size, public_key.data());
}

bool VerifySignature(const uint8_t* signature, const uint8_t* public_key,
  const uint8_t* data, size_t data_size) {
  assert(signature != nullptr && public_key != nullptr && data != nullptr);
>>>>>>> 54150fcc
  return !crypto_sign_ed25519_verify_detached(signature, data, data_size, public_key);
}

void FillBufWithRandomBytes(void* buf, size_t buf_size) {
  assert(buf != nullptr);
  randombytes_buf(buf, buf_size);
}

}  // namespace cscrypto<|MERGE_RESOLUTION|>--- conflicted
+++ resolved
@@ -7,17 +7,13 @@
 
 namespace cscrypto {
 
-<<<<<<< HEAD
 void CalculateHash(Hash& hash, const Byte* data, size_t data_size) {
-=======
+  assert(data != nullptr);
+  blake2sp(hash.data(), BLAKE2S_OUTBYTES, data, data_size, 0, 0);
+}
+
 bool CryptoInit() {
   return sodium_init() >= 0;
-}
-
-void CalculateHash(Hash& hash, const uint8_t* data, size_t data_size) {
-  assert(data != nullptr);
->>>>>>> 54150fcc
-  blake2sp(hash.data(), BLAKE2S_OUTBYTES, data, data_size, 0, 0);
 }
 
 void GenerateKeyPair(PublicKey& public_key, PrivateKey& private_key) {
@@ -32,34 +28,21 @@
 }
 
 void GenerateSignature(Signature& signature, const PrivateKey& private_key,
-<<<<<<< HEAD
                        const Byte* data, size_t data_size) {
-=======
-                       const uint8_t* data, size_t data_size) {
   assert(data != nullptr);
->>>>>>> 54150fcc
   unsigned long long signature_len;
   crypto_sign_ed25519_detached(signature.data(), &signature_len, data, data_size, private_key.data());
 }
 
 bool VerifySignature(const Signature& signature, const PublicKey& public_key,
-<<<<<<< HEAD
                      const Byte* data, size_t data_size) {
+  assert(data != nullptr);
   return !crypto_sign_ed25519_verify_detached(signature.data(), data, data_size, public_key.data());
 }
 
 bool VerifySignature(const Byte* signature, const Byte* public_key,
   const Byte* data, size_t data_size) {
-=======
-                     const uint8_t* data, size_t data_size) {
-  assert(data != nullptr);
-  return !crypto_sign_ed25519_verify_detached(signature.data(), data, data_size, public_key.data());
-}
-
-bool VerifySignature(const uint8_t* signature, const uint8_t* public_key,
-  const uint8_t* data, size_t data_size) {
   assert(signature != nullptr && public_key != nullptr && data != nullptr);
->>>>>>> 54150fcc
   return !crypto_sign_ed25519_verify_detached(signature, data, data_size, public_key);
 }
 

--- conflicted
+++ resolved
@@ -1,1217 +1,1211 @@
-#include "stdafx.h"
-#include <APIHandler.h>
-
-#include "csconnector/csconnector.h"
-
-#include <API.h>
-
-#include <lib/system/logger.hpp>
-#include <lib/system/utils.hpp>
-
-#include <csnode/conveyer.hpp>
-
-constexpr csdb::user_field_id_t smart_state_idx = ~1;
-
-using namespace api;
-using namespace ::apache;
-using namespace Credits;
-
-api::custom::APIProcessor::APIProcessor(
-  ::apache::thrift::stdcxx::shared_ptr<APIHandler> iface)
-  : api::APIProcessor(iface)
-  , ss()
-{}
-
-bool
-custom::APIProcessor::dispatchCall(::apache::thrift::protocol::TProtocol* iprot,
-                                   ::apache::thrift::protocol::TProtocol* oprot,
-                                   const std::string& fname,
-                                   int32_t seqid,
-                                   void* callContext)
-{
-#ifndef FAKE_API_HANDLING
-  //TRACE("");
-  auto custom_iface_ = std::dynamic_pointer_cast<APIHandler>(iface_);
-  //TRACE("");
-  auto it = custom_iface_->work_queues.find(fname);
-  //TRACE("");
-  if (it != custom_iface_->work_queues.end()) {
-    //TRACE("");
-    it->second.get_position();
-    //TRACE("");
-  }
-  //TRACE("");
-  ss.leave();
-#else
-  using namespace std::chrono_literals;
-  std::this_thread::sleep_for(200ms);
-#endif
-  //TRACE('\n', fname);
-  auto res =
-    api::APIProcessor::dispatchCall(iprot, oprot, fname, seqid, callContext);
-  //TRACE('\n');
-  return res;
-}
-
-APIHandler::APIHandler(BlockChain& blockchain, slv2::SolverCore& _solver)
-  : s_blockchain(blockchain)
-  , solver(_solver)
-  , stats(blockchain)
-  , executor_transport(new ::apache::thrift::transport::TBufferedTransport(
-      ::apache::thrift::stdcxx::make_shared<
-        ::apache::thrift::transport::TSocket>("localhost", 9080)))
-  , executor(std::make_unique<client_type>(apache::thrift::stdcxx::make_shared<
-             apache::thrift::protocol::TBinaryProtocol>(executor_transport)))
-{
-  //TRACE("");
-  std::cerr << (s_blockchain.isGood() ? "Storage is opened normal"
-                                      : "Storage is not opened")
-            << std::endl;
-  //TRACE("");
-  if (!s_blockchain.isGood()) {
-    return;
-  }
-  //TRACE("");
-
-  work_queues["TransactionFlow"]; // init value with default
-                                  // constructors
-  //TRACE("");
-  auto lapooh = s_blockchain.getLastHash();
-  //TRACE = false;
-  while (update_smart_caches_once(lapooh, true)) {
-    //TRACE("");
-  }
-  //TRACE = true;
-  //TRACE("");
-  state_updater_running.test_and_set(std::memory_order_acquire);
-  state_updater = std::thread([this]() {state_updater_work_function(); });
-  //TRACE("");
-}
-
-APIHandler::~APIHandler()
-{
-  state_updater_running.clear(std::memory_order_release);
-  if (state_updater.joinable()) {
-    state_updater.join();
-  }
-}
-
-void APIHandler::state_updater_work_function()
-{
-	try
-	{
-		auto ррр = s_blockchain.getLastHash();
-		while (state_updater_running.test_and_set(std::memory_order_acquire)) {
-			if (!update_smart_caches_once(ррр)) {
-				ррр = s_blockchain.wait_for_block(ррр);
-			}
-		}
-	}
-	catch(std::exception& ex)
-	{
-		std::stringstream ss;
-		ss << "error [" << ex.what() <<"] in file'" << __FILE__ << "' line'" << __LINE__ << "'";
-		cserror() << ss.str().c_str();
-	}
-	catch(...)
-	{
-		std::stringstream ss;
-		ss << "unknown error in file'" << __FILE__ << "' line'"<< __LINE__ << "'";
-		cslog() << ss.str().c_str();
-	}
-}
-
-void
-APIHandlerBase::SetResponseStatus(APIResponse& response,
-                                  APIRequestStatusType status,
-                                  const std::string& details)
-{
-  struct APIRequestStatus
-  {
-    APIRequestStatus(uint8_t code, std::string message)
-      : message(message)
-      , code(code)
-    {}
-    std::string message;
-    uint8_t code;
-  };
-
-  APIRequestStatus
-    statuses[static_cast<size_t>(APIHandlerBase::APIRequestStatusType::MAX)] = {
-      { 0, "Success" },
-      { 1, "Failure" },
-      { 2, "Not Implemented" },
-      { 3, "Not found" },
-  };
-  response.code = statuses[static_cast<uint8_t>(status)].code;
-  response.message = statuses[static_cast<uint8_t>(status)].message + details;
-}
-
-void
-APIHandlerBase::SetResponseStatus(APIResponse& response, bool commandWasHandled)
-{
-  SetResponseStatus(response,
-                    (commandWasHandled
-                       ? APIRequestStatusType::SUCCESS
-                       : APIRequestStatusType::NOT_IMPLEMENTED));
-}
-
-void
-APIHandler::WalletDataGet(WalletDataGetResult& _return, const Address& address)
-{
-  const csdb::Address addr = BlockChain::getAddressFromKey(address);
-
-  BlockChain::WalletData wallData{};
-  BlockChain::WalletId wallId{};
-  if (!s_blockchain.findWalletData(addr, wallData, wallId)){
-      SetResponseStatus(_return.status, APIRequestStatusType::NOT_FOUND);
-      return;
-  }
-
-  _return.walletData.walletId = wallId;
-  _return.walletData.balance.integral = wallData.balance_.integral();
-  _return.walletData.balance.fraction = static_cast<decltype(_return.walletData.balance.fraction)>(wallData.balance_.fraction());
-
-  const cs::TransactionsTail& tail = wallData.trxTail_;
-  _return.walletData.lastTransactionId = tail.empty() ? 0 : tail.getLastTransactionId();
-
-  SetResponseStatus(_return.status, APIRequestStatusType::SUCCESS);
-}
-
-void APIHandler::WalletIdGet(api::WalletIdGetResult& _return, const Address& address)
-{
-    const csdb::Address addr = BlockChain::getAddressFromKey(address);
-
-    BlockChain::WalletData wallData{};
-    BlockChain::WalletId wallId{};
-    if (!s_blockchain.findWalletData(addr, wallData, wallId))
-    {
-        SetResponseStatus(_return.status, APIRequestStatusType::NOT_FOUND);
-        return;
-    }
-
-    _return.walletId = wallId;
-
-    SetResponseStatus(_return.status, APIRequestStatusType::SUCCESS);
-}
-
-void APIHandler::WalletTransactionsCountGet(api::WalletTransactionsCountGetResult& _return, const Address& address)
-{
-	const csdb::Address addr = BlockChain::getAddressFromKey(address);
-
-    BlockChain::WalletData wallData{};
-    BlockChain::WalletId wallId{};
-    if (!s_blockchain.findWalletData(addr, wallData, wallId))
-    {
-        SetResponseStatus(_return.status, APIRequestStatusType::NOT_FOUND);
-        return;
-    }
-
-    _return.lastTransactionInnerId = 
-        wallData.trxTail_.empty() ? 0 : wallData.trxTail_.getLastTransactionId();
-
-    SetResponseStatus(_return.status, APIRequestStatusType::SUCCESS);
-}
-
-void APIHandler::WalletBalanceGet(api::WalletBalanceGetResult& _return, const Address& address)
-{
-	const csdb::Address addr = BlockChain::getAddressFromKey(address);
-
-    BlockChain::WalletData wallData{};
-    BlockChain::WalletId wallId{};
-    if (!s_blockchain.findWalletData(addr, wallData, wallId))
-    {
-        SetResponseStatus(_return.status, APIRequestStatusType::NOT_FOUND);
-        return;
-    }
-
-    _return.balance.integral = wallData.balance_.integral();
-    _return.balance.fraction = static_cast<decltype(_return.balance.fraction)>(wallData.balance_.fraction());
-
-    SetResponseStatus(_return.status, APIRequestStatusType::SUCCESS);
-}
-
-std::string
-fromByteArray(const ::csdb::internal::byte_array& bar)
-{
-  std::string res;
-  {
-    res.reserve(bar.size());
-    std::transform(bar.begin(),
-                   bar.end(),
-                   std::back_inserter<std::string>(res),
-                   [](uint8_t _) { return char(_); });
-  }
-  return res;
-}
-
-::csdb::internal::byte_array
-toByteArray(const std::string& s)
-{
-  ::csdb::internal::byte_array res;
-  {
-    res.reserve(s.size());
-    std::transform(s.begin(),
-                   s.end(),
-                   std::back_inserter<decltype(res)>(res),
-                   [](uint8_t _) { return uint8_t(_); });
-  }
-  return res;
-}
-
-api::Amount
-convertAmount(const csdb::Amount& amount)
-{
-  api::Amount result;
-  result.integral = amount.integral();
-  result.fraction = amount.fraction();
-  assert(result.fraction >= 0);
-  return result;
-}
-
-api::TransactionId
-convert_transaction_id(const csdb::TransactionID& trid)
-{
-  api::TransactionId result_id;
-  result_id.index = trid.index();
-  result_id.poolHash = fromByteArray(trid.pool_hash().to_binary());
-  return result_id;
-}
-
-csdb::TransactionID
-convert_transaction_id(const api::TransactionId& trid)
-{
-  return csdb::TransactionID(csdb::PoolHash::from_binary(toByteArray(trid.poolHash)), trid.index);
-}
-
-api::SealedTransaction
-APIHandler::convertTransaction(const csdb::Transaction& transaction)
-{
-  api::SealedTransaction result;
-  const csdb::Amount amount = transaction.amount();
-  csdb::Currency currency = transaction.currency();
-
-  csdb::Address address = transaction.source();
-  if (address.is_wallet_id()) {
-    BlockChain::WalletData data_to_fetch_pulic_key;
-    s_blockchain.findWalletData(transaction.source().wallet_id(), data_to_fetch_pulic_key);
-    address = csdb::Address::from_public_key(
-      csdb::internal::byte_array(
-        data_to_fetch_pulic_key.address_.begin(), data_to_fetch_pulic_key.address_.end()));
-  }
-
-  csdb::Address target = transaction.target();
-  if (target.is_wallet_id()) {
-    BlockChain::WalletData data_to_fetch_pulic_key;
-    s_blockchain.findWalletData(transaction.target().wallet_id(), data_to_fetch_pulic_key);
-    target = csdb::Address::from_public_key(
-      csdb::internal::byte_array(
-        data_to_fetch_pulic_key.address_.begin(), data_to_fetch_pulic_key.address_.end()));
-  }
-
-  result.id = convert_transaction_id(transaction.id()); //transaction.id();
-
-  result.trxn.id = transaction.innerID();
-  result.trxn.amount = convertAmount(amount);
-  result.trxn.currency = DEFAULT_CURRENCY;
-
-  result.trxn.source = fromByteArray(address.public_key());
-  result.trxn.target = fromByteArray(target.public_key());
-
-  result.trxn.fee.commission = transaction.counted_fee().get_raw();
-
-  auto uf = transaction.user_field(0);
-  if ((result.trxn.__isset.smartContract = uf.is_valid())) { // non-bug
-    result.trxn.smartContract =
-      deserialize<api::SmartContractInvocation>(uf.value<std::string>());
-  }
-
-  return result;
-}
-
-std::vector<api::SealedTransaction>
-APIHandler::convertTransactions(const std::vector<csdb::Transaction>& transactions)
-{
-  std::vector<api::SealedTransaction> result;
-  // reserve vs resize
-  result.resize(transactions.size());
-  const auto convert = std::bind(&APIHandler::convertTransaction, this, std::placeholders::_1);
-  std::transform(transactions.begin(),
-                 transactions.end(),
-                 result.begin(),
-                 convert);
-
-  for (auto &it : result) {
-    auto poolHash = csdb::PoolHash::from_binary(toByteArray(it.id.poolHash));
-    it.trxn.timeCreation = convertPool(poolHash).time;
-  }
-
-  return result;
-}
-
-api::Pool
-APIHandler::convertPool(const csdb::Pool& pool)
-{
-  api::Pool result;
-  if (pool.is_valid()) {
-    result.hash = fromByteArray(pool.hash().to_binary());
-    result.poolNumber = pool.sequence();
-    assert(result.poolNumber >= 0);
-    result.prevHash = fromByteArray(pool.previous_hash().to_binary());
-    // std::cerr << pool.user_field(0).value<std::string>() << std::endl;
-    result.time = atoll(
-      pool.user_field(0)
-        .value<std::string>()
-        .c_str()); // atoll(pool.user_field(0).value<std::string>().c_str());
-
-    result.transactionsCount =
-      (int32_t)pool.transactions_count(); // DO NOT EVER CREATE POOLS WITH
-                                          // MORE THAN 2 BILLION
-                                          // TRANSACTIONS, EVEN AT NIGHT
-  }
-  return result;
-}
-
-api::Pool
-APIHandler::convertPool(const csdb::PoolHash& poolHash)
-{
-  return convertPool(s_blockchain.loadBlock(poolHash));
-}
-
-std::vector<api::SealedTransaction>
-APIHandler::extractTransactions(const csdb::Pool& pool, int64_t limit, const int64_t offset)
-{
-  int64_t transactionsCount = pool.transactions_count();
-  assert(transactionsCount >= 0);
-
-  std::vector<api::SealedTransaction> result;
-
-  if (offset > transactionsCount) {
-    return result; // если запрашиваемые
-                   // транзакций выходят за
-    // пределы пула возвращаем пустой результат
-  }
-  transactionsCount -=
-    offset; // мы можем отдать все транзакции в пуле за вычетом смещения
-
-  if (limit > transactionsCount)
-    limit = transactionsCount; // лимит уменьшается до реального количества
-                               // транзакций которые можно отдать
-
-  for (int64_t index = offset; index < (offset + limit); ++index) {
-    result.push_back(convertTransaction(pool.transaction(index)));
-  }
-  return result;
-}
-
-void
-APIHandler::TransactionGet(TransactionGetResult& _return,
-                           const TransactionId& transactionId)
-{
-  const csdb::PoolHash poolhash = csdb::PoolHash::from_binary(toByteArray(transactionId.poolHash));
-  const csdb::TransactionID tmpTransactionId = csdb::TransactionID(poolhash, (transactionId.index));
-  csdb::Transaction transaction = s_blockchain.loadTransaction(tmpTransactionId);
-
-  _return.found = transaction.is_valid();
-  if (_return.found)
-    _return.transaction = convertTransaction(transaction);
-
-  SetResponseStatus(_return.status, APIRequestStatusType::SUCCESS);
-}
-
-void
-APIHandler::TransactionsGet(TransactionsGetResult& _return, const Address& address, const int64_t _offset, const int64_t limit)
-{
-  const csdb::Address addr = BlockChain::getAddressFromKey(address);
-
-  BlockChain::Transactions transactions;
-
-<<<<<<< HEAD
-  if (limit > 0){
-      int64_t offset = (_offset < 0) ? 0 : _offset;
-=======
-  if (limit > 0)
-  {
-	  const int64_t offset = (_offset < 0) ? 0 : _offset;
->>>>>>> 76ecb5a6
-      s_blockchain.getTransactions(transactions, addr, static_cast<uint64_t>(offset), static_cast<uint64_t>(limit));
-  }
-
-  _return.transactions = convertTransactions(transactions);
-
-  decltype(auto) trxnsCount = s_blockchain.get_trxns_count(addr);
-
-  _return.totalTrxns.sendCount = trxnsCount.sendCount;
-  _return.totalTrxns.recvCount = trxnsCount.recvCount;
-
-  SetResponseStatus(_return.status, APIRequestStatusType::SUCCESS);
-}
-
-api::SmartContractInvocation fetch_smart(const csdb::Transaction& tr)
-{
-  return tr.is_valid() ? deserialize<api::SmartContractInvocation>(tr.user_field(0).value<std::string>()) : api::SmartContractInvocation();
-}
-
-api::SmartContract
-fetch_smart_body(const csdb::Transaction& tr)
-{
-  api::SmartContract res;
-  if (!tr.is_valid()) {
-    return res;
-  }
-  const auto sci = deserialize<api::SmartContractInvocation>(
-    tr.user_field(0).value<std::string>());
-  res.byteCode = sci.byteCode;
-  res.sourceCode = sci.sourceCode;
-  res.hashState = sci.hashState;
-
-  res.deployer = fromByteArray(tr.source().public_key());
-  res.address = fromByteArray(tr.target().public_key());
-
-  return res;
-}
-
-bool
-is_smart(const csdb::Transaction& tr)
-{
-  csdb::UserField uf = tr.user_field(0);
-  return uf.type() == csdb::UserField::Type::String;
-}
-
-bool
-is_smart_deploy(const api::SmartContractInvocation& smart)
-{
-  return smart.method.empty();
-}
-
-bool
-is_deploy_transaction(const csdb::Transaction& tr)
-{
-  auto uf = tr.user_field(0);
-  return uf.type() == csdb::UserField::Type::String &&
-         is_smart_deploy(
-           deserialize<api::SmartContractInvocation>(uf.value<std::string>()));
-}
-
-template<typename T>
-auto 
-set_max_fee(T& trx, const csdb::Amount& am, int)
-  -> decltype(trx.set_max_fee(am), void())
-{
-  trx.set_max_fee(am);
-}
-
-template<typename T>
-void
-set_max_fee(T& trx, const csdb::Amount& am, long)
-{}
-
-csdb::Transaction
-APIHandler::make_transaction(const Transaction& transaction)
-{
-  csdb::Transaction send_transaction;
-
-  const auto source = BlockChain::getAddressFromKey(transaction.source);
-
-  const uint64_t WALLET_DENOM = csdb::Amount::AMOUNT_MAX_FRACTION;// 1'000'000'000'000'000'000ull;
-
-  send_transaction.set_amount(csdb::Amount(
-    transaction.amount.integral, transaction.amount.fraction, WALLET_DENOM));
-
-  BlockChain::WalletData wallData{};
-  BlockChain::WalletId id{};
-  if (!s_blockchain.findWalletData(source, wallData, id))
-      return csdb::Transaction{};
-  send_transaction.set_currency(csdb::Currency(1));
-  send_transaction.set_source(source);
-  send_transaction.set_target(
-    BlockChain::getAddressFromKey(transaction.target));
-  send_transaction.set_max_fee(csdb::AmountCommission((uint16_t)transaction.fee.commission));
-  send_transaction.set_innerID(transaction.id & 0x3fffffffffff);
-  send_transaction.set_signature(transaction.signature);
-  return send_transaction;
-}
-
-std::string
-get_delimited_transaction_sighex(const csdb::Transaction& tr)
-{
-  auto bs = fromByteArray(tr.to_byte_stream_for_sig());
-  return std::string({ ' ' }) + cs::Utils::byteStreamToHex(bs.data(), bs.length());
-}
-
-void
-APIHandler::dumb_transaction_flow(api::TransactionFlowResult& _return, const Transaction& transaction)
-{
-  work_queues["TransactionFlow"].yield();
-  auto tr = make_transaction(transaction);
-  solver.send_wallet_transaction(tr);
-  SetResponseStatus(_return.status, APIRequestStatusType::SUCCESS, get_delimited_transaction_sighex(tr));
-}
-
-template<typename T>
-std::enable_if<std::is_convertible<T*, ::apache::thrift::TBase*>::type, std::ostream&>
-operator<<(std::ostream& s, const T& t)
-{
-  t.printTo(s);
-  return s;
-}
-
-void APIHandler::execute_byte_code(executor::APIResponse& resp, 
-	const std::string& address, const std::string& code, const std::string& state, const std::string& method, const std::vector<::variant::Variant> & params)
-{
-  static std::mutex m;
-  std::lock_guard<std::mutex> lk(m);
-  using transport_type = decltype(executor_transport)::element_type;
-  const auto deleter = [](transport_type* transport) { if (transport != nullptr) transport->close(); };
-  const auto transport = std::unique_ptr<transport_type, decltype(deleter)>(executor_transport.get(), deleter);
-  while (!transport->isOpen()) {
-    transport->open();
-  }
-  executor->executeByteCode(resp, address, code, state, method, params);
-}
-void APIHandler::MembersSmartContractGet(MembersSmartContractGetResult& _return, const TransactionId &transactionId) {
-  const auto poolhash = csdb::PoolHash::from_binary(toByteArray(transactionId.poolHash));
-  const auto tmpTransactionId = csdb::TransactionID(poolhash, (transactionId.index));
-  auto transaction = s_blockchain.loadTransaction(tmpTransactionId);
-  const auto smart = fetch_smart_body(transaction);
-  const auto smart_state = transaction.user_field(smart_state_idx).value<std::string>();
-  const auto api_addr = transaction.source().to_api_addr();
-
-  executor::APIResponse api_resp;
-  //name
-  execute_byte_code(api_resp, api_addr, smart.byteCode, smart_state, "getName", std::vector<::variant::Variant>());
-  _return.name = api_resp.ret_val.v_string;
-  //decimal
-  api_resp.ret_val.v_string.clear();
-  execute_byte_code(api_resp, api_addr, smart.byteCode, smart_state, "getDecimal", std::vector<::variant::Variant>());
-  _return.decimal = api_resp.ret_val.v_string;
-  //total coins
-  api_resp.ret_val.v_string.clear();
-  execute_byte_code(api_resp, api_addr, smart.byteCode, smart_state, "totalSupply", std::vector<::variant::Variant>());
-  _return.totalCoins = api_resp.ret_val.v_string;
-  //symbol
-  api_resp.ret_val.v_string.clear();
-  execute_byte_code(api_resp, api_addr, smart.byteCode, smart_state, "getSymbol", std::vector<::variant::Variant>());
-  _return.symbol = api_resp.ret_val.v_string;
-  //owner
-  _return.owner = api_resp.contractVariables["owner"].v_string;
-}
-
-void APIHandler::smart_transaction_flow(api::TransactionFlowResult& _return, const Transaction& transaction)
-{
-  auto input_smart      = transaction.smartContract;
-  auto send_transaction = make_transaction(transaction);
-  const auto smart_addr = send_transaction.target();
-  const bool deploy     = is_smart_deploy(input_smart);
-
-  if (!convertAddrToPublicKey(smart_addr)) {
-    LOG_ERROR("Public key of wallet not found by walletId");
-    SetResponseStatus(_return.status, APIRequestStatusType::FAILURE);
-  }
-
-  std::string origin_bytecode;
-  if (!deploy) {
-    input_smart.byteCode.clear();
-    input_smart.sourceCode.clear();
-
-    decltype(auto) smart_origin = locked_ref(this->smart_origin);
-    auto it = smart_origin->find(smart_addr);
-    if (it != smart_origin->end())
-      origin_bytecode = fetch_smart(s_blockchain.loadTransaction(it->second)).byteCode;
-    else {
-      SetResponseStatus(_return.status, APIRequestStatusType::FAILURE);
-      return;
-    }
-  }
-
-  auto& contract_state_entry = [this, &smart_addr]() -> decltype(auto) {
-    auto smart_state(locked_ref(this->smart_state));
-    return (*smart_state)[smart_addr];
-  }();
-
-  work_queues["TransactionFlow"].wait_till_front([&](std::tuple<>) {
-    contract_state_entry.get_position();
-    return true;
-  });
-
-  std::string contract_state;
-  if (!deploy) {
-    contract_state_entry.wait_till_front([&](std::string& state) {
-      auto ret = !state.empty();
-      if (ret)
-        contract_state = state;
-      return ret;
-    });
-  }
-
-  auto pk_source = send_transaction.source();
-  if (!convertAddrToPublicKey(pk_source)) {
-    LOG_ERROR("Public key of wallet not found by walletId");
-    SetResponseStatus(_return.status, APIRequestStatusType::FAILURE);
-  }
-
-  executor::APIResponse api_resp;
-  const std::string& bytecode = deploy ? input_smart.byteCode : origin_bytecode;
-  execute_byte_code(api_resp, pk_source.to_api_addr(), bytecode, contract_state, input_smart.method, input_smart.params);
-
-  if (api_resp.code) {
-    _return.status.code     = api_resp.code;
-    _return.status.message  = api_resp.message;
-    contract_state_entry.update_state([&]()->decltype(auto) { return std::move(contract_state); });
-    return;
-  }
-
-  if (_return.__isset.smart_contract_result = api_resp.__isset.ret_val)
-    _return.smart_contract_result = api_resp.ret_val;
-
-  /*if (input_smart.forgetNewState) {
-    contract_state_entry.update_state([&]()->decltype(auto) { return std::move(contract_state); });
-    SetResponseStatus(_return.status, APIRequestStatusType::SUCCESS);
-    return;
-  }*/
-
-  send_transaction.add_user_field(0, serialize(transaction.smartContract));
-  send_transaction.add_user_field(smart_state_idx, api_resp.contractState);
-  solver.send_wallet_transaction(send_transaction);
-
-  if (deploy)
-    contract_state_entry.wait_till_front([&](std::string& state) { return !state.empty(); });
-
-  SetResponseStatus(_return.status, APIRequestStatusType::SUCCESS, get_delimited_transaction_sighex(send_transaction));
-}
-
-void APIHandler::TransactionFlow(api::TransactionFlowResult& _return, const Transaction& transaction)
-{
-  if (!transaction.__isset.smartContract)
-    dumb_transaction_flow(_return, transaction);
-  else 
-    smart_transaction_flow(_return, transaction);
-
-  _return.roundNum = cs::Conveyer::instance().roundTable().round;
-}
-
-void
-APIHandler::PoolListGet(api::PoolListGetResult& _return,
-                        const int64_t offset,
-                        const int64_t const_limit)
-{
-  ////////////////////////std::cout << "PoolListGet: " << offset << ", "
-  ///<<
-  /// const_limit << std::endl;
-
-  //TRACE(offset, const_limit);
-
-  if (offset > 100)
-    const_cast<int64_t&>(offset) = 100;
-  if (const_limit > 100)
-    const_cast<int64_t&>(const_limit) = 100;
-
-  _return.pools.reserve(const_limit);
-
-  csdb::PoolHash hash = s_blockchain.getLastHash();
-
-  csdb::Pool pool; // = s_blockchain->loadBlock(hash/*, lastCount*/);
-
-  const uint64_t sequence = s_blockchain.getSize();
-
-  const uint64_t lower =
-    sequence - std::min(sequence, (uint64_t)(offset + const_limit));
-  for (uint64_t it = sequence; it > lower; --it) {
-    auto cch = poolCache.find(hash);
-
-    if (cch == poolCache.end()) {
-      pool = s_blockchain.loadBlock(hash /*, lastCount*/);
-      api::Pool apiPool = convertPool(pool);
-
-      if (it <= sequence - std::min(sequence, (uint64_t)offset)) {
-        // apiPool.transactionsCount = lastCount;
-        _return.pools.push_back(apiPool);
-      }
-
-      poolCache.insert(cch, std::make_pair(hash, apiPool));
-      hash = pool.previous_hash();
-    } else {
-      _return.pools.push_back(cch->second);
-      hash = csdb::PoolHash::from_binary(toByteArray(cch->second.prevHash));
-    }
-  }
-}
-
-void APIHandler::PoolTransactionsGet(PoolTransactionsGetResult& _return, const PoolHash& hash, const int64_t offset, const int64_t limit)
-{
-  const csdb::PoolHash poolHash = csdb::PoolHash::from_binary(toByteArray(hash));
-  csdb::Pool pool = s_blockchain.loadBlock(poolHash);
-
-  if (pool.is_valid())
-    _return.transactions = extractTransactions(pool, limit, offset);
-
-  SetResponseStatus(_return.status, APIRequestStatusType::SUCCESS);
-}
-
-void APIHandler::PoolInfoGet(PoolInfoGetResult& _return, const PoolHash& hash, const int64_t index)
-{
-  const csdb::PoolHash poolHash = csdb::PoolHash::from_binary(toByteArray(hash));
-  csdb::Pool pool = s_blockchain.loadBlock(poolHash);
-  _return.isFound = pool.is_valid();
-
-  if (_return.isFound)
-    _return.pool = convertPool(poolHash);
-
-  SetResponseStatus(_return.status, APIRequestStatusType::SUCCESS);
-}
-
-void
-APIHandler::StatsGet(api::StatsGetResult& _return)
-{
-  csstats::StatsPerPeriod stats = this->stats.getStats();
-
-  for (auto& s : stats) {
-    api::PeriodStats ps = {};
-    ps.periodDuration = s.periodSec;
-    ps.poolsCount = s.poolsCount;
-    ps.transactionsCount = s.transactionsCount;
-    ps.smartContractsCount = s.smartContractsCount;
-    ps.transactionsSmartCount = s.transactionsSmartCount;
-
-    for (auto& t : s.balancePerCurrency) {
-      api::CumulativeAmount amount;
-      amount.integral = t.second.integral;
-      amount.fraction = t.second.fraction;
-      ps.balancePerCurrency[t.first] = amount;
-    }
-
-    _return.stats.push_back(ps);
-  }
-
-  SetResponseStatus(_return.status, APIRequestStatusType::SUCCESS);
-}
-
-void
-APIHandler::SmartContractGet(api::SmartContractGetResult& _return, const api::Address& address)
-{
-  auto smartrid = [&]() -> decltype(auto) {
-    auto smart_origin = locked_ref(this->smart_origin);
-    auto it = smart_origin->find(BlockChain::getAddressFromKey(address));
-    return it == smart_origin->end() ? csdb::TransactionID() : it->second;
-  }();
-  if (!smartrid.is_valid()) {
-    SetResponseStatus(_return.status, APIRequestStatusType::FAILURE);
-    return;
-  }
-  _return.smartContract = fetch_smart_body(s_blockchain.loadTransaction(smartrid));
-
-  const csdb::Address adrs = BlockChain::getAddressFromKey(address);
-  auto smart_state(locked_ref(this->smart_state));
-  _return.smartContract.objectState = (*smart_state)[adrs].get_state();
-
-  SetResponseStatus(_return.status, !_return.smartContract.address.empty() ? APIRequestStatusType::SUCCESS : APIRequestStatusType::FAILURE);
-  return;
-}
-
-bool
-APIHandler::update_smart_caches_once(const csdb::PoolHash& start, bool init)
-{
-  const auto trace = !init;
-  auto pending_smart_transactions = locked_ref(this->pending_smart_transactions);
-
-  std::vector<csdb::PoolHash> new_blocks;
-  auto curph = start;
-  while (curph != pending_smart_transactions->last_pull_hash) {
-    new_blocks.push_back(curph);
-    size_t _;
-    curph = s_blockchain.loadBlockMeta(curph, _).previous_hash();
-    if (curph.is_empty()) break;
-  }
-
-  if (curph.is_empty() && !pending_smart_transactions->last_pull_hash.is_empty()) {
-    // Fork detected!
-    auto luca = pending_smart_transactions->last_pull_hash;
-    while (!luca.is_empty()) {
-      auto fIt = std::find(new_blocks.begin(), new_blocks.end(), luca);
-      if (fIt != new_blocks.end()) {
-        new_blocks.erase(fIt, new_blocks.end());
-        break;
-      }
-
-      size_t _;
-      luca = s_blockchain.loadBlockMeta(luca, _).previous_hash();
-    }
-  }
-
-  pending_smart_transactions->last_pull_hash = start;
-
-  while (!new_blocks.empty()) {
-    auto p = s_blockchain.loadBlock(new_blocks.back());
-    new_blocks.pop_back();
-    auto& trs = p.transactions();
-    for (auto i_tr = trs.rbegin(); i_tr != trs.rend(); ++i_tr) {
-      auto& tr = *i_tr;
-      if (is_smart(tr)) {
-        pending_smart_transactions->queue.push(std::move(tr));
-      }
-    }
-  }
-  if (!pending_smart_transactions->queue.empty()) {
-    auto tr = std::move(pending_smart_transactions->queue.front());
-    pending_smart_transactions->queue.pop();
-	const auto smart = fetch_smart(tr);
-    auto address = tr.target();
-
-    //convert to public key
-    /*if (address.is_wallet_id()) {
-      WalletId id = *reinterpret_cast<const csdb::internal::WalletId*>(address.to_api_addr().data());
-      if (!s_blockchain.findAddrByWalletId(id, address))
-        return false;
-    }*/
-    //
-    if (!convertAddrToPublicKey(address)) {
-      LOG_ERROR("Public key of wallet not found by walletId");
-      return false;
-    }
-
-    if (!init) {
-      auto& e = [&]() -> decltype(auto) {
-        auto smart_last_trxn = locked_ref(this->smart_last_trxn);
-        return (*smart_last_trxn)[address];
-      }();
-      std::unique_lock<decltype(e.lock)> l(e.lock);
-      e.trid_queue.push_back(tr.id());
-      e.new_trxn_cv.notify_all();
-    }
-    {
-
-      auto& e = [&]() -> decltype(auto) {
-        auto smart_state(locked_ref(this->smart_state));
-        return (*smart_state)[address];
-      }();
-      e.update_state(
-        [&]() { return tr.user_field(smart_state_idx).value<std::string>(); });
-    }
-
-    if (is_smart_deploy(smart)) {
-      TRACE("");
-      {
-        auto smart_origin = locked_ref(this->smart_origin);
-        (*smart_origin)[address] = tr.id();
-      }
-      {
-        /*csdb::Address pk_addr;
-        if (tr.source().is_public_key())
-          pk_addr = tr.source();
-        else {
-          WalletId id = *reinterpret_cast<const csdb::internal::WalletId*>(tr.source().to_api_addr().data());
-          if (!s_blockchain.findAddrByWalletId(id, pk_addr))
-            return false;
-        }*/
-        const csdb::Address pk_addr = tr.source();
-        if (!convertAddrToPublicKey(pk_addr)) {
-          LOG_ERROR("Public key of wallet not found by walletId");
-          return false;
-        }
-
-        auto deployed_by_creator = locked_ref(this->deployed_by_creator);
-        (*deployed_by_creator)[pk_addr].push_back(tr.id());
-
-        //auto deployed_by_creator = locked_ref(this->deployed_by_creator);
-        //(*deployed_by_creator)[tr.source()].push_back(tr.id());
-      }
-    }
-    return true;
-  }
-  TRACE("");
-  return false;
-}
-
-/*bool
-APIHandler::update_smart_caches_once(const csdb::PoolHash& start, bool init)
-{
-  auto TRACE = !init;
-  //TRACE("");
-  auto pending_smart_transactions =
-    locked_ref(this->pending_smart_transactions);
-  //TRACE("");
-
-  std::stack<csdb::PoolHash> new_blocks;
-  auto curph = start;
-  while (curph != pending_smart_transactions->last_pull_hash) {
-    // LOG_ERROR("pm.hash(): " << curph.to_string());
-    new_blocks.push(curph);
-    size_t _;
-    curph = s_blockchain.loadBlockMeta(curph, _).previous_hash();
-  }
-  pending_smart_transactions->last_pull_hash = start;
-
-  while (!new_blocks.empty()) {
-    auto TRACE = false;
-
-    //TRACE("");
-    // LOG_ERROR(
-    //  "new_blocks.top().to_string(): " << new_blocks.top().to_string());
-    auto p = s_blockchain.loadBlock(new_blocks.top());
-
-    // LOG_ERROR("p.is_valid(): " << p.is_valid());
-
-    new_blocks.pop();
-
-    //TRACE("");
-
-    auto& trs = p.transactions();
-    for (auto i_tr = trs.rbegin(); i_tr != trs.rend(); ++i_tr) {
-      //TRACE("");
-      auto& tr = *i_tr;
-      if (is_smart(tr)) {
-        //TRACE("");
-        pending_smart_transactions->queue.push(std::move(tr));
-      }
-    }
-  }
-  if (!pending_smart_transactions->queue.empty()) {
-    auto tr = std::move(pending_smart_transactions->queue.front());
-    pending_smart_transactions->queue.pop();
-    auto smart = fetch_smart(tr);
-    auto address = tr.target();
-
-    if (!init) {
-      auto& e = [&]() -> decltype(auto) {
-        auto smart_last_trxn = locked_ref(this->smart_last_trxn);
-        return (*smart_last_trxn)[address];
-      }();
-      std::unique_lock<decltype(e.lock)> l(e.lock);
-      e.trid_queue.push_back(tr.id());
-      e.new_trxn_cv.notify_all();
-    }
-    {
-
-      auto& e = [&]() -> decltype(auto) {
-        auto smart_state(locked_ref(this->smart_state));
-        //TRACE("");
-        return (*smart_state)[address];
-      }();
-      e.update_state(
-        [&]() { return tr.user_field(smart_state_idx).value<std::string>(); });
-    }
-
-    if (is_smart_deploy(smart)) {
-      //TRACE("");
-      {
-        auto smart_origin = locked_ref(this->smart_origin);
-        (*smart_origin)[address] = tr.id();
-      }
-      {
-        auto deployed_by_creator = locked_ref(this->deployed_by_creator);
-        (*deployed_by_creator)[tr.source()].push_back(tr.id());
-      }
-    }
-    return true;
-  }
-  //TRACE("");
-  return false;
-}*/
-
-template<typename Mapper>
-void APIHandler::get_mapped_deployer_smart(const csdb::Address& deployer, Mapper mapper, std::vector<decltype(mapper(api::SmartContract()))>& out)
-{
-  auto deployed_by_creator = locked_ref(this->deployed_by_creator);
-  for (auto& trid : (*deployed_by_creator)[deployer]) {
-    auto tr = s_blockchain.loadTransaction(trid);
-    auto smart = fetch_smart_body(tr);
-    out.push_back(mapper(smart));
-  }
-}
-
-void
-APIHandler::SmartContractsListGet(api::SmartContractsListGetResult& _return, const api::Address& deployer)
-{
-  const csdb::Address addr = BlockChain::getAddressFromKey(deployer);
-  get_mapped_deployer_smart(addr, [](const api::SmartContract& smart) { return smart; }, _return.smartContractsList);
-  SetResponseStatus(_return.status, APIRequestStatusType::SUCCESS);
-}
-
-void APIHandler::SmartContractAddressesListGet(api::SmartContractAddressesListGetResult& _return, const api::Address& deployer)
-{
-  const csdb::Address addr = BlockChain::getAddressFromKey(deployer);
-  get_mapped_deployer_smart(addr,[](const SmartContract& sc) { return sc.address; }, _return.addressesList);
-  SetResponseStatus(_return.status, APIRequestStatusType::SUCCESS);
-}
-
-void APIHandler::GetLastHash(api::PoolHash& _return)
-{
-  _return = fromByteArray(s_blockchain.getLastHash().to_binary());
-  return;
-}
-
-void APIHandler::PoolListGetStable(api::PoolListGetResult& _return, const api::PoolHash& hash, const int64_t limit)
-{
-  csdb::PoolHash cur_hash = csdb::PoolHash::from_binary(toByteArray(hash));
-  if (limit > 100)
-    const_cast<int64_t&>(limit) = 100;
-
-  _return.pools.reserve(limit);
-
-  csdb::Pool pool;
-
-  for (size_t pools_left = limit; pools_left && !cur_hash.is_empty();
-       --pools_left) {
-    auto cch = poolCache.find(cur_hash);
-
-    if (cch == poolCache.end()) {
-      pool = s_blockchain.loadBlock(cur_hash);
-      api::Pool apiPool = convertPool(pool);
-      _return.pools.push_back(apiPool);
-
-      poolCache.insert(cch, std::make_pair(cur_hash, apiPool));
-      cur_hash = pool.previous_hash();
-    } else {
-      _return.pools.push_back(cch->second);
-      cur_hash = csdb::PoolHash::from_binary(toByteArray(cch->second.prevHash));
-    }
-  }
-}
-
-void
-APIHandler::WaitForSmartTransaction(api::TransactionId& _return, const api::Address& smart_public)
-{
-  csdb::Address key = BlockChain::getAddressFromKey(smart_public);
-  decltype(smart_last_trxn)::LockedType::iterator it;
-  auto& entry = [&]() -> decltype(auto) {
-    auto smart_last_trxn = locked_ref(this->smart_last_trxn);
-    std::tie(it, std::ignore) =
-      smart_last_trxn->emplace(std::piecewise_construct,
-                               std::forward_as_tuple(key),
-                               std::forward_as_tuple());
-    return std::ref(it->second).get();
-  }();
-
-  {
-    std::unique_lock<decltype(entry.lock)> l(entry.lock);
-
-    ++entry.awaiter_num;
-
-	const auto checker = [&]() {
-      if (!entry.trid_queue.empty()) {
-        _return = convert_transaction_id(entry.trid_queue.front());
-        if (--entry.awaiter_num == 0) {
-          entry.trid_queue.pop_front();
-        }
-        return true;
-      }
-      return false;
-    };
-    entry.new_trxn_cv.wait(l, checker);
-  }
-}
-
-void
-APIHandler::SmartContractsAllListGet(SmartContractsListGetResult& _return,
-                                     const int64_t _offset,
-                                     const int64_t _limit)
-{
-  int64_t offset = _offset;
-  int64_t limit = _limit;
-
-  auto smart_origin = locked_ref(this->smart_origin);
-
-  for (auto p : *smart_origin) {
-    if (offset) {
-      --offset;
-    } else if (limit) {
-      auto trid = p.second;
-      auto tr = s_blockchain.loadTransaction(trid);
-      _return.smartContractsList.push_back(fetch_smart_body(tr));
-      --limit;
-    } else
-      break;
-  }
-
-  SetResponseStatus(_return.status, APIRequestStatusType::SUCCESS);
-}
-
-void api::APIHandler::WaitForBlock(PoolHash& _return, const PoolHash& obsolete)
-{
-  _return = fromByteArray(
-    s_blockchain
-      .wait_for_block(csdb::PoolHash::from_binary(toByteArray(obsolete)))
-      .to_binary());
-}
-
-bool APIHandler::convertAddrToPublicKey(const csdb::Address &addr) {
-  if (addr.is_wallet_id()) {
-    const WalletId id = *reinterpret_cast<const csdb::internal::WalletId*>(const_cast<csdb::Address &>(addr).to_api_addr().data());
-    if (!s_blockchain.findAddrByWalletId(id, const_cast<csdb::Address &>(addr)))
-      return false;
-  }
-  return true;
-}
-
-void APIHandler::TransactionsStateGet(TransactionsStateGetResult& _return, const api::Address& address, const std::vector<int64_t> & v) {
-  const csdb::Address addr = BlockChain::getAddressFromKey(address);
-  for (auto inner_id : v) {
-    csdb::Transaction transactionTmp;
-    BlockChain::WalletData wallData{};
-    BlockChain::WalletId wallId{};
-    inner_id &= 0x3fffffffffff;
-    bool finish_for_idx = false;    
-    if (!s_blockchain.findWalletData(addr, wallData, wallId)) {
-      SetResponseStatus(_return.status, APIRequestStatusType::NOT_FOUND);
-      return;
-    }
-    auto addr_id = csdb::Address::from_wallet_id(wallId);
-    if (s_blockchain.getStorage().get_from_blockchain(addr_id, inner_id, transactionTmp)) // find in blockchain
-      _return.states[inner_id] = VALID;
-    else {
-      cs::Conveyer& conveyer = cs::Conveyer::instance();
-      cs::SharedLock sharedLock(conveyer.sharedMutex());
-      for (decltype(auto) it : conveyer.transactionsBlock()) {
-        const auto &transactions = it.transactions();
-        for (decltype(auto) transaction : transactions) {
-          if (transaction.innerID() == inner_id) {
-            _return.states[inner_id] = INPROGRESS;
-            finish_for_idx = true;
-            break;
-          }
-        }
-      }
-      if (!finish_for_idx) {
-        decltype(auto) m_hash_tb = conveyer.transactionsPacketTable(); // find in hash table
-        for (decltype(auto) it : m_hash_tb) {
-          const auto &transactions = it.second.transactions();
-          for (decltype(auto) transaction : transactions) {
-            if (transaction.innerID() == inner_id) {
-              _return.states[inner_id] = INPROGRESS;
-              finish_for_idx = true;
-              break;
-            }
-          }
-        }
-      }
-      if (!finish_for_idx) // if hash table doesn't contain trx
-        _return.states[inner_id] = INVALID;
-    }
-  }
-  _return.roundNum = cs::Conveyer::instance().roundTable().round;
-  SetResponseStatus(_return.status, APIRequestStatusType::SUCCESS);
-}
-
-void api::APIHandler::SmartMethodParamsGet(SmartMethodParamsGetResult &_return, const Address &address, const int64_t id) {
-  csdb::Transaction trx;
-  const csdb::Address addr = BlockChain::getAddressFromKey(address);
-  if (!s_blockchain.getStorage().get_from_blockchain(addr, id, trx)) {
-    SetResponseStatus(_return.status, APIRequestStatusType::FAILURE);
-    return;
-  }
-  _return.method = convertTransaction(trx).trxn.smartContract.method;
-  _return.params = convertTransaction(trx).trxn.smartContract.params;
-  SetResponseStatus(_return.status, APIRequestStatusType::SUCCESS);
-}
-
-void APIHandler::ContractAllMethodsGet(ContractAllMethodsGetResult& _return, const std::string& bytecode) {
-  executor::GetContractMethodsResult executor_ret;
-  executor->getContractMethods(executor_ret, bytecode);
-  _return.code = executor_ret.code;
-  _return.message = executor_ret.message;
-  for (int Count = 0; Count < executor_ret.methods.size(); Count++) {
-    _return.methods[Count].name = executor_ret.methods[Count].name;
-    _return.methods[Count].argTypes = executor_ret.methods[Count].argTypes;
-    _return.methods[Count].returnType = executor_ret.methods[Count].returnType;
-  }
-}
+#include "stdafx.h"
+#include <APIHandler.h>
+
+#include "csconnector/csconnector.h"
+
+#include <API.h>
+
+#include <lib/system/logger.hpp>
+#include <lib/system/utils.hpp>
+
+#include <csnode/conveyer.hpp>
+
+constexpr csdb::user_field_id_t smart_state_idx = ~1;
+
+using namespace api;
+using namespace ::apache;
+using namespace Credits;
+
+api::custom::APIProcessor::APIProcessor(
+  ::apache::thrift::stdcxx::shared_ptr<APIHandler> iface)
+  : api::APIProcessor(iface)
+  , ss()
+{}
+
+bool
+custom::APIProcessor::dispatchCall(::apache::thrift::protocol::TProtocol* iprot,
+                                   ::apache::thrift::protocol::TProtocol* oprot,
+                                   const std::string& fname,
+                                   int32_t seqid,
+                                   void* callContext)
+{
+#ifndef FAKE_API_HANDLING
+  //TRACE("");
+  auto custom_iface_ = std::dynamic_pointer_cast<APIHandler>(iface_);
+  //TRACE("");
+  auto it = custom_iface_->work_queues.find(fname);
+  //TRACE("");
+  if (it != custom_iface_->work_queues.end()) {
+    //TRACE("");
+    it->second.get_position();
+    //TRACE("");
+  }
+  //TRACE("");
+  ss.leave();
+#else
+  using namespace std::chrono_literals;
+  std::this_thread::sleep_for(200ms);
+#endif
+  //TRACE('\n', fname);
+  auto res =
+    api::APIProcessor::dispatchCall(iprot, oprot, fname, seqid, callContext);
+  //TRACE('\n');
+  return res;
+}
+
+APIHandler::APIHandler(BlockChain& blockchain, slv2::SolverCore& _solver)
+  : s_blockchain(blockchain)
+  , solver(_solver)
+  , stats(blockchain)
+  , executor_transport(new ::apache::thrift::transport::TBufferedTransport(
+      ::apache::thrift::stdcxx::make_shared<
+        ::apache::thrift::transport::TSocket>("localhost", 9080)))
+  , executor(std::make_unique<client_type>(apache::thrift::stdcxx::make_shared<
+             apache::thrift::protocol::TBinaryProtocol>(executor_transport)))
+{
+  //TRACE("");
+  std::cerr << (s_blockchain.isGood() ? "Storage is opened normal"
+                                      : "Storage is not opened")
+            << std::endl;
+  //TRACE("");
+  if (!s_blockchain.isGood()) {
+    return;
+  }
+  //TRACE("");
+
+  work_queues["TransactionFlow"]; // init value with default
+                                  // constructors
+  //TRACE("");
+  auto lapooh = s_blockchain.getLastHash();
+  //TRACE = false;
+  while (update_smart_caches_once(lapooh, true)) {
+    //TRACE("");
+  }
+  //TRACE = true;
+  //TRACE("");
+  state_updater_running.test_and_set(std::memory_order_acquire);
+  state_updater = std::thread([this]() {state_updater_work_function(); });
+  //TRACE("");
+}
+
+APIHandler::~APIHandler()
+{
+  state_updater_running.clear(std::memory_order_release);
+  if (state_updater.joinable()) {
+    state_updater.join();
+  }
+}
+
+void APIHandler::state_updater_work_function()
+{
+	try
+	{
+		auto ррр = s_blockchain.getLastHash();
+		while (state_updater_running.test_and_set(std::memory_order_acquire)) {
+			if (!update_smart_caches_once(ррр)) {
+				ррр = s_blockchain.wait_for_block(ррр);
+			}
+		}
+	}
+	catch(std::exception& ex)
+	{
+		std::stringstream ss;
+		ss << "error [" << ex.what() <<"] in file'" << __FILE__ << "' line'" << __LINE__ << "'";
+		cserror() << ss.str().c_str();
+	}
+	catch(...)
+	{
+		std::stringstream ss;
+		ss << "unknown error in file'" << __FILE__ << "' line'"<< __LINE__ << "'";
+		cslog() << ss.str().c_str();
+	}
+}
+
+void
+APIHandlerBase::SetResponseStatus(APIResponse& response,
+                                  APIRequestStatusType status,
+                                  const std::string& details)
+{
+  struct APIRequestStatus
+  {
+    APIRequestStatus(uint8_t code, std::string message)
+      : message(message)
+      , code(code)
+    {}
+    std::string message;
+    uint8_t code;
+  };
+
+  APIRequestStatus
+    statuses[static_cast<size_t>(APIHandlerBase::APIRequestStatusType::MAX)] = {
+      { 0, "Success" },
+      { 1, "Failure" },
+      { 2, "Not Implemented" },
+      { 3, "Not found" },
+  };
+  response.code = statuses[static_cast<uint8_t>(status)].code;
+  response.message = statuses[static_cast<uint8_t>(status)].message + details;
+}
+
+void
+APIHandlerBase::SetResponseStatus(APIResponse& response, bool commandWasHandled)
+{
+  SetResponseStatus(response,
+                    (commandWasHandled
+                       ? APIRequestStatusType::SUCCESS
+                       : APIRequestStatusType::NOT_IMPLEMENTED));
+}
+
+void
+APIHandler::WalletDataGet(WalletDataGetResult& _return, const Address& address)
+{
+  const csdb::Address addr = BlockChain::getAddressFromKey(address);
+
+  BlockChain::WalletData wallData{};
+  BlockChain::WalletId wallId{};
+  if (!s_blockchain.findWalletData(addr, wallData, wallId)){
+      SetResponseStatus(_return.status, APIRequestStatusType::NOT_FOUND);
+      return;
+  }
+
+  _return.walletData.walletId = wallId;
+  _return.walletData.balance.integral = wallData.balance_.integral();
+  _return.walletData.balance.fraction = static_cast<decltype(_return.walletData.balance.fraction)>(wallData.balance_.fraction());
+
+  const cs::TransactionsTail& tail = wallData.trxTail_;
+  _return.walletData.lastTransactionId = tail.empty() ? 0 : tail.getLastTransactionId();
+
+  SetResponseStatus(_return.status, APIRequestStatusType::SUCCESS);
+}
+
+void APIHandler::WalletIdGet(api::WalletIdGetResult& _return, const Address& address)
+{
+    const csdb::Address addr = BlockChain::getAddressFromKey(address);
+
+    BlockChain::WalletData wallData{};
+    BlockChain::WalletId wallId{};
+    if (!s_blockchain.findWalletData(addr, wallData, wallId))
+    {
+        SetResponseStatus(_return.status, APIRequestStatusType::NOT_FOUND);
+        return;
+    }
+
+    _return.walletId = wallId;
+
+    SetResponseStatus(_return.status, APIRequestStatusType::SUCCESS);
+}
+
+void APIHandler::WalletTransactionsCountGet(api::WalletTransactionsCountGetResult& _return, const Address& address)
+{
+	const csdb::Address addr = BlockChain::getAddressFromKey(address);
+
+    BlockChain::WalletData wallData{};
+    BlockChain::WalletId wallId{};
+    if (!s_blockchain.findWalletData(addr, wallData, wallId))
+    {
+        SetResponseStatus(_return.status, APIRequestStatusType::NOT_FOUND);
+        return;
+    }
+
+    _return.lastTransactionInnerId = 
+        wallData.trxTail_.empty() ? 0 : wallData.trxTail_.getLastTransactionId();
+
+    SetResponseStatus(_return.status, APIRequestStatusType::SUCCESS);
+}
+
+void APIHandler::WalletBalanceGet(api::WalletBalanceGetResult& _return, const Address& address)
+{
+	const csdb::Address addr = BlockChain::getAddressFromKey(address);
+
+    BlockChain::WalletData wallData{};
+    BlockChain::WalletId wallId{};
+    if (!s_blockchain.findWalletData(addr, wallData, wallId))
+    {
+        SetResponseStatus(_return.status, APIRequestStatusType::NOT_FOUND);
+        return;
+    }
+
+    _return.balance.integral = wallData.balance_.integral();
+    _return.balance.fraction = static_cast<decltype(_return.balance.fraction)>(wallData.balance_.fraction());
+
+    SetResponseStatus(_return.status, APIRequestStatusType::SUCCESS);
+}
+
+std::string
+fromByteArray(const ::csdb::internal::byte_array& bar)
+{
+  std::string res;
+  {
+    res.reserve(bar.size());
+    std::transform(bar.begin(),
+                   bar.end(),
+                   std::back_inserter<std::string>(res),
+                   [](uint8_t _) { return char(_); });
+  }
+  return res;
+}
+
+::csdb::internal::byte_array
+toByteArray(const std::string& s)
+{
+  ::csdb::internal::byte_array res;
+  {
+    res.reserve(s.size());
+    std::transform(s.begin(),
+                   s.end(),
+                   std::back_inserter<decltype(res)>(res),
+                   [](uint8_t _) { return uint8_t(_); });
+  }
+  return res;
+}
+
+api::Amount
+convertAmount(const csdb::Amount& amount)
+{
+  api::Amount result;
+  result.integral = amount.integral();
+  result.fraction = amount.fraction();
+  assert(result.fraction >= 0);
+  return result;
+}
+
+api::TransactionId
+convert_transaction_id(const csdb::TransactionID& trid)
+{
+  api::TransactionId result_id;
+  result_id.index = trid.index();
+  result_id.poolHash = fromByteArray(trid.pool_hash().to_binary());
+  return result_id;
+}
+
+csdb::TransactionID
+convert_transaction_id(const api::TransactionId& trid)
+{
+  return csdb::TransactionID(csdb::PoolHash::from_binary(toByteArray(trid.poolHash)), trid.index);
+}
+
+api::SealedTransaction
+APIHandler::convertTransaction(const csdb::Transaction& transaction)
+{
+  api::SealedTransaction result;
+  const csdb::Amount amount = transaction.amount();
+  csdb::Currency currency = transaction.currency();
+
+  csdb::Address address = transaction.source();
+  if (address.is_wallet_id()) {
+    BlockChain::WalletData data_to_fetch_pulic_key;
+    s_blockchain.findWalletData(transaction.source().wallet_id(), data_to_fetch_pulic_key);
+    address = csdb::Address::from_public_key(
+      csdb::internal::byte_array(
+        data_to_fetch_pulic_key.address_.begin(), data_to_fetch_pulic_key.address_.end()));
+  }
+
+  csdb::Address target = transaction.target();
+  if (target.is_wallet_id()) {
+    BlockChain::WalletData data_to_fetch_pulic_key;
+    s_blockchain.findWalletData(transaction.target().wallet_id(), data_to_fetch_pulic_key);
+    target = csdb::Address::from_public_key(
+      csdb::internal::byte_array(
+        data_to_fetch_pulic_key.address_.begin(), data_to_fetch_pulic_key.address_.end()));
+  }
+
+  result.id = convert_transaction_id(transaction.id()); //transaction.id();
+
+  result.trxn.id = transaction.innerID();
+  result.trxn.amount = convertAmount(amount);
+  result.trxn.currency = DEFAULT_CURRENCY;
+
+  result.trxn.source = fromByteArray(address.public_key());
+  result.trxn.target = fromByteArray(target.public_key());
+
+  result.trxn.fee.commission = transaction.counted_fee().get_raw();
+
+  auto uf = transaction.user_field(0);
+  if ((result.trxn.__isset.smartContract = uf.is_valid())) { // non-bug
+    result.trxn.smartContract =
+      deserialize<api::SmartContractInvocation>(uf.value<std::string>());
+  }
+
+  return result;
+}
+
+std::vector<api::SealedTransaction>
+APIHandler::convertTransactions(const std::vector<csdb::Transaction>& transactions)
+{
+  std::vector<api::SealedTransaction> result;
+  // reserve vs resize
+  result.resize(transactions.size());
+  const auto convert = std::bind(&APIHandler::convertTransaction, this, std::placeholders::_1);
+  std::transform(transactions.begin(),
+                 transactions.end(),
+                 result.begin(),
+                 convert);
+
+  for (auto &it : result) {
+    auto poolHash = csdb::PoolHash::from_binary(toByteArray(it.id.poolHash));
+    it.trxn.timeCreation = convertPool(poolHash).time;
+  }
+
+  return result;
+}
+
+api::Pool
+APIHandler::convertPool(const csdb::Pool& pool)
+{
+  api::Pool result;
+  if (pool.is_valid()) {
+    result.hash = fromByteArray(pool.hash().to_binary());
+    result.poolNumber = pool.sequence();
+    assert(result.poolNumber >= 0);
+    result.prevHash = fromByteArray(pool.previous_hash().to_binary());
+    // std::cerr << pool.user_field(0).value<std::string>() << std::endl;
+    result.time = atoll(
+      pool.user_field(0)
+        .value<std::string>()
+        .c_str()); // atoll(pool.user_field(0).value<std::string>().c_str());
+
+    result.transactionsCount =
+      (int32_t)pool.transactions_count(); // DO NOT EVER CREATE POOLS WITH
+                                          // MORE THAN 2 BILLION
+                                          // TRANSACTIONS, EVEN AT NIGHT
+  }
+  return result;
+}
+
+api::Pool
+APIHandler::convertPool(const csdb::PoolHash& poolHash)
+{
+  return convertPool(s_blockchain.loadBlock(poolHash));
+}
+
+std::vector<api::SealedTransaction>
+APIHandler::extractTransactions(const csdb::Pool& pool, int64_t limit, const int64_t offset)
+{
+  int64_t transactionsCount = pool.transactions_count();
+  assert(transactionsCount >= 0);
+
+  std::vector<api::SealedTransaction> result;
+
+  if (offset > transactionsCount) {
+    return result; // если запрашиваемые
+                   // транзакций выходят за
+    // пределы пула возвращаем пустой результат
+  }
+  transactionsCount -=
+    offset; // мы можем отдать все транзакции в пуле за вычетом смещения
+
+  if (limit > transactionsCount)
+    limit = transactionsCount; // лимит уменьшается до реального количества
+                               // транзакций которые можно отдать
+
+  for (int64_t index = offset; index < (offset + limit); ++index) {
+    result.push_back(convertTransaction(pool.transaction(index)));
+  }
+  return result;
+}
+
+void
+APIHandler::TransactionGet(TransactionGetResult& _return,
+                           const TransactionId& transactionId)
+{
+  const csdb::PoolHash poolhash = csdb::PoolHash::from_binary(toByteArray(transactionId.poolHash));
+  const csdb::TransactionID tmpTransactionId = csdb::TransactionID(poolhash, (transactionId.index));
+  csdb::Transaction transaction = s_blockchain.loadTransaction(tmpTransactionId);
+
+  _return.found = transaction.is_valid();
+  if (_return.found)
+    _return.transaction = convertTransaction(transaction);
+
+  SetResponseStatus(_return.status, APIRequestStatusType::SUCCESS);
+}
+
+void
+APIHandler::TransactionsGet(TransactionsGetResult& _return, const Address& address, const int64_t _offset, const int64_t limit)
+{
+  const csdb::Address addr = BlockChain::getAddressFromKey(address);
+
+  BlockChain::Transactions transactions;
+
+  if (limit > 0){
+	  const int64_t offset = (_offset < 0) ? 0 : _offset;
+      s_blockchain.getTransactions(transactions, addr, static_cast<uint64_t>(offset), static_cast<uint64_t>(limit));
+  }
+
+  _return.transactions = convertTransactions(transactions);
+
+  decltype(auto) trxnsCount = s_blockchain.get_trxns_count(addr);
+
+  _return.totalTrxns.sendCount = trxnsCount.sendCount;
+  _return.totalTrxns.recvCount = trxnsCount.recvCount;
+
+  SetResponseStatus(_return.status, APIRequestStatusType::SUCCESS);
+}
+
+api::SmartContractInvocation fetch_smart(const csdb::Transaction& tr)
+{
+  return tr.is_valid() ? deserialize<api::SmartContractInvocation>(tr.user_field(0).value<std::string>()) : api::SmartContractInvocation();
+}
+
+api::SmartContract
+fetch_smart_body(const csdb::Transaction& tr)
+{
+  api::SmartContract res;
+  if (!tr.is_valid()) {
+    return res;
+  }
+  const auto sci = deserialize<api::SmartContractInvocation>(
+    tr.user_field(0).value<std::string>());
+  res.byteCode = sci.byteCode;
+  res.sourceCode = sci.sourceCode;
+  res.hashState = sci.hashState;
+
+  res.deployer = fromByteArray(tr.source().public_key());
+  res.address = fromByteArray(tr.target().public_key());
+
+  return res;
+}
+
+bool
+is_smart(const csdb::Transaction& tr)
+{
+  csdb::UserField uf = tr.user_field(0);
+  return uf.type() == csdb::UserField::Type::String;
+}
+
+bool
+is_smart_deploy(const api::SmartContractInvocation& smart)
+{
+  return smart.method.empty();
+}
+
+bool
+is_deploy_transaction(const csdb::Transaction& tr)
+{
+  auto uf = tr.user_field(0);
+  return uf.type() == csdb::UserField::Type::String &&
+         is_smart_deploy(
+           deserialize<api::SmartContractInvocation>(uf.value<std::string>()));
+}
+
+template<typename T>
+auto 
+set_max_fee(T& trx, const csdb::Amount& am, int)
+  -> decltype(trx.set_max_fee(am), void())
+{
+  trx.set_max_fee(am);
+}
+
+template<typename T>
+void
+set_max_fee(T& trx, const csdb::Amount& am, long)
+{}
+
+csdb::Transaction
+APIHandler::make_transaction(const Transaction& transaction)
+{
+  csdb::Transaction send_transaction;
+
+  const auto source = BlockChain::getAddressFromKey(transaction.source);
+
+  const uint64_t WALLET_DENOM = csdb::Amount::AMOUNT_MAX_FRACTION;// 1'000'000'000'000'000'000ull;
+
+  send_transaction.set_amount(csdb::Amount(
+    transaction.amount.integral, transaction.amount.fraction, WALLET_DENOM));
+
+  BlockChain::WalletData wallData{};
+  BlockChain::WalletId id{};
+  if (!s_blockchain.findWalletData(source, wallData, id))
+      return csdb::Transaction{};
+  send_transaction.set_currency(csdb::Currency(1));
+  send_transaction.set_source(source);
+  send_transaction.set_target(
+    BlockChain::getAddressFromKey(transaction.target));
+  send_transaction.set_max_fee(csdb::AmountCommission((uint16_t)transaction.fee.commission));
+  send_transaction.set_innerID(transaction.id & 0x3fffffffffff);
+  send_transaction.set_signature(transaction.signature);
+  return send_transaction;
+}
+
+std::string
+get_delimited_transaction_sighex(const csdb::Transaction& tr)
+{
+  auto bs = fromByteArray(tr.to_byte_stream_for_sig());
+  return std::string({ ' ' }) + cs::Utils::byteStreamToHex(bs.data(), bs.length());
+}
+
+void
+APIHandler::dumb_transaction_flow(api::TransactionFlowResult& _return, const Transaction& transaction)
+{
+  work_queues["TransactionFlow"].yield();
+  auto tr = make_transaction(transaction);
+  solver.send_wallet_transaction(tr);
+  SetResponseStatus(_return.status, APIRequestStatusType::SUCCESS, get_delimited_transaction_sighex(tr));
+}
+
+template<typename T>
+std::enable_if<std::is_convertible<T*, ::apache::thrift::TBase*>::type, std::ostream&>
+operator<<(std::ostream& s, const T& t)
+{
+  t.printTo(s);
+  return s;
+}
+
+void APIHandler::execute_byte_code(executor::APIResponse& resp, 
+	const std::string& address, const std::string& code, const std::string& state, const std::string& method, const std::vector<::variant::Variant> & params)
+{
+  static std::mutex m;
+  std::lock_guard<std::mutex> lk(m);
+  using transport_type = decltype(executor_transport)::element_type;
+  const auto deleter = [](transport_type* transport) { if (transport != nullptr) transport->close(); };
+  const auto transport = std::unique_ptr<transport_type, decltype(deleter)>(executor_transport.get(), deleter);
+  while (!transport->isOpen()) {
+    transport->open();
+  }
+  executor->executeByteCode(resp, address, code, state, method, params);
+}
+void APIHandler::MembersSmartContractGet(MembersSmartContractGetResult& _return, const TransactionId &transactionId) {
+  const auto poolhash = csdb::PoolHash::from_binary(toByteArray(transactionId.poolHash));
+  const auto tmpTransactionId = csdb::TransactionID(poolhash, (transactionId.index));
+  auto transaction = s_blockchain.loadTransaction(tmpTransactionId);
+  const auto smart = fetch_smart_body(transaction);
+  const auto smart_state = transaction.user_field(smart_state_idx).value<std::string>();
+  const auto api_addr = transaction.source().to_api_addr();
+
+  executor::APIResponse api_resp;
+  //name
+  execute_byte_code(api_resp, api_addr, smart.byteCode, smart_state, "getName", std::vector<::variant::Variant>());
+  _return.name = api_resp.ret_val.v_string;
+  //decimal
+  api_resp.ret_val.v_string.clear();
+  execute_byte_code(api_resp, api_addr, smart.byteCode, smart_state, "getDecimal", std::vector<::variant::Variant>());
+  _return.decimal = api_resp.ret_val.v_string;
+  //total coins
+  api_resp.ret_val.v_string.clear();
+  execute_byte_code(api_resp, api_addr, smart.byteCode, smart_state, "totalSupply", std::vector<::variant::Variant>());
+  _return.totalCoins = api_resp.ret_val.v_string;
+  //symbol
+  api_resp.ret_val.v_string.clear();
+  execute_byte_code(api_resp, api_addr, smart.byteCode, smart_state, "getSymbol", std::vector<::variant::Variant>());
+  _return.symbol = api_resp.ret_val.v_string;
+  //owner
+  _return.owner = api_resp.contractVariables["owner"].v_string;
+}
+
+void APIHandler::smart_transaction_flow(api::TransactionFlowResult& _return, const Transaction& transaction)
+{
+  auto input_smart      = transaction.smartContract;
+  auto send_transaction = make_transaction(transaction);
+  const auto smart_addr = send_transaction.target();
+  const bool deploy     = is_smart_deploy(input_smart);
+
+  if (!convertAddrToPublicKey(smart_addr)) {
+    LOG_ERROR("Public key of wallet not found by walletId");
+    SetResponseStatus(_return.status, APIRequestStatusType::FAILURE);
+  }
+
+  std::string origin_bytecode;
+  if (!deploy) {
+    input_smart.byteCode.clear();
+    input_smart.sourceCode.clear();
+
+    decltype(auto) smart_origin = locked_ref(this->smart_origin);
+    auto it = smart_origin->find(smart_addr);
+    if (it != smart_origin->end())
+      origin_bytecode = fetch_smart(s_blockchain.loadTransaction(it->second)).byteCode;
+    else {
+      SetResponseStatus(_return.status, APIRequestStatusType::FAILURE);
+      return;
+    }
+  }
+
+  auto& contract_state_entry = [this, &smart_addr]() -> decltype(auto) {
+    auto smart_state(locked_ref(this->smart_state));
+    return (*smart_state)[smart_addr];
+  }();
+
+  work_queues["TransactionFlow"].wait_till_front([&](std::tuple<>) {
+    contract_state_entry.get_position();
+    return true;
+  });
+
+  std::string contract_state;
+  if (!deploy) {
+    contract_state_entry.wait_till_front([&](std::string& state) {
+      auto ret = !state.empty();
+      if (ret)
+        contract_state = state;
+      return ret;
+    });
+  }
+
+  auto pk_source = send_transaction.source();
+  if (!convertAddrToPublicKey(pk_source)) {
+    LOG_ERROR("Public key of wallet not found by walletId");
+    SetResponseStatus(_return.status, APIRequestStatusType::FAILURE);
+  }
+
+  executor::APIResponse api_resp;
+  const std::string& bytecode = deploy ? input_smart.byteCode : origin_bytecode;
+  execute_byte_code(api_resp, pk_source.to_api_addr(), bytecode, contract_state, input_smart.method, input_smart.params);
+
+  if (api_resp.code) {
+    _return.status.code     = api_resp.code;
+    _return.status.message  = api_resp.message;
+    contract_state_entry.update_state([&]()->decltype(auto) { return std::move(contract_state); });
+    return;
+  }
+
+  if (_return.__isset.smart_contract_result = api_resp.__isset.ret_val)
+    _return.smart_contract_result = api_resp.ret_val;
+
+  /*if (input_smart.forgetNewState) {
+    contract_state_entry.update_state([&]()->decltype(auto) { return std::move(contract_state); });
+    SetResponseStatus(_return.status, APIRequestStatusType::SUCCESS);
+    return;
+  }*/
+
+  send_transaction.add_user_field(0, serialize(transaction.smartContract));
+  send_transaction.add_user_field(smart_state_idx, api_resp.contractState);
+  solver.send_wallet_transaction(send_transaction);
+
+  if (deploy)
+    contract_state_entry.wait_till_front([&](std::string& state) { return !state.empty(); });
+
+  SetResponseStatus(_return.status, APIRequestStatusType::SUCCESS, get_delimited_transaction_sighex(send_transaction));
+}
+
+void APIHandler::TransactionFlow(api::TransactionFlowResult& _return, const Transaction& transaction)
+{
+  if (!transaction.__isset.smartContract)
+    dumb_transaction_flow(_return, transaction);
+  else 
+    smart_transaction_flow(_return, transaction);
+
+  _return.roundNum = cs::Conveyer::instance().roundTable().round;
+}
+
+void
+APIHandler::PoolListGet(api::PoolListGetResult& _return,
+                        const int64_t offset,
+                        const int64_t const_limit)
+{
+  ////////////////////////std::cout << "PoolListGet: " << offset << ", "
+  ///<<
+  /// const_limit << std::endl;
+
+  //TRACE(offset, const_limit);
+
+  if (offset > 100)
+    const_cast<int64_t&>(offset) = 100;
+  if (const_limit > 100)
+    const_cast<int64_t&>(const_limit) = 100;
+
+  _return.pools.reserve(const_limit);
+
+  csdb::PoolHash hash = s_blockchain.getLastHash();
+
+  csdb::Pool pool; // = s_blockchain->loadBlock(hash/*, lastCount*/);
+
+  const uint64_t sequence = s_blockchain.getSize();
+
+  const uint64_t lower =
+    sequence - std::min(sequence, (uint64_t)(offset + const_limit));
+  for (uint64_t it = sequence; it > lower; --it) {
+    auto cch = poolCache.find(hash);
+
+    if (cch == poolCache.end()) {
+      pool = s_blockchain.loadBlock(hash /*, lastCount*/);
+      api::Pool apiPool = convertPool(pool);
+
+      if (it <= sequence - std::min(sequence, (uint64_t)offset)) {
+        // apiPool.transactionsCount = lastCount;
+        _return.pools.push_back(apiPool);
+      }
+
+      poolCache.insert(cch, std::make_pair(hash, apiPool));
+      hash = pool.previous_hash();
+    } else {
+      _return.pools.push_back(cch->second);
+      hash = csdb::PoolHash::from_binary(toByteArray(cch->second.prevHash));
+    }
+  }
+}
+
+void APIHandler::PoolTransactionsGet(PoolTransactionsGetResult& _return, const PoolHash& hash, const int64_t offset, const int64_t limit)
+{
+  const csdb::PoolHash poolHash = csdb::PoolHash::from_binary(toByteArray(hash));
+  csdb::Pool pool = s_blockchain.loadBlock(poolHash);
+
+  if (pool.is_valid())
+    _return.transactions = extractTransactions(pool, limit, offset);
+
+  SetResponseStatus(_return.status, APIRequestStatusType::SUCCESS);
+}
+
+void APIHandler::PoolInfoGet(PoolInfoGetResult& _return, const PoolHash& hash, const int64_t index)
+{
+  const csdb::PoolHash poolHash = csdb::PoolHash::from_binary(toByteArray(hash));
+  csdb::Pool pool = s_blockchain.loadBlock(poolHash);
+  _return.isFound = pool.is_valid();
+
+  if (_return.isFound)
+    _return.pool = convertPool(poolHash);
+
+  SetResponseStatus(_return.status, APIRequestStatusType::SUCCESS);
+}
+
+void
+APIHandler::StatsGet(api::StatsGetResult& _return)
+{
+  csstats::StatsPerPeriod stats = this->stats.getStats();
+
+  for (auto& s : stats) {
+    api::PeriodStats ps = {};
+    ps.periodDuration = s.periodSec;
+    ps.poolsCount = s.poolsCount;
+    ps.transactionsCount = s.transactionsCount;
+    ps.smartContractsCount = s.smartContractsCount;
+    ps.transactionsSmartCount = s.transactionsSmartCount;
+
+    for (auto& t : s.balancePerCurrency) {
+      api::CumulativeAmount amount;
+      amount.integral = t.second.integral;
+      amount.fraction = t.second.fraction;
+      ps.balancePerCurrency[t.first] = amount;
+    }
+
+    _return.stats.push_back(ps);
+  }
+
+  SetResponseStatus(_return.status, APIRequestStatusType::SUCCESS);
+}
+
+void
+APIHandler::SmartContractGet(api::SmartContractGetResult& _return, const api::Address& address)
+{
+  auto smartrid = [&]() -> decltype(auto) {
+    auto smart_origin = locked_ref(this->smart_origin);
+    auto it = smart_origin->find(BlockChain::getAddressFromKey(address));
+    return it == smart_origin->end() ? csdb::TransactionID() : it->second;
+  }();
+  if (!smartrid.is_valid()) {
+    SetResponseStatus(_return.status, APIRequestStatusType::FAILURE);
+    return;
+  }
+  _return.smartContract = fetch_smart_body(s_blockchain.loadTransaction(smartrid));
+
+  const csdb::Address adrs = BlockChain::getAddressFromKey(address);
+  auto smart_state(locked_ref(this->smart_state));
+  _return.smartContract.objectState = (*smart_state)[adrs].get_state();
+
+  SetResponseStatus(_return.status, !_return.smartContract.address.empty() ? APIRequestStatusType::SUCCESS : APIRequestStatusType::FAILURE);
+  return;
+}
+
+bool
+APIHandler::update_smart_caches_once(const csdb::PoolHash& start, bool init)
+{
+  const auto trace = !init;
+  auto pending_smart_transactions = locked_ref(this->pending_smart_transactions);
+
+  std::vector<csdb::PoolHash> new_blocks;
+  auto curph = start;
+  while (curph != pending_smart_transactions->last_pull_hash) {
+    new_blocks.push_back(curph);
+    size_t _;
+    curph = s_blockchain.loadBlockMeta(curph, _).previous_hash();
+    if (curph.is_empty()) break;
+  }
+
+  if (curph.is_empty() && !pending_smart_transactions->last_pull_hash.is_empty()) {
+    // Fork detected!
+    auto luca = pending_smart_transactions->last_pull_hash;
+    while (!luca.is_empty()) {
+      auto fIt = std::find(new_blocks.begin(), new_blocks.end(), luca);
+      if (fIt != new_blocks.end()) {
+        new_blocks.erase(fIt, new_blocks.end());
+        break;
+      }
+
+      size_t _;
+      luca = s_blockchain.loadBlockMeta(luca, _).previous_hash();
+    }
+  }
+
+  pending_smart_transactions->last_pull_hash = start;
+
+  while (!new_blocks.empty()) {
+    auto p = s_blockchain.loadBlock(new_blocks.back());
+    new_blocks.pop_back();
+    auto& trs = p.transactions();
+    for (auto i_tr = trs.rbegin(); i_tr != trs.rend(); ++i_tr) {
+      auto& tr = *i_tr;
+      if (is_smart(tr)) {
+        pending_smart_transactions->queue.push(std::move(tr));
+      }
+    }
+  }
+  if (!pending_smart_transactions->queue.empty()) {
+    auto tr = std::move(pending_smart_transactions->queue.front());
+    pending_smart_transactions->queue.pop();
+	const auto smart = fetch_smart(tr);
+    auto address = tr.target();
+
+    //convert to public key
+    /*if (address.is_wallet_id()) {
+      WalletId id = *reinterpret_cast<const csdb::internal::WalletId*>(address.to_api_addr().data());
+      if (!s_blockchain.findAddrByWalletId(id, address))
+        return false;
+    }*/
+    //
+    if (!convertAddrToPublicKey(address)) {
+      LOG_ERROR("Public key of wallet not found by walletId");
+      return false;
+    }
+
+    if (!init) {
+      auto& e = [&]() -> decltype(auto) {
+        auto smart_last_trxn = locked_ref(this->smart_last_trxn);
+        return (*smart_last_trxn)[address];
+      }();
+      std::unique_lock<decltype(e.lock)> l(e.lock);
+      e.trid_queue.push_back(tr.id());
+      e.new_trxn_cv.notify_all();
+    }
+    {
+
+      auto& e = [&]() -> decltype(auto) {
+        auto smart_state(locked_ref(this->smart_state));
+        return (*smart_state)[address];
+      }();
+      e.update_state(
+        [&]() { return tr.user_field(smart_state_idx).value<std::string>(); });
+    }
+
+    if (is_smart_deploy(smart)) {
+      TRACE("");
+      {
+        auto smart_origin = locked_ref(this->smart_origin);
+        (*smart_origin)[address] = tr.id();
+      }
+      {
+        /*csdb::Address pk_addr;
+        if (tr.source().is_public_key())
+          pk_addr = tr.source();
+        else {
+          WalletId id = *reinterpret_cast<const csdb::internal::WalletId*>(tr.source().to_api_addr().data());
+          if (!s_blockchain.findAddrByWalletId(id, pk_addr))
+            return false;
+        }*/
+        const csdb::Address pk_addr = tr.source();
+        if (!convertAddrToPublicKey(pk_addr)) {
+          LOG_ERROR("Public key of wallet not found by walletId");
+          return false;
+        }
+
+        auto deployed_by_creator = locked_ref(this->deployed_by_creator);
+        (*deployed_by_creator)[pk_addr].push_back(tr.id());
+
+        //auto deployed_by_creator = locked_ref(this->deployed_by_creator);
+        //(*deployed_by_creator)[tr.source()].push_back(tr.id());
+      }
+    }
+    return true;
+  }
+  TRACE("");
+  return false;
+}
+
+/*bool
+APIHandler::update_smart_caches_once(const csdb::PoolHash& start, bool init)
+{
+  auto TRACE = !init;
+  //TRACE("");
+  auto pending_smart_transactions =
+    locked_ref(this->pending_smart_transactions);
+  //TRACE("");
+
+  std::stack<csdb::PoolHash> new_blocks;
+  auto curph = start;
+  while (curph != pending_smart_transactions->last_pull_hash) {
+    // LOG_ERROR("pm.hash(): " << curph.to_string());
+    new_blocks.push(curph);
+    size_t _;
+    curph = s_blockchain.loadBlockMeta(curph, _).previous_hash();
+  }
+  pending_smart_transactions->last_pull_hash = start;
+
+  while (!new_blocks.empty()) {
+    auto TRACE = false;
+
+    //TRACE("");
+    // LOG_ERROR(
+    //  "new_blocks.top().to_string(): " << new_blocks.top().to_string());
+    auto p = s_blockchain.loadBlock(new_blocks.top());
+
+    // LOG_ERROR("p.is_valid(): " << p.is_valid());
+
+    new_blocks.pop();
+
+    //TRACE("");
+
+    auto& trs = p.transactions();
+    for (auto i_tr = trs.rbegin(); i_tr != trs.rend(); ++i_tr) {
+      //TRACE("");
+      auto& tr = *i_tr;
+      if (is_smart(tr)) {
+        //TRACE("");
+        pending_smart_transactions->queue.push(std::move(tr));
+      }
+    }
+  }
+  if (!pending_smart_transactions->queue.empty()) {
+    auto tr = std::move(pending_smart_transactions->queue.front());
+    pending_smart_transactions->queue.pop();
+    auto smart = fetch_smart(tr);
+    auto address = tr.target();
+
+    if (!init) {
+      auto& e = [&]() -> decltype(auto) {
+        auto smart_last_trxn = locked_ref(this->smart_last_trxn);
+        return (*smart_last_trxn)[address];
+      }();
+      std::unique_lock<decltype(e.lock)> l(e.lock);
+      e.trid_queue.push_back(tr.id());
+      e.new_trxn_cv.notify_all();
+    }
+    {
+
+      auto& e = [&]() -> decltype(auto) {
+        auto smart_state(locked_ref(this->smart_state));
+        //TRACE("");
+        return (*smart_state)[address];
+      }();
+      e.update_state(
+        [&]() { return tr.user_field(smart_state_idx).value<std::string>(); });
+    }
+
+    if (is_smart_deploy(smart)) {
+      //TRACE("");
+      {
+        auto smart_origin = locked_ref(this->smart_origin);
+        (*smart_origin)[address] = tr.id();
+      }
+      {
+        auto deployed_by_creator = locked_ref(this->deployed_by_creator);
+        (*deployed_by_creator)[tr.source()].push_back(tr.id());
+      }
+    }
+    return true;
+  }
+  //TRACE("");
+  return false;
+}*/
+
+template<typename Mapper>
+void APIHandler::get_mapped_deployer_smart(const csdb::Address& deployer, Mapper mapper, std::vector<decltype(mapper(api::SmartContract()))>& out)
+{
+  auto deployed_by_creator = locked_ref(this->deployed_by_creator);
+  for (auto& trid : (*deployed_by_creator)[deployer]) {
+    auto tr = s_blockchain.loadTransaction(trid);
+    auto smart = fetch_smart_body(tr);
+    out.push_back(mapper(smart));
+  }
+}
+
+void
+APIHandler::SmartContractsListGet(api::SmartContractsListGetResult& _return, const api::Address& deployer)
+{
+  const csdb::Address addr = BlockChain::getAddressFromKey(deployer);
+  get_mapped_deployer_smart(addr, [](const api::SmartContract& smart) { return smart; }, _return.smartContractsList);
+  SetResponseStatus(_return.status, APIRequestStatusType::SUCCESS);
+}
+
+void APIHandler::SmartContractAddressesListGet(api::SmartContractAddressesListGetResult& _return, const api::Address& deployer)
+{
+  const csdb::Address addr = BlockChain::getAddressFromKey(deployer);
+  get_mapped_deployer_smart(addr,[](const SmartContract& sc) { return sc.address; }, _return.addressesList);
+  SetResponseStatus(_return.status, APIRequestStatusType::SUCCESS);
+}
+
+void APIHandler::GetLastHash(api::PoolHash& _return)
+{
+  _return = fromByteArray(s_blockchain.getLastHash().to_binary());
+  return;
+}
+
+void APIHandler::PoolListGetStable(api::PoolListGetResult& _return, const api::PoolHash& hash, const int64_t limit)
+{
+  csdb::PoolHash cur_hash = csdb::PoolHash::from_binary(toByteArray(hash));
+  if (limit > 100)
+    const_cast<int64_t&>(limit) = 100;
+
+  _return.pools.reserve(limit);
+
+  csdb::Pool pool;
+
+  for (size_t pools_left = limit; pools_left && !cur_hash.is_empty();
+       --pools_left) {
+    auto cch = poolCache.find(cur_hash);
+
+    if (cch == poolCache.end()) {
+      pool = s_blockchain.loadBlock(cur_hash);
+      api::Pool apiPool = convertPool(pool);
+      _return.pools.push_back(apiPool);
+
+      poolCache.insert(cch, std::make_pair(cur_hash, apiPool));
+      cur_hash = pool.previous_hash();
+    } else {
+      _return.pools.push_back(cch->second);
+      cur_hash = csdb::PoolHash::from_binary(toByteArray(cch->second.prevHash));
+    }
+  }
+}
+
+void
+APIHandler::WaitForSmartTransaction(api::TransactionId& _return, const api::Address& smart_public)
+{
+  csdb::Address key = BlockChain::getAddressFromKey(smart_public);
+  decltype(smart_last_trxn)::LockedType::iterator it;
+  auto& entry = [&]() -> decltype(auto) {
+    auto smart_last_trxn = locked_ref(this->smart_last_trxn);
+    std::tie(it, std::ignore) =
+      smart_last_trxn->emplace(std::piecewise_construct,
+                               std::forward_as_tuple(key),
+                               std::forward_as_tuple());
+    return std::ref(it->second).get();
+  }();
+
+  {
+    std::unique_lock<decltype(entry.lock)> l(entry.lock);
+
+    ++entry.awaiter_num;
+
+	const auto checker = [&]() {
+      if (!entry.trid_queue.empty()) {
+        _return = convert_transaction_id(entry.trid_queue.front());
+        if (--entry.awaiter_num == 0) {
+          entry.trid_queue.pop_front();
+        }
+        return true;
+      }
+      return false;
+    };
+    entry.new_trxn_cv.wait(l, checker);
+  }
+}
+
+void
+APIHandler::SmartContractsAllListGet(SmartContractsListGetResult& _return,
+                                     const int64_t _offset,
+                                     const int64_t _limit)
+{
+  int64_t offset = _offset;
+  int64_t limit = _limit;
+
+  auto smart_origin = locked_ref(this->smart_origin);
+
+  for (auto p : *smart_origin) {
+    if (offset) {
+      --offset;
+    } else if (limit) {
+      auto trid = p.second;
+      auto tr = s_blockchain.loadTransaction(trid);
+      _return.smartContractsList.push_back(fetch_smart_body(tr));
+      --limit;
+    } else
+      break;
+  }
+
+  SetResponseStatus(_return.status, APIRequestStatusType::SUCCESS);
+}
+
+void api::APIHandler::WaitForBlock(PoolHash& _return, const PoolHash& obsolete)
+{
+  _return = fromByteArray(
+    s_blockchain
+      .wait_for_block(csdb::PoolHash::from_binary(toByteArray(obsolete)))
+      .to_binary());
+}
+
+bool APIHandler::convertAddrToPublicKey(const csdb::Address &addr) {
+  if (addr.is_wallet_id()) {
+    const WalletId id = *reinterpret_cast<const csdb::internal::WalletId*>(const_cast<csdb::Address &>(addr).to_api_addr().data());
+    if (!s_blockchain.findAddrByWalletId(id, const_cast<csdb::Address &>(addr)))
+      return false;
+  }
+  return true;
+}
+
+void APIHandler::TransactionsStateGet(TransactionsStateGetResult& _return, const api::Address& address, const std::vector<int64_t> & v) {
+  const csdb::Address addr = BlockChain::getAddressFromKey(address);
+  for (auto inner_id : v) {
+    csdb::Transaction transactionTmp;
+    BlockChain::WalletData wallData{};
+    BlockChain::WalletId wallId{};
+    inner_id &= 0x3fffffffffff;
+    bool finish_for_idx = false;    
+    if (!s_blockchain.findWalletData(addr, wallData, wallId)) {
+      SetResponseStatus(_return.status, APIRequestStatusType::NOT_FOUND);
+      return;
+    }
+    auto addr_id = csdb::Address::from_wallet_id(wallId);
+    if (s_blockchain.getStorage().get_from_blockchain(addr_id, inner_id, transactionTmp)) // find in blockchain
+      _return.states[inner_id] = VALID;
+    else {
+      cs::Conveyer& conveyer = cs::Conveyer::instance();
+      cs::SharedLock sharedLock(conveyer.sharedMutex());
+      for (decltype(auto) it : conveyer.transactionsBlock()) {
+        const auto &transactions = it.transactions();
+        for (decltype(auto) transaction : transactions) {
+          if (transaction.innerID() == inner_id) {
+            _return.states[inner_id] = INPROGRESS;
+            finish_for_idx = true;
+            break;
+          }
+        }
+      }
+      if (!finish_for_idx) {
+        decltype(auto) m_hash_tb = conveyer.transactionsPacketTable(); // find in hash table
+        for (decltype(auto) it : m_hash_tb) {
+          const auto &transactions = it.second.transactions();
+          for (decltype(auto) transaction : transactions) {
+            if (transaction.innerID() == inner_id) {
+              _return.states[inner_id] = INPROGRESS;
+              finish_for_idx = true;
+              break;
+            }
+          }
+        }
+      }
+      if (!finish_for_idx) // if hash table doesn't contain trx
+        _return.states[inner_id] = INVALID;
+    }
+  }
+  _return.roundNum = cs::Conveyer::instance().roundTable().round;
+  SetResponseStatus(_return.status, APIRequestStatusType::SUCCESS);
+}
+
+void api::APIHandler::SmartMethodParamsGet(SmartMethodParamsGetResult &_return, const Address &address, const int64_t id) {
+  csdb::Transaction trx;
+  const csdb::Address addr = BlockChain::getAddressFromKey(address);
+  if (!s_blockchain.getStorage().get_from_blockchain(addr, id, trx)) {
+    SetResponseStatus(_return.status, APIRequestStatusType::FAILURE);
+    return;
+  }
+  _return.method = convertTransaction(trx).trxn.smartContract.method;
+  _return.params = convertTransaction(trx).trxn.smartContract.params;
+  SetResponseStatus(_return.status, APIRequestStatusType::SUCCESS);
+}
+
+void APIHandler::ContractAllMethodsGet(ContractAllMethodsGetResult& _return, const std::string& bytecode) {
+  executor::GetContractMethodsResult executor_ret;
+  executor->getContractMethods(executor_ret, bytecode);
+  _return.code = executor_ret.code;
+  _return.message = executor_ret.message;
+  for (int Count = 0; Count < executor_ret.methods.size(); Count++) {
+    _return.methods[Count].name = executor_ret.methods[Count].name;
+    _return.methods[Count].argTypes = executor_ret.methods[Count].argTypes;
+    _return.methods[Count].returnType = executor_ret.methods[Count].returnType;
+  }
+}
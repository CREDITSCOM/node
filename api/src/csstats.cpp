//#define TRACE_ENABLER

#include <csdb/currency.h>
#include <csstats.h>
#include <algorithm>
#include <cassert>
<<<<<<< HEAD
#include <client/params.hpp>
=======
#include <csdb/currency.h>
#include <csstats.h>
>>>>>>> c5251d81

#include <APIHandler.h>

namespace csstats {

template <class F>
void csstats::matchPeriod(const Periods& periods, period_t period, F func) {
  for (size_t i = 0; i < periods.size(); ++i) {
    if (period < periods[i])
      func(i);
  }
}

StatsPerPeriod csstats::collectStats(const Periods& periods) {
  assert(
      std::is_sorted(std::begin(periods), std::end(periods), [](const Period& l, const Period& r) { return l < r; }));

  TRACE("Collecting stats: started");

  auto stats = currentStats;
  auto startTime = std::chrono::high_resolution_clock::now();
  auto blockHash = blockchain.getLastWrittenHash();

  PeriodStats periodStats;
  periodStats.timeStamp = std::chrono::system_clock::now();

  {
    auto future_last_hash = blockHash;

    if (blockHash.is_empty())
      LOG_ERROR("Stats: no bricks in the wall (last hash is empty)");

    while (blockHash != lastHash && !blockHash.is_empty()) {
      csdb::Pool pool = blockchain.loadBlock(blockHash);

      periodStats.poolsCount++;

      std::size_t transactionsCount = pool.transactions_count();
      periodStats.transactionsCount += static_cast<uint32_t>(transactionsCount);

      for (std::size_t i = 0; i < transactionsCount; ++i) {
        const auto& transaction =
          pool.transaction(csdb::TransactionID(pool.hash(), i));

        if (is_deploy_transaction(transaction))
          ++periodStats.smartContractsCount;

        Currency currency =
          currencies_indexed[transaction.currency().to_string()];

        const auto& amount = transaction.amount();

        periodStats.balancePerCurrency[currency].integral += amount.integral();
        periodStats.balancePerCurrency[currency].fraction += amount.fraction();
      }

      blockHash = pool.previous_hash();
    }

    lastHash = future_last_hash;
  }

  // total
  auto& total = stats[PeriodIndex::Total];
  total.poolsCount += periodStats.poolsCount;
  total.transactionsCount += periodStats.transactionsCount;
  total.smartContractsCount += periodStats.smartContractsCount;

  for (auto& element : periodStats.balancePerCurrency) {
    total.balancePerCurrency[element.first].integral += element.second.integral;
    total.balancePerCurrency[element.first].fraction += element.second.fraction;
  }

  for (int i = 0; i < periods.size(); ++i) {
    assert(updateTimeSec != 0);

    std::size_t index = (periods[i] / updateTimeSec) - 1;

    try {
      auto& lastPeriodStats = statsCut.at(index);
      auto& stat = stats.at(i);

      // remove last stats
      stat.poolsCount -= lastPeriodStats.poolsCount;
      stat.smartContractsCount -= lastPeriodStats.smartContractsCount;
      stat.transactionsCount -= lastPeriodStats.transactionsCount;

      for (auto& element : lastPeriodStats.balancePerCurrency) {
        stat.balancePerCurrency[element.first].integral -=
          element.second.integral;
        stat.balancePerCurrency[element.first].fraction -=
          element.second.fraction;
      }

      // add new stats
      stat.poolsCount += periodStats.poolsCount;
      stat.smartContractsCount += periodStats.smartContractsCount;
      stat.transactionsCount += periodStats.transactionsCount;

      for (auto& element : periodStats.balancePerCurrency) {
        stat.balancePerCurrency[element.first].integral +=
          element.second.integral;
        stat.balancePerCurrency[element.first].fraction +=
          element.second.fraction;
      }
    } catch (const std::exception& e) {
      std::cout << e.what() << std::endl;
    }
  }

  // update cuts
  statsCut.push_front(periodStats);
  statsCut.pop_back();

  auto finishTime = std::chrono::high_resolution_clock::now();

  using Seconds = std::chrono::seconds;
  Seconds seconds = std::chrono::duration_cast<Seconds>(finishTime - startTime);

  TRACE("Collecting stats: finished (took ", (int)seconds.count(), "s)");
  std::cout << "Stats updated\n";

  return stats;
}

AllStats
csstats::collectAllStats(const Periods& periods)
{
  assert(
    std::is_sorted(std::begin(periods),
                   std::end(periods),
                   [](const Period& l, const Period& r) { return l < r; }));

  TRACE("Collecting All stats: started");

  AllStats stats;
  stats.second.resize(periods.size());

  auto nowGlobal = std::chrono::system_clock::now();
  auto lastTimePoint =
    nowGlobal - std::chrono::seconds(collectionPeriods[PeriodIndex::Month]);

  for (auto time = nowGlobal; time > lastTimePoint;
       time -= std::chrono::seconds(updateTimeSec)) {
    PeriodStats cut;
    cut.timeStamp = time;

    stats.first.push_back(cut);
  }

  auto startTime = std::chrono::system_clock::now();
  auto blockHash = blockchain.getLastHash();
  unsigned int currentCutIndex = 0;
  auto startCutTime = stats.first[currentCutIndex].timeStamp;
  auto endCutTime = stats.first[currentCutIndex + 1].timeStamp;

  while (!blockHash.is_empty() && !quit) {
<<<<<<< HEAD
    typedef std::vector<csdb::Transaction> Transactions;
    Transactions                           transactions;

=======
>>>>>>> c5251d81
    const csdb::Pool pool = blockchain.loadBlock(blockHash);

    auto now        = std::chrono::system_clock::now();
    auto poolTime_t = atoll(pool.user_field(0).value<std::string>().c_str()) / 1000;
    auto poolTime   = std::chrono::system_clock::from_time_t(poolTime_t);

<<<<<<< HEAD
    std::chrono::seconds poolAgeSec = std::chrono::duration_cast<std::chrono::seconds>(now - poolTime);
=======
    using Seconds = std::chrono::seconds;
    Seconds poolAgeSec = std::chrono::duration_cast<Seconds>(now - poolTime);
>>>>>>> c5251d81

    if (startCutTime <= poolTime && poolTime < endCutTime) {
      PeriodStats& periodStats = stats.first[currentCutIndex];
      ++periodStats.poolsCount;

      size_t transactionsCount = pool.transactions_count();
      periodStats.transactionsCount += (uint32_t)transactionsCount;

      for (size_t i = 0; i < transactionsCount; ++i) {
        const auto& transaction = pool.transaction(csdb::TransactionID(pool.hash(), i));

        if (is_deploy_transaction(transaction)) {
          ++periodStats.smartContractsCount;
        }

        Currency currency =
          currencies_indexed[transaction.currency().to_string()];

        const auto& amount = transaction.amount();

<<<<<<< HEAD
        if (scuf.is_valid() && is_smart_deploy(deserialize<api::SmartContractInvocation>(scuf.value<std::string>()))) {
          TRACE("");
          ++periodStats.smartContractsCount;
        }
=======
        periodStats.balancePerCurrency[currency].integral += amount.integral();
        periodStats.balancePerCurrency[currency].fraction += amount.fraction();
      }
    } else if ((currentCutIndex + 1) < stats.first.size()) {
      startCutTime = stats.first[currentCutIndex].timeStamp;
      endCutTime = stats.first[currentCutIndex + 1].timeStamp;

      ++currentCutIndex;
      continue;
    }

    matchPeriod(periods, (Period)poolAgeSec.count(), [&](size_t periodIndex) {
      PeriodStats& periodStats = stats.second[periodIndex];
      periodStats.poolsCount++;

      size_t transactionsCount = pool.transactions_count();
      periodStats.transactionsCount += (uint32_t)transactionsCount;

      for (size_t i = 0; i < transactionsCount; ++i) {
        const auto& transaction =
          pool.transaction(csdb::TransactionID(pool.hash(), i));
>>>>>>> c5251d81

        if (is_deploy_transaction(transaction))
          ++periodStats.smartContractsCount;

        Currency currency =
          currencies_indexed[transaction.currency().to_string()];

        const auto& amount = transaction.amount();

        periodStats.balancePerCurrency[currency].integral += amount.integral();
        periodStats.balancePerCurrency[currency].fraction += amount.fraction();
      }
    });

<<<<<<< HEAD
    TRACE("");

=======
>>>>>>> c5251d81
    blockHash = pool.previous_hash();
  }

  lastHash = blockchain.getLastWrittenHash();

<<<<<<< HEAD
  std::chrono::seconds seconds = std::chrono::duration_cast<std::chrono::seconds>(finishTime - startTime);
=======
  auto finishTime = std::chrono::system_clock::now();
  auto milliseconds = std::chrono::duration_cast<std::chrono::milliseconds>(
    finishTime - startTime);

  TRACE("Collecting All stats: finished (took ", milliseconds.count(), "ms)");
>>>>>>> c5251d81

  return stats;
}

<<<<<<< HEAD
csstats::csstats(BlockChain& blockchain, const Config& config)
: blockchain(blockchain) {
#ifndef STATS
  return;
#endif
=======
csstats::csstats(BlockChain& blockchain)
  : blockchain(blockchain)
{
  TRACE("csstats start ", "update interval is ", updateTimeSec, " sec");

#ifndef MONITOR_NODE
  return;
#endif

>>>>>>> c5251d81
  ScopedLock lock(mutex);

  thread = std::thread([this]() {
    TRACE("csstats thread started");

    AllStats allStats = collectAllStats(::csstats::collectionPeriods);

    currentStats = std::move(allStats.second);
    statsCut = std::move(allStats.first);

    assert(currentStats.size() == collectionPeriods.size());

    for (auto i = 0ull; i < currentStats.size(); ++i)
      currentStats[i].periodSec = collectionPeriods[i];

    while (!quit) {
      using namespace std::chrono_literals;

      if (!quit) {
<<<<<<< HEAD
        const uint32_t secondsPerDay = 24 * 60 * 60;
        StatsPerPeriod stats =
            collectStats({secondsPerDay, secondsPerDay * 7, secondsPerDay * 30, secondsPerDay * 365 * 100});
=======
        auto periods = collectionPeriods;
        periods.pop_back();

        StatsPerPeriod stats = collectStats(periods);

        for (auto& s : stats) {
          std::stringstream ss;
          ss << "Period " << s.periodSec << " collected ";
          ss << s.poolsCount << " pools, " << s.transactionsCount;
          ss << " transactions";

          TRACE(ss.str());
#ifdef LOG_STATS_TO_FILE
          TRACE(ss.str());

          ss.str(std::string());

          ss << "Blockchain size:";
          ss << this->blockchain.getSize();

          TRACE(ss.str());
#endif
          for (auto& t : s.balancePerCurrency) {
            TRACE("'",
                t.first,
                "' = ",
                std::to_string(t.second.integral),
                ".",
                std::to_string(t.second.fraction));
          }
        }
>>>>>>> c5251d81

        {
          ScopedLock lock(currentStatsMutex);
          currentStats = std::move(stats);
        }
      }

      std::this_thread::sleep_for(std::chrono::seconds(updateTimeSec));
    }

    TRACE("csstats thread stopped");
  });
}

csstats::~csstats() {
  TRACE("csstats stop");

  ScopedLock lock(mutex);

  quit = true;

  if (thread.joinable())
    thread.join();
}

StatsPerPeriod csstats::getStats() {
  ScopedLock lock(currentStatsMutex);
  return currentStats;
}
}  // namespace csstats<|MERGE_RESOLUTION|>--- conflicted
+++ resolved
@@ -4,12 +4,9 @@
 #include <csstats.h>
 #include <algorithm>
 #include <cassert>
-<<<<<<< HEAD
 #include <client/params.hpp>
-=======
 #include <csdb/currency.h>
 #include <csstats.h>
->>>>>>> c5251d81
 
 #include <APIHandler.h>
 
@@ -167,24 +164,14 @@
   auto endCutTime = stats.first[currentCutIndex + 1].timeStamp;
 
   while (!blockHash.is_empty() && !quit) {
-<<<<<<< HEAD
-    typedef std::vector<csdb::Transaction> Transactions;
-    Transactions                           transactions;
-
-=======
->>>>>>> c5251d81
     const csdb::Pool pool = blockchain.loadBlock(blockHash);
 
     auto now        = std::chrono::system_clock::now();
     auto poolTime_t = atoll(pool.user_field(0).value<std::string>().c_str()) / 1000;
     auto poolTime   = std::chrono::system_clock::from_time_t(poolTime_t);
 
-<<<<<<< HEAD
-    std::chrono::seconds poolAgeSec = std::chrono::duration_cast<std::chrono::seconds>(now - poolTime);
-=======
     using Seconds = std::chrono::seconds;
     Seconds poolAgeSec = std::chrono::duration_cast<Seconds>(now - poolTime);
->>>>>>> c5251d81
 
     if (startCutTime <= poolTime && poolTime < endCutTime) {
       PeriodStats& periodStats = stats.first[currentCutIndex];
@@ -205,12 +192,6 @@
 
         const auto& amount = transaction.amount();
 
-<<<<<<< HEAD
-        if (scuf.is_valid() && is_smart_deploy(deserialize<api::SmartContractInvocation>(scuf.value<std::string>()))) {
-          TRACE("");
-          ++periodStats.smartContractsCount;
-        }
-=======
         periodStats.balancePerCurrency[currency].integral += amount.integral();
         periodStats.balancePerCurrency[currency].fraction += amount.fraction();
       }
@@ -232,7 +213,6 @@
       for (size_t i = 0; i < transactionsCount; ++i) {
         const auto& transaction =
           pool.transaction(csdb::TransactionID(pool.hash(), i));
->>>>>>> c5251d81
 
         if (is_deploy_transaction(transaction))
           ++periodStats.smartContractsCount;
@@ -247,36 +227,20 @@
       }
     });
 
-<<<<<<< HEAD
-    TRACE("");
-
-=======
->>>>>>> c5251d81
     blockHash = pool.previous_hash();
   }
 
   lastHash = blockchain.getLastWrittenHash();
 
-<<<<<<< HEAD
-  std::chrono::seconds seconds = std::chrono::duration_cast<std::chrono::seconds>(finishTime - startTime);
-=======
   auto finishTime = std::chrono::system_clock::now();
   auto milliseconds = std::chrono::duration_cast<std::chrono::milliseconds>(
     finishTime - startTime);
 
   TRACE("Collecting All stats: finished (took ", milliseconds.count(), "ms)");
->>>>>>> c5251d81
 
   return stats;
 }
 
-<<<<<<< HEAD
-csstats::csstats(BlockChain& blockchain, const Config& config)
-: blockchain(blockchain) {
-#ifndef STATS
-  return;
-#endif
-=======
 csstats::csstats(BlockChain& blockchain)
   : blockchain(blockchain)
 {
@@ -286,7 +250,6 @@
   return;
 #endif
 
->>>>>>> c5251d81
   ScopedLock lock(mutex);
 
   thread = std::thread([this]() {
@@ -306,11 +269,6 @@
       using namespace std::chrono_literals;
 
       if (!quit) {
-<<<<<<< HEAD
-        const uint32_t secondsPerDay = 24 * 60 * 60;
-        StatsPerPeriod stats =
-            collectStats({secondsPerDay, secondsPerDay * 7, secondsPerDay * 30, secondsPerDay * 365 * 100});
-=======
         auto periods = collectionPeriods;
         periods.pop_back();
 
@@ -342,7 +300,6 @@
                 std::to_string(t.second.fraction));
           }
         }
->>>>>>> c5251d81
 
         {
           ScopedLock lock(currentStatsMutex);

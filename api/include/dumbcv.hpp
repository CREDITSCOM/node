#ifndef DUMBCV_HPP
#define DUMBCV_HPP

#include <atomic>
#include <map>
#include <lib/system/common.hpp>
#include <csdb/transaction.hpp>

namespace cs {
// for answer dumb transactions
class DumbCv {
    const size_t kWaitTimeSec = 15 * 60;

public:
    enum class Condition {
        Success,
        Rejected,
        TimeOut,
        Expired
    };
<<<<<<< HEAD

    bool addCVInfo(const cs::Signature& signature);
    void sendCvSignal(const cs::Signature& signature, Condition condition);
    Condition waitCvSignal(const cs::Signature& signature);
=======
>>>>>>> b93ad517

    bool addCVInfo(const cs::Signature& signature);
    void sendCvSignal(const cs::Signature& signature, Condition condition);
    Condition waitCvSignal(const cs::Signature& signature);
    void setTransactionId(const csdb::TransactionID& id);
    csdb::TransactionID getTransactionId() const;
private:
    struct CvInfo {
        std::condition_variable cv;
        std::atomic_bool condFlg{ false };
        std::atomic<Condition> condition { Condition::Success };
    };

    csdb::TransactionID id_{};
    std::map<cs::Signature, CvInfo> cvInfo_;
    std::mutex mutex_;
};
}

#endif  // DUMBCV_HPP<|MERGE_RESOLUTION|>--- conflicted
+++ resolved
@@ -18,13 +18,6 @@
         TimeOut,
         Expired
     };
-<<<<<<< HEAD
-
-    bool addCVInfo(const cs::Signature& signature);
-    void sendCvSignal(const cs::Signature& signature, Condition condition);
-    Condition waitCvSignal(const cs::Signature& signature);
-=======
->>>>>>> b93ad517
 
     bool addCVInfo(const cs::Signature& signature);
     void sendCvSignal(const cs::Signature& signature, Condition condition);

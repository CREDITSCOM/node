--- conflicted
+++ resolved
@@ -1,318 +1,308 @@
-#ifndef APIHANDLER_HPP
-#define APIHANDLER_HPP
-
-#include <csstats.hpp>
-
-#include <deque>
-#include <queue>
-#include <tuple>
-
-#include <client/params.hpp>
-
-#include <lib/system/concurrent.hpp>
-
-#include "tokens.hpp"
-#include "dumbcv.hpp"
-#include "executor.hpp"
-
-namespace csconnector {
-class connector;
-}  // namespace csconnector
-
-class APIHandlerBase {
-public:
-    enum class APIRequestStatusType : uint8_t {
-        SUCCESS,
-        FAILURE,
-        NOT_IMPLEMENTED,
-        NOT_FOUND,
-        INPROGRESS,
-        MAX
-    };
-
-    static void SetResponseStatus(general::APIResponse& response, APIRequestStatusType status, const std::string& details = "");
-    static void SetResponseStatus(general::APIResponse& response, bool commandWasHandled);
-};
-
-struct APIHandlerInterface : public api::APINull, public APIHandlerBase {};
-
-namespace cs {
-class SolverCore;
-class SmartContracts;
-}
-
-namespace apiexec {
-class APIEXECHandler : public APIEXECNull, public APIHandlerBase {
-public:
-    explicit APIEXECHandler(BlockChain& blockchain, cs::SolverCore& _solver, cs::Executor& executor);
-    APIEXECHandler(const APIEXECHandler&) = delete;
-    void GetSeed(apiexec::GetSeedResult& _return, const general::AccessID accessId) override;
-    void SendTransaction(apiexec::SendTransactionResult& _return, const general::AccessID accessId, const api::Transaction& transaction) override;
-    void WalletIdGet(api::WalletIdGetResult& _return, const general::AccessID accessId, const general::Address& address) override;
-    void SmartContractGet(SmartContractGetResult& _return, const general::AccessID accessId, const general::Address& address) override;
-    void WalletBalanceGet(api::WalletBalanceGetResult& _return, const general::Address& address) override;
-    void PoolGet(PoolGetResult& _return, const int64_t sequence) override;
-    void GetDateTime(GetDateTimeResult& _return, const general::AccessID accessId) override;
-
-    cs::Executor& getExecutor() const {
-        return executor_;
-    }
-
-private:
-    cs::Executor& executor_;
-    BlockChain& blockchain_;
-    cs::SolverCore& solver_;
-};
-}  // namespace apiexec
-
-namespace api {
-class APIHandler : public APIHandlerInterface {
-public:
-    explicit APIHandler(BlockChain& blockchain, cs::SolverCore& _solver, cs::Executor& executor);
-    ~APIHandler() override;
-
-    APIHandler(const APIHandler&) = delete;
-
-    void WalletDataGet(api::WalletDataGetResult& _return, const general::Address& address) override;
-    void WalletIdGet(api::WalletIdGetResult& _return, const general::Address& address) override;
-    void WalletTransactionsCountGet(api::WalletTransactionsCountGetResult& _return, const general::Address& address) override;
-    void WalletBalanceGet(api::WalletBalanceGetResult& _return, const general::Address& address) override;
-
-    void TransactionGet(api::TransactionGetResult& _return, const api::TransactionId& transactionId) override;
-    void TransactionsGet(api::TransactionsGetResult& _return, const general::Address& address, const int64_t offset, const int64_t limit) override;
-    void TransactionFlow(api::TransactionFlowResult& _return, const api::Transaction& transaction) override;
-
-    // Get list of pools from last one (head pool) to the first one.
-    void PoolListGet(api::PoolListGetResult& _return, const int64_t offset, const int64_t limit) override;
-
-    // Get pool info by pool hash. Starts looking from last one (head pool).
-    void PoolInfoGet(api::PoolInfoGetResult& _return, const int64_t sequence, const int64_t index) override;
-    void PoolTransactionsGet(api::PoolTransactionsGetResult& _return, const int64_t sequence, const int64_t offset, const int64_t limit) override;
-    void StatsGet(api::StatsGetResult& _return) override;
-
-    void SmartContractGet(api::SmartContractGetResult& _return, const general::Address& address) override;
-
-    void SmartContractsListGet(api::SmartContractsListGetResult& _return, const general::Address& deployer, const int64_t offset, const int64_t limit) override;
-
-    void SmartContractAddressesListGet(api::SmartContractAddressesListGetResult& _return, const general::Address& deployer) override;
-
-    void GetLastHash(api::PoolHash& _return) override;
-    void PoolListGetStable(api::PoolListGetResult& _return, const int64_t sequence, const int64_t limit) override;
-
-    void WaitForSmartTransaction(api::TransactionId& _return, const general::Address& smart_public) override;
-
-    void SmartContractsAllListGet(api::SmartContractsListGetResult& _return, const int64_t offset, const int64_t limit) override;
-
-    void WaitForBlock(PoolHash& _return, const PoolHash& obsolete) override;
-
-    void SmartMethodParamsGet(SmartMethodParamsGetResult& _return, const general::Address& address, const int64_t id) override;
-
-    void TransactionsStateGet(TransactionsStateGetResult& _return, const general::Address& address, const std::vector<int64_t>& v) override;
-
-    void ContractAllMethodsGet(ContractAllMethodsGetResult& _return, const std::vector<::general::ByteCodeObject>& byteCodeObjects) override;
-
-    void addTokenResult(api::TokenTransfersResult& _return, const csdb::Address& token, const std::string& code, const csdb::Pool& pool, const csdb::Transaction& tr,
-        const api::SmartContractInvocation& smart, const std::pair<csdb::Address, csdb::Address>& addrPair);
-
-    void addTokenResult(api::TokenTransactionsResult& _return, const csdb::Address& token, const std::string&, const csdb::Pool& pool, const csdb::Transaction& tr,
-        const api::SmartContractInvocation& smart, const std::pair<csdb::Address, csdb::Address>&);
-
-    template <typename ResultType>
-    void tokenTransactionsInternal(ResultType& _return, APIHandler& handler, TokensMaster& tm, const general::Address& token, bool transfersOnly, bool filterByWallet, int64_t offset,
-        int64_t limit, const csdb::Address& wallet = csdb::Address());
-
-    void ExecuteCountGet(ExecuteCountGetResult& _return, const std::string& executeMethod) override;
-
-    void iterateOverTokenTransactions(const csdb::Address&, const std::function<bool(const csdb::Pool&, const csdb::Transaction&)>);
-
-    api::SmartContractInvocation getSmartContract(const csdb::Address&, bool&);
-    std::vector<general::ByteCodeObject> getSmartByteCode(const csdb::Address&, bool&);
-    void SmartContractDataGet(api::SmartContractDataResult&, const general::Address&) override;
-    void SmartContractCompile(api::SmartContractCompileResult&, const std::string&) override;
-
-    void TokenBalancesGet(api::TokenBalancesResult&, const general::Address&) override;
-    void TokenTransfersGet(api::TokenTransfersResult&, const general::Address& token, int64_t offset, int64_t limit) override;
-    void TokenTransferGet(api::TokenTransfersResult& _return, const general::Address& token, const TransactionId& id) override;
-    void TokenWalletTransfersGet(api::TokenTransfersResult&, const general::Address& token, const general::Address& address, int64_t offset, int64_t limit) override;
-    void TokenTransactionsGet(api::TokenTransactionsResult&, const general::Address&, int64_t offset, int64_t limit) override;
-    void TokenInfoGet(api::TokenInfoResult&, const general::Address&) override;
-    void TokenHoldersGet(api::TokenHoldersResult&, const general::Address&, int64_t offset, int64_t limit, const TokenHoldersSortField order, const bool desc) override;
-    void TokensListGet(api::TokensListResult&, int64_t offset, int64_t limit, const TokensListSortField order, const bool desc, const TokenFilters& filters) override;
-    void TokenTransfersListGet(api::TokenTransfersResult&, int64_t offset, int64_t limit) override;
-    void TransactionsListGet(api::TransactionsGetResult&, int64_t offset, int64_t limit) override;
-    void WalletsGet(api::WalletsGetResult& _return, int64_t offset, int64_t limit, int8_t ordCol, bool desc) override;
-    void TrustedGet(api::TrustedGetResult& _return, int32_t page) override;
-
-    void SyncStateGet(api::SyncStateResult& _return) override;
-
-    BlockChain& get_s_blockchain() const noexcept {
-        return blockchain_;
-    }
-
-    cs::Executor& getExecutor() {
-        return executor_;
-    }
-
-    bool isBDLoaded() { return isBDLoaded_; }
-    
-private:
-#ifdef USE_DEPRECATED_STATS
-    ::csstats::AllStats stats_;
-#endif // 0
-    cs::Executor& executor_;
-    cs::DumbCv dumbCv_;
-
-    bool isBDLoaded_{ false };
-
-    struct smart_trxns_queue {
-        cs::SpinLock lock{ATOMIC_FLAG_INIT};
-        std::condition_variable_any new_trxn_cv{};
-        size_t awaiter_num{0};
-        std::deque<csdb::TransactionID> trid_queue{};
-    };
-
-    struct PendingSmartTransactions {
-        std::queue<std::pair<cs::Sequence, csdb::Transaction>> queue;
-        csdb::PoolHash last_pull_hash{};
-        cs::Sequence last_pull_sequence = 0;
-    };
-
-    struct HashState {
-        cs::Hash hash{};
-        std::string retVal{};
-        bool isOld{false};
-        bool condFlg{false};
-<<<<<<< HEAD
-=======
-        csdb::TransactionID id{};
->>>>>>> b93ad517
-        cs::DumbCv::Condition condition{};
-    };
-
-    using client_type = executor::ContractExecutorConcurrentClient;
-    using smartHashStateEntry = cs::WorkerQueue<HashState>;
-
-    BlockChain& blockchain_;
-    cs::SolverCore& solver_;
-#ifdef USE_DEPRECATED_STATS // MONITOR_NODE
-    csstats::csstats stats;
-#endif
-
-    struct SmartOperation {
-        enum class State : uint8_t {
-            Pending,
-            Success,
-            Failed
-        };
-
-        State state = State::Pending;
-        csdb::TransactionID stateTransaction;
-
-        bool hasRetval : 1;
-        bool returnsBool : 1;
-        bool boolResult : 1;
-
-        SmartOperation()
-        : hasRetval(false)
-        , returnsBool(false) {
-        }
-        SmartOperation(const SmartOperation& rhs)
-        : state(rhs.state)
-        , stateTransaction(rhs.stateTransaction.clone())
-        , hasRetval(rhs.hasRetval)
-        , returnsBool(rhs.returnsBool)
-        , boolResult(rhs.boolResult) {
-        }
-
-        // SmartOperation(SmartOperation&&) = delete; //not compiled!? (will not be called because there is "SmartOperation (const SmartOperation & rhs)")
-        SmartOperation& operator=(const SmartOperation&) = delete;
-        SmartOperation& operator=(SmartOperation&&) = delete;
-
-        bool hasReturnValue() const {
-            return hasRetval;
-        }
-        bool getReturnedBool() const {
-            return returnsBool && boolResult;
-        }
-    };
-
-    SmartOperation getSmartStatus(const csdb::TransactionID);
-
-    cs::SpinLockable<std::map<csdb::TransactionID, SmartOperation>> smart_operations;
-    cs::SpinLockable<std::map<cs::Sequence, std::vector<csdb::TransactionID>>> smarts_pending;
-
-    cs::SpinLockable<std::map<csdb::Address, csdb::TransactionID>> smart_origin;
-    cs::SpinLockable<std::map<csdb::Address, smart_trxns_queue>> smartLastTrxn_;
-
-    cs::SpinLockable<std::map<cs::Signature, std::shared_ptr<smartHashStateEntry>>> hashStateSL;
-
-    cs::SpinLockable<std::map<csdb::Address, std::vector<csdb::TransactionID>>> deployedByCreator_;
-
-    cs::SpinLockable < std::map<cs::Sequence, api::Pool> > poolCache;
-    std::atomic_flag state_updater_running = ATOMIC_FLAG_INIT;
-    std::thread state_updater;
-
-    std::map<std::string, int64_t> mExecuteCount_;
-
-    api::SmartContract fetch_smart_body(const csdb::Transaction&);
-
-private:
-    std::vector<api::SealedTransaction> extractTransactions(const csdb::Pool& pool, int64_t limit, const int64_t offset);
-
-    api::SealedTransaction convertTransaction(const csdb::Transaction& transaction);
-
-    std::vector<api::SealedTransaction> convertTransactions(const std::vector<csdb::Transaction>& transactions);
-
-    api::Pool convertPool(const csdb::Pool& pool);
-
-    api::Pool convertPool(const csdb::PoolHash& poolHash);
-
-    template <typename Mapper>
-    size_t getMappedDeployerSmart(const csdb::Address& deployer, Mapper mapper, std::vector<decltype(mapper(api::SmartContract()))>& out, int64_t offset = 0, int64_t limit = 0);
-
-    bool updateSmartCachesTransaction(csdb::Transaction trxn, cs::Sequence sequence);
-
-    void run();
-
-    ::csdb::Transaction makeTransaction(const ::api::Transaction&);
-<<<<<<< HEAD
-    void dumbTransactionFlow(api::TransactionFlowResult& _return, const ::api::Transaction&);
-    void smartTransactionFlow(api::TransactionFlowResult& _return, const ::api::Transaction&);
-
-    std::optional<std::string> checkTransaction(const ::api::Transaction&);
-=======
-    void dumbTransactionFlow(api::TransactionFlowResult& _return, const csdb::Transaction& tr);
-    void smartTransactionFlow(api::TransactionFlowResult& _return, const ::api::Transaction&, csdb::Transaction& send_transaction);
-
-    std::optional<std::string> checkTransaction(const ::api::Transaction&, csdb::Transaction& cTransaction);
->>>>>>> b93ad517
-    void checkTransactionsFlow(const cs::TransactionsPacket& packet, cs::DumbCv::Condition condition);
-
-    TokensMaster tm_;
-
-    const uint8_t ERROR_CODE = 1;
-
-    friend class ::csconnector::connector;
-
-    std::condition_variable_any newBlockCv_;
-    std::mutex dbLock_;
-
-    cs::Sequence maxReadSequence{};
-
-private slots:
-    void updateSmartCachesPool(const csdb::Pool& pool);
-    void store_block_slot(const csdb::Pool& pool);
-    void collect_all_stats_slot(const csdb::Pool& pool);
-    void baseLoaded(const csdb::Pool& pool);
-    void maxBlocksCount(cs::Sequence lastBlockNum);
-    void onPacketExpired(const cs::TransactionsPacket& packet);
-    void onTransactionsRejected(const cs::TransactionsPacket& packet);
-};
-}  // namespace api
-
-bool is_deploy_transaction(const csdb::Transaction& tr);
-bool is_smart(const csdb::Transaction& tr);
-bool is_smart_state(const csdb::Transaction& tr);
-bool is_smart_deploy(const api::SmartContractInvocation& smart);
-
-#endif  // APIHANDLER_HPP
+#ifndef APIHANDLER_HPP
+#define APIHANDLER_HPP
+
+#include <csstats.hpp>
+
+#include <deque>
+#include <queue>
+#include <tuple>
+
+#include <client/params.hpp>
+
+#include <lib/system/concurrent.hpp>
+
+#include "tokens.hpp"
+#include "dumbcv.hpp"
+#include "executor.hpp"
+
+namespace csconnector {
+class connector;
+}  // namespace csconnector
+
+class APIHandlerBase {
+public:
+    enum class APIRequestStatusType : uint8_t {
+        SUCCESS,
+        FAILURE,
+        NOT_IMPLEMENTED,
+        NOT_FOUND,
+        INPROGRESS,
+        MAX
+    };
+
+    static void SetResponseStatus(general::APIResponse& response, APIRequestStatusType status, const std::string& details = "");
+    static void SetResponseStatus(general::APIResponse& response, bool commandWasHandled);
+};
+
+struct APIHandlerInterface : public api::APINull, public APIHandlerBase {};
+
+namespace cs {
+class SolverCore;
+class SmartContracts;
+}
+
+namespace apiexec {
+class APIEXECHandler : public APIEXECNull, public APIHandlerBase {
+public:
+    explicit APIEXECHandler(BlockChain& blockchain, cs::SolverCore& _solver, cs::Executor& executor);
+    APIEXECHandler(const APIEXECHandler&) = delete;
+    void GetSeed(apiexec::GetSeedResult& _return, const general::AccessID accessId) override;
+    void SendTransaction(apiexec::SendTransactionResult& _return, const general::AccessID accessId, const api::Transaction& transaction) override;
+    void WalletIdGet(api::WalletIdGetResult& _return, const general::AccessID accessId, const general::Address& address) override;
+    void SmartContractGet(SmartContractGetResult& _return, const general::AccessID accessId, const general::Address& address) override;
+    void WalletBalanceGet(api::WalletBalanceGetResult& _return, const general::Address& address) override;
+    void PoolGet(PoolGetResult& _return, const int64_t sequence) override;
+    void GetDateTime(GetDateTimeResult& _return, const general::AccessID accessId) override;
+
+    cs::Executor& getExecutor() const {
+        return executor_;
+    }
+
+private:
+    cs::Executor& executor_;
+    BlockChain& blockchain_;
+    cs::SolverCore& solver_;
+};
+}  // namespace apiexec
+
+namespace api {
+class APIHandler : public APIHandlerInterface {
+public:
+    explicit APIHandler(BlockChain& blockchain, cs::SolverCore& _solver, cs::Executor& executor);
+    ~APIHandler() override;
+
+    APIHandler(const APIHandler&) = delete;
+
+    void WalletDataGet(api::WalletDataGetResult& _return, const general::Address& address) override;
+    void WalletIdGet(api::WalletIdGetResult& _return, const general::Address& address) override;
+    void WalletTransactionsCountGet(api::WalletTransactionsCountGetResult& _return, const general::Address& address) override;
+    void WalletBalanceGet(api::WalletBalanceGetResult& _return, const general::Address& address) override;
+
+    void TransactionGet(api::TransactionGetResult& _return, const api::TransactionId& transactionId) override;
+    void TransactionsGet(api::TransactionsGetResult& _return, const general::Address& address, const int64_t offset, const int64_t limit) override;
+    void TransactionFlow(api::TransactionFlowResult& _return, const api::Transaction& transaction) override;
+
+    // Get list of pools from last one (head pool) to the first one.
+    void PoolListGet(api::PoolListGetResult& _return, const int64_t offset, const int64_t limit) override;
+
+    // Get pool info by pool hash. Starts looking from last one (head pool).
+    void PoolInfoGet(api::PoolInfoGetResult& _return, const int64_t sequence, const int64_t index) override;
+    void PoolTransactionsGet(api::PoolTransactionsGetResult& _return, const int64_t sequence, const int64_t offset, const int64_t limit) override;
+    void StatsGet(api::StatsGetResult& _return) override;
+
+    void SmartContractGet(api::SmartContractGetResult& _return, const general::Address& address) override;
+
+    void SmartContractsListGet(api::SmartContractsListGetResult& _return, const general::Address& deployer, const int64_t offset, const int64_t limit) override;
+
+    void SmartContractAddressesListGet(api::SmartContractAddressesListGetResult& _return, const general::Address& deployer) override;
+
+    void GetLastHash(api::PoolHash& _return) override;
+    void PoolListGetStable(api::PoolListGetResult& _return, const int64_t sequence, const int64_t limit) override;
+
+    void WaitForSmartTransaction(api::TransactionId& _return, const general::Address& smart_public) override;
+
+    void SmartContractsAllListGet(api::SmartContractsListGetResult& _return, const int64_t offset, const int64_t limit) override;
+
+    void WaitForBlock(PoolHash& _return, const PoolHash& obsolete) override;
+
+    void SmartMethodParamsGet(SmartMethodParamsGetResult& _return, const general::Address& address, const int64_t id) override;
+
+    void TransactionsStateGet(TransactionsStateGetResult& _return, const general::Address& address, const std::vector<int64_t>& v) override;
+
+    void ContractAllMethodsGet(ContractAllMethodsGetResult& _return, const std::vector<::general::ByteCodeObject>& byteCodeObjects) override;
+
+    void addTokenResult(api::TokenTransfersResult& _return, const csdb::Address& token, const std::string& code, const csdb::Pool& pool, const csdb::Transaction& tr,
+        const api::SmartContractInvocation& smart, const std::pair<csdb::Address, csdb::Address>& addrPair);
+
+    void addTokenResult(api::TokenTransactionsResult& _return, const csdb::Address& token, const std::string&, const csdb::Pool& pool, const csdb::Transaction& tr,
+        const api::SmartContractInvocation& smart, const std::pair<csdb::Address, csdb::Address>&);
+
+    template <typename ResultType>
+    void tokenTransactionsInternal(ResultType& _return, APIHandler& handler, TokensMaster& tm, const general::Address& token, bool transfersOnly, bool filterByWallet, int64_t offset,
+        int64_t limit, const csdb::Address& wallet = csdb::Address());
+
+    void ExecuteCountGet(ExecuteCountGetResult& _return, const std::string& executeMethod) override;
+
+    void iterateOverTokenTransactions(const csdb::Address&, const std::function<bool(const csdb::Pool&, const csdb::Transaction&)>);
+
+    api::SmartContractInvocation getSmartContract(const csdb::Address&, bool&);
+    std::vector<general::ByteCodeObject> getSmartByteCode(const csdb::Address&, bool&);
+    void SmartContractDataGet(api::SmartContractDataResult&, const general::Address&) override;
+    void SmartContractCompile(api::SmartContractCompileResult&, const std::string&) override;
+
+    void TokenBalancesGet(api::TokenBalancesResult&, const general::Address&) override;
+    void TokenTransfersGet(api::TokenTransfersResult&, const general::Address& token, int64_t offset, int64_t limit) override;
+    void TokenTransferGet(api::TokenTransfersResult& _return, const general::Address& token, const TransactionId& id) override;
+    void TokenWalletTransfersGet(api::TokenTransfersResult&, const general::Address& token, const general::Address& address, int64_t offset, int64_t limit) override;
+    void TokenTransactionsGet(api::TokenTransactionsResult&, const general::Address&, int64_t offset, int64_t limit) override;
+    void TokenInfoGet(api::TokenInfoResult&, const general::Address&) override;
+    void TokenHoldersGet(api::TokenHoldersResult&, const general::Address&, int64_t offset, int64_t limit, const TokenHoldersSortField order, const bool desc) override;
+    void TokensListGet(api::TokensListResult&, int64_t offset, int64_t limit, const TokensListSortField order, const bool desc, const TokenFilters& filters) override;
+    void TokenTransfersListGet(api::TokenTransfersResult&, int64_t offset, int64_t limit) override;
+    void TransactionsListGet(api::TransactionsGetResult&, int64_t offset, int64_t limit) override;
+    void WalletsGet(api::WalletsGetResult& _return, int64_t offset, int64_t limit, int8_t ordCol, bool desc) override;
+    void TrustedGet(api::TrustedGetResult& _return, int32_t page) override;
+
+    void SyncStateGet(api::SyncStateResult& _return) override;
+
+    BlockChain& get_s_blockchain() const noexcept {
+        return blockchain_;
+    }
+
+    cs::Executor& getExecutor() {
+        return executor_;
+    }
+
+    bool isBDLoaded() { return isBDLoaded_; }
+    
+private:
+#ifdef USE_DEPRECATED_STATS
+    ::csstats::AllStats stats_;
+#endif // 0
+    cs::Executor& executor_;
+    cs::DumbCv dumbCv_;
+
+    bool isBDLoaded_{ false };
+
+    struct smart_trxns_queue {
+        cs::SpinLock lock{ATOMIC_FLAG_INIT};
+        std::condition_variable_any new_trxn_cv{};
+        size_t awaiter_num{0};
+        std::deque<csdb::TransactionID> trid_queue{};
+    };
+
+    struct PendingSmartTransactions {
+        std::queue<std::pair<cs::Sequence, csdb::Transaction>> queue;
+        csdb::PoolHash last_pull_hash{};
+        cs::Sequence last_pull_sequence = 0;
+    };
+
+    struct HashState {
+        cs::Hash hash{};
+        std::string retVal{};
+        bool isOld{false};
+        bool condFlg{false};
+        csdb::TransactionID id{};
+        cs::DumbCv::Condition condition{};
+    };
+
+    using client_type = executor::ContractExecutorConcurrentClient;
+    using smartHashStateEntry = cs::WorkerQueue<HashState>;
+
+    BlockChain& blockchain_;
+    cs::SolverCore& solver_;
+#ifdef USE_DEPRECATED_STATS // MONITOR_NODE
+    csstats::csstats stats;
+#endif
+
+    struct SmartOperation {
+        enum class State : uint8_t {
+            Pending,
+            Success,
+            Failed
+        };
+
+        State state = State::Pending;
+        csdb::TransactionID stateTransaction;
+
+        bool hasRetval : 1;
+        bool returnsBool : 1;
+        bool boolResult : 1;
+
+        SmartOperation()
+        : hasRetval(false)
+        , returnsBool(false) {
+        }
+        SmartOperation(const SmartOperation& rhs)
+        : state(rhs.state)
+        , stateTransaction(rhs.stateTransaction.clone())
+        , hasRetval(rhs.hasRetval)
+        , returnsBool(rhs.returnsBool)
+        , boolResult(rhs.boolResult) {
+        }
+
+        // SmartOperation(SmartOperation&&) = delete; //not compiled!? (will not be called because there is "SmartOperation (const SmartOperation & rhs)")
+        SmartOperation& operator=(const SmartOperation&) = delete;
+        SmartOperation& operator=(SmartOperation&&) = delete;
+
+        bool hasReturnValue() const {
+            return hasRetval;
+        }
+        bool getReturnedBool() const {
+            return returnsBool && boolResult;
+        }
+    };
+
+    SmartOperation getSmartStatus(const csdb::TransactionID);
+
+    cs::SpinLockable<std::map<csdb::TransactionID, SmartOperation>> smart_operations;
+    cs::SpinLockable<std::map<cs::Sequence, std::vector<csdb::TransactionID>>> smarts_pending;
+
+    cs::SpinLockable<std::map<csdb::Address, csdb::TransactionID>> smart_origin;
+    cs::SpinLockable<std::map<csdb::Address, smart_trxns_queue>> smartLastTrxn_;
+
+    cs::SpinLockable<std::map<cs::Signature, std::shared_ptr<smartHashStateEntry>>> hashStateSL;
+
+    cs::SpinLockable<std::map<csdb::Address, std::vector<csdb::TransactionID>>> deployedByCreator_;
+
+    cs::SpinLockable < std::map<cs::Sequence, api::Pool> > poolCache;
+    std::atomic_flag state_updater_running = ATOMIC_FLAG_INIT;
+    std::thread state_updater;
+
+    std::map<std::string, int64_t> mExecuteCount_;
+
+    api::SmartContract fetch_smart_body(const csdb::Transaction&);
+
+private:
+    std::vector<api::SealedTransaction> extractTransactions(const csdb::Pool& pool, int64_t limit, const int64_t offset);
+
+    api::SealedTransaction convertTransaction(const csdb::Transaction& transaction);
+
+    std::vector<api::SealedTransaction> convertTransactions(const std::vector<csdb::Transaction>& transactions);
+
+    api::Pool convertPool(const csdb::Pool& pool);
+
+    api::Pool convertPool(const csdb::PoolHash& poolHash);
+
+    template <typename Mapper>
+    size_t getMappedDeployerSmart(const csdb::Address& deployer, Mapper mapper, std::vector<decltype(mapper(api::SmartContract()))>& out, int64_t offset = 0, int64_t limit = 0);
+
+    bool updateSmartCachesTransaction(csdb::Transaction trxn, cs::Sequence sequence);
+
+    void run();
+
+    ::csdb::Transaction makeTransaction(const ::api::Transaction&);
+    void dumbTransactionFlow(api::TransactionFlowResult& _return, const csdb::Transaction& tr);
+    void smartTransactionFlow(api::TransactionFlowResult& _return, const ::api::Transaction&, csdb::Transaction& send_transaction);
+
+    std::optional<std::string> checkTransaction(const ::api::Transaction&, csdb::Transaction& cTransaction);
+    void checkTransactionsFlow(const cs::TransactionsPacket& packet, cs::DumbCv::Condition condition);
+
+    TokensMaster tm_;
+
+    const uint8_t ERROR_CODE = 1;
+
+    friend class ::csconnector::connector;
+
+    std::condition_variable_any newBlockCv_;
+    std::mutex dbLock_;
+
+    cs::Sequence maxReadSequence{};
+
+private slots:
+    void updateSmartCachesPool(const csdb::Pool& pool);
+    void store_block_slot(const csdb::Pool& pool);
+    void collect_all_stats_slot(const csdb::Pool& pool);
+    void baseLoaded(const csdb::Pool& pool);
+    void maxBlocksCount(cs::Sequence lastBlockNum);
+    void onPacketExpired(const cs::TransactionsPacket& packet);
+    void onTransactionsRejected(const cs::TransactionsPacket& packet);
+};
+}  // namespace api
+
+bool is_deploy_transaction(const csdb::Transaction& tr);
+bool is_smart(const csdb::Transaction& tr);
+bool is_smart_state(const csdb::Transaction& tr);
+bool is_smart_deploy(const api::SmartContractInvocation& smart);
+
+#endif  // APIHANDLER_HPP